package org.http4s
package testing

import cats._
import cats.implicits._

import java.nio.charset.{Charset => NioCharset}
import java.time._
import java.time.temporal.ChronoUnit
import java.util.Locale

import scala.collection.JavaConverters._
import scala.collection.immutable.BitSet

import cats.data.NonEmptyList
import org.http4s.headers._
import org.http4s.syntax.string._
import org.http4s.util.CaseInsensitiveString

import org.scalacheck.{Arbitrary, Cogen, Gen}
import org.scalacheck.Arbitrary._
import org.scalacheck.Gen._
import org.scalacheck.rng.Seed

import scala.concurrent.duration._
import scodec.bits.ByteVector

trait ArbitraryInstances {
  private implicit class ParseResultSyntax[A](self: ParseResult[A]) {
    def yolo: A = self.valueOr(e => sys.error(e.toString))
  }

  implicit val arbitraryCaseInsensitiveString: Arbitrary[CaseInsensitiveString] =
    Arbitrary(arbitrary[String].map(_.ci))
  implicit val cogenCaseInsensitiveString: Cogen[CaseInsensitiveString] =
    Cogen[String].contramap(_.value.toLowerCase(Locale.ROOT))

  implicit def arbitraryNonEmptyList[A: Arbitrary]: Arbitrary[NonEmptyList[A]] =
    Arbitrary { for {
      a <- arbitrary[A]
      list <- arbitrary[List[A]]
    } yield NonEmptyList(a, list) }

  val genTchar: Gen[Char] = oneOf {
    Seq('!', '#', '$', '%', '&', '\'', '*', '+', '-', '.', '^', '_', '`', '|', '~') ++
      ('0' to '9') ++ ('A' to 'Z') ++ ('a' to 'z')
  }

  val genToken: Gen[String] =
    nonEmptyListOf(genTchar).map(_.mkString)

  val genVchar: Gen[Char] =
    oneOf('\u0021' to '\u007e')

  val genFieldVchar: Gen[Char] =
    genVchar

  val genFieldContent: Gen[String] =
    for {
      head <- genFieldVchar
      tail <- containerOf[Vector, Vector[Char]](
        frequency(
          9 -> genFieldVchar.map(Vector(_)),
          1 -> (for {
            spaces <- nonEmptyContainerOf[Vector, Char](oneOf(' ', '\t'))
            fieldVchar <- genFieldVchar
          } yield spaces :+ fieldVchar)
        )
      ).map(_.flatten)
    } yield (head +: tail).mkString

  val genFieldValue: Gen[String] =
    genFieldContent

  val genStandardMethod: Gen[Method] =
    oneOf(Method.registered.toSeq)

  implicit val arbitraryMethod: Arbitrary[Method] = Arbitrary(frequency(
    10 -> genStandardMethod,
    1 -> genToken.map(Method.fromString(_).yolo)
  ))
  implicit lazy val cogenMethod: Cogen[Method] =
    Cogen[Int].contramap(_.##)

  val genValidStatusCode =
    choose(100, 599)

  val genStandardStatus =
    oneOf(Status.registered.toSeq)

  val genCustomStatus = for {
    code <- genValidStatusCode
    reason <- arbitrary[String]
  } yield Status.fromIntAndReason(code, reason).yolo

  implicit val arbitraryStatus: Arbitrary[Status] = Arbitrary(frequency(
    10 -> genStandardStatus,
    1 -> genCustomStatus
  ))
  implicit lazy val cogenStatus: Cogen[Status] =
    Cogen[Int].contramap(_.code)

  implicit val arbitraryQueryParam: Arbitrary[(String, Option[String])] =
    Arbitrary { frequency(
      5 -> { for {
                k <- arbitrary[String]
                v <- arbitrary[Option[String]]
              } yield (k, v)
           },
      2 -> const(("foo" -> Some("bar")))  // Want some repeats
    ) }

  implicit val arbitraryQuery: Arbitrary[Query] =
    Arbitrary { for {
      n <- size
      vs <- containerOfN[Vector, (String, Option[String])](n % 8, arbitraryQueryParam.arbitrary)
    } yield Query(vs:_*) }

  implicit val arbitraryHttpVersion: Arbitrary[HttpVersion] =
    Arbitrary { for {
      major <- choose(0, 9)
      minor <- choose(0, 9)
    } yield HttpVersion.fromVersion(major, minor).yolo }
  implicit lazy val cogenHttpVersion: Cogen[HttpVersion] =
    Cogen[(Int, Int)].contramap(v => (v.major, v.minor))

  implicit val arbitraryNioCharset: Arbitrary[NioCharset] =
    Arbitrary(oneOf(NioCharset.availableCharsets.values.asScala.toSeq))
  implicit lazy val cogenNioCharset: Cogen[NioCharset] =
    Cogen[String].contramap(_.name)

  implicit val arbitraryCharset: Arbitrary[Charset] =
    Arbitrary { arbitrary[NioCharset].map(Charset.fromNioCharset) }
  implicit lazy val cogenCharset: Cogen[Charset] =
    Cogen[NioCharset].contramap(_.nioCharset)

<<<<<<< HEAD
  implicit lazy val arbitraryQValue: Arbitrary[QValue] =
    Arbitrary { oneOf(const(0), const(1000), choose(0, 1000))
      .map(QValue.fromThousandths(_).yolo)
    }
  implicit lazy val cogenQValue: Cogen[QValue] =
    Cogen[Int].contramap(_.thousandths)
=======
  implicit val arbitraryQValue: Arbitrary[QValue] =
    Arbitrary { oneOf(const(0), const(1000), choose(0, 1000)).map(QValue.fromThousandths(_).yolo) }
>>>>>>> 22c8c62c

  implicit val arbitraryCharsetRange: Arbitrary[CharsetRange] =
    Arbitrary { for {
      charsetRange <- genCharsetRangeNoQuality
      q <- arbitrary[QValue]
    } yield charsetRange.withQValue(q) }
  implicit lazy val cogenCharsetRange: Cogen[CharsetRange] =
    Cogen[Either[(Charset, QValue), QValue]].contramap {
      case CharsetRange.Atom(charset, qValue) =>
        Left((charset, qValue))
      case CharsetRange.`*`(qValue) =>
        Right(qValue)
    }

  implicit val arbitraryCharsetAtomRange: Arbitrary[CharsetRange.Atom] =
    Arbitrary { for {
      charset <- arbitrary[Charset]
      q <- arbitrary[QValue]
    } yield charset.withQuality(q) }

  implicit val arbitraryCharsetSplatRange: Arbitrary[CharsetRange.`*`] =
    Arbitrary { arbitrary[QValue].map(CharsetRange.`*`.withQValue(_)) }

  def genCharsetRangeNoQuality: Gen[CharsetRange] =
    frequency(
      3 -> arbitrary[Charset].map(CharsetRange.fromCharset),
      1 -> const(CharsetRange.`*`)
    )

  @deprecated("Use genCharsetRangeNoQuality. This one may cause deadlocks.", "0.15.7")
  val charsetRangesNoQuality: Gen[CharsetRange] =
    genCharsetRangeNoQuality

  implicit val arbitraryAcceptCharset: Arbitrary[`Accept-Charset`] =
    Arbitrary { for {
      // make a set first so we don't have contradictory q-values
      charsetRanges <- nonEmptyContainerOf[Set, CharsetRange](genCharsetRangeNoQuality).map(_.toVector)
      qValues <- containerOfN[Vector, QValue](charsetRanges.size, arbitraryQValue.arbitrary)
      charsetRangesWithQ = charsetRanges.zip(qValues).map { case (range, q) => range.withQValue(q) }
    } yield `Accept-Charset`(charsetRangesWithQ.head, charsetRangesWithQ.tail:_*) }

  implicit val arbitraryUrlForm: Arbitrary[UrlForm] = Arbitrary {
    // new String("\ufffe".getBytes("UTF-16"), "UTF-16") != "\ufffe".
    // Ain't nobody got time for that.
    arbitrary[Map[String, Seq[String]]].map(UrlForm.apply)
      .suchThat(!_.toString.contains('\ufffe'))
  }

  implicit val arbitraryAllow: Arbitrary[Allow] =
    Arbitrary { for {
      methods <- nonEmptyContainerOf[Set, Method](arbitrary[Method]).map(_.toList)
    } yield Allow(methods.head, methods.tail:_*) }

  implicit val arbitraryContentLength: Arbitrary[`Content-Length`] =
    Arbitrary { for {
      long <- arbitrary[Long] if long > 0L
    } yield `Content-Length`(long) }

  implicit val arbitraryXB3TraceId: Arbitrary[`X-B3-TraceId`] =
    Arbitrary { for {
      long <- arbitrary[Long]
    } yield `X-B3-TraceId`(long) }

  implicit val arbitraryXB3SpanId: Arbitrary[`X-B3-SpanId`] =
    Arbitrary { for {
      long <- arbitrary[Long]
    } yield `X-B3-SpanId`(long) }

  implicit val arbitraryXB3ParentSpanId: Arbitrary[`X-B3-ParentSpanId`] =
    Arbitrary { for {
      long <- arbitrary[Long]
    } yield `X-B3-ParentSpanId`(long) }

  implicit val arbitraryXB3Flags: Arbitrary[`X-B3-Flags`] =
    Arbitrary { for {
      flags <- Gen.listOfN(3, Gen.oneOf(
        `X-B3-Flags`.Flag.Debug,
        `X-B3-Flags`.Flag.Sampled,
        `X-B3-Flags`.Flag.SamplingSet))
    } yield `X-B3-Flags`(flags.toSet) }

  implicit val arbitraryXB3Sampled: Arbitrary[`X-B3-Sampled`] =
    Arbitrary { for {
      boolean <- arbitrary[Boolean]
    } yield `X-B3-Sampled`(boolean) }

  val genHttpDateInstant: Gen[Instant] = {
    // RFC 5322 says 1900 is the minimum year
    val min = ZonedDateTime.of(1900, 1, 1, 0, 0, 0, 0, ZoneId.of("UTC")).toInstant.toEpochMilli
    val max = ZonedDateTime.of(9999, 12, 31, 23, 59, 59, 0, ZoneId.of("UTC")).toInstant.toEpochMilli
    choose[Long](min, max).map(Instant.ofEpochMilli(_).truncatedTo(ChronoUnit.SECONDS))
  }

  implicit val arbitraryDateHeader: Arbitrary[headers.Date] =
    Arbitrary { for {
      instant <- genHttpDateInstant
    } yield headers.Date(instant) }

  val genHttpExpireInstant: Gen[Instant] = {
    // RFC 2616 says Expires should be between now and 1 year in the future, though other values are allowed
    val min = ZonedDateTime.of(LocalDateTime.now, ZoneId.of("UTC")).toInstant.toEpochMilli
    val max = ZonedDateTime.of(LocalDateTime.now.plusYears(1), ZoneId.of("UTC")).toInstant.toEpochMilli
    choose[Long](min, max).map(Instant.ofEpochMilli(_).truncatedTo(ChronoUnit.SECONDS))
  }

  val genFiniteDuration: Gen[FiniteDuration] =
    // Only consider positive durations
    Gen.posNum[Long].map(_.seconds)

  implicit val arbitraryExpiresHeader: Arbitrary[headers.Expires] =
    Arbitrary { for {
      instant <- genHttpExpireInstant
    } yield headers.Expires(instant) }

  implicit val arbitraryRetryAfterHeader: Arbitrary[headers.`Retry-After`] =
    Arbitrary { for {
      instant <- Gen.oneOf(genHttpExpireInstant.map(Left(_)), genFiniteDuration.map(Right(_)))
    } yield headers.`Retry-After`(instant) }

  implicit val arbitraryRawHeader: Arbitrary[Header.Raw] =
    Arbitrary {
      for {
        token <- genToken
        value <- genFieldValue
      } yield Header.Raw(token.ci, value)
    }

  implicit val arbitraryHeader: Arbitrary[Header] =
    Arbitrary {
      oneOf(
        arbitrary[`Accept-Charset`],
        arbitrary[Allow],
        arbitrary[`Content-Length`],
        arbitrary[Date],
        arbitrary[Header.Raw]
      )
    }

  implicit val arbitraryServerSentEvent: Arbitrary[ServerSentEvent] = {
    import ServerSentEvent._
    def singleLineString: Gen[String] =
      arbitrary[String] suchThat { s => !s.contains("\r") && !s.contains("\n") }
    Arbitrary(for {
      data <- singleLineString
      event <- frequency(
        4 -> None,
        1 -> singleLineString.map(Some.apply)
      )
      id <- frequency(
        8 -> None,
        1 -> Some(EventId.reset),
        1 -> (singleLineString suchThat (_.nonEmpty)).map(id => Some(EventId(id)))
      )
      retry <- frequency(
        4 -> None,
        1 -> posNum[Long].map(Some.apply)
      )
    } yield ServerSentEvent(data, event, id, retry))
  }

  // https://tools.ietf.org/html/rfc2234#section-6
  val genHexDigit: Gen[Char] = oneOf(Seq('0', '1', '2', '3', '4', '5', '6', '7', '8', '9', 'A', 'B', 'C', 'D', 'E', 'F'))

  private implicit def semigroupGen[T: Semigroup]: Semigroup[Gen[T]] = new Semigroup[Gen[T]] {
    def combine(g1: Gen[T], g2: Gen[T]): Gen[T] = for {t1 <- g1; t2 <- g2} yield t1 |+| t2
  }

  private def timesBetween[T: Monoid](min: Int, max: Int, g: Gen[T]): Gen[T] =
    for {
      n <- choose(min, max)
      l <- listOfN(n, g).suchThat(_.length == n)
    } yield l.fold(Monoid[T].empty)(_ |+| _)

  private def times[T: Monoid](n: Int, g: Gen[T]): Gen[T] =
    listOfN(n, g).suchThat(_.length == n).map(_.reduce(_ |+| _))

  private def atLeast[T: Monoid](n: Int, g: Gen[T]): Gen[T] =
    timesBetween(min = 0, max = Int.MaxValue, g)

  private def atMost[T: Monoid](n: Int, g: Gen[T]): Gen[T] =
    timesBetween(min = 0, max = n, g)

  private def opt[T](g: Gen[T])(implicit ev: Monoid[T]): Gen[T] =
    oneOf(g, const(ev.empty))

  // https://tools.ietf.org/html/rfc3986#appendix-A
  implicit val arbitraryIPv4: Arbitrary[Uri.IPv4] = Arbitrary {
    val num = numChar.map(_.toString)
    def range(min: Int, max: Int) = choose(min.toChar, max.toChar).map(_.toString)
    val genDecOctet = oneOf(
      num,
      range(49, 57) |+| num,
      const("1")    |+| num           |+| num,
      const("2")    |+| range(48, 52) |+| num,
      const("25")   |+| range(48, 51)
    )
    listOfN(4, genDecOctet).map(_.mkString(".")) map Uri.IPv4.apply
  }

  // https://tools.ietf.org/html/rfc3986#appendix-A
  implicit val arbitraryIPv6: Arbitrary[Uri.IPv6] = Arbitrary {
    val h16 = timesBetween(min = 1, max = 4, genHexDigit.map(_.toString))
    val ls32 = oneOf(h16 |+| const(":") |+| h16, arbitraryIPv4.arbitrary.map(_.address.value))
    val h16colon = h16 |+| const(":")
    val :: = const("::")

    oneOf(
                                                  times(6, h16colon) |+| ls32,
                                           :: |+| times(5, h16colon) |+| ls32,
      opt(                        h16) |+| :: |+| times(4, h16colon) |+| ls32,
      opt(atMost(1, h16colon) |+| h16) |+| :: |+| times(3, h16colon) |+| ls32,
      opt(atMost(2, h16colon) |+| h16) |+| :: |+| times(2, h16colon) |+| ls32,
      opt(atMost(3, h16colon) |+| h16) |+| :: |+|   opt(   h16colon) |+| ls32,
      opt(atMost(4, h16colon) |+| h16) |+| ::                        |+| ls32,
      opt(atMost(5, h16colon) |+| h16) |+| ::                        |+| h16,
      opt(atMost(6, h16colon) |+| h16) |+| ::

    ) map Uri.IPv6.apply
  }

  implicit val arbitraryUriHost: Arbitrary[Uri.Host] = Arbitrary {
    val genRegName = listOf(oneOf(genUnreserved, genPctEncoded, genSubDelims)).map(rn => Uri.RegName(rn.mkString))
    oneOf(arbitraryIPv4.arbitrary, arbitraryIPv6.arbitrary, genRegName)
  }

  implicit val arbitraryAuthority: Arbitrary[Uri.Authority] = Arbitrary {
    for {
      userInfo <- identifier
      maybeUserInfo <- Gen.option(userInfo)
      host <- arbitraryUriHost.arbitrary
      maybePort <- Gen.option(posNum[Int].suchThat(port => port >= 0 && port <= 65536))
    } yield Uri.Authority(maybeUserInfo, host, maybePort)
  }

  val genPctEncoded: Gen[String] = const("%") |+| genHexDigit.map(_.toString) |+| genHexDigit.map(_.toString)
  val genUnreserved: Gen[Char] = oneOf(alphaChar, numChar, const('-'), const('.'), const('_'), const('~'))
  val genSubDelims: Gen[Char] = oneOf(Seq('!', '$', '&', ''', '(', ')', '*', '+', ',', ';', '='))

  /** https://tools.ietf.org/html/rfc3986 */
  implicit val arbitraryUri: Arbitrary[Uri] = Arbitrary {
    val genSegmentNzNc = nonEmptyListOf(oneOf(genUnreserved, genPctEncoded, genSubDelims, const("@"))) map (_.mkString)
    val genPChar = oneOf(genUnreserved, genPctEncoded, genSubDelims, const(":"), const("@"))
    val genSegmentNz = nonEmptyListOf(genPChar) map (_.mkString)
    val genSegment = listOf(genPChar) map (_.mkString)
    val genPathEmpty = const("")
    val genPathAbEmpty = listOf(const("/") |+| genSegment) map (_.mkString)
    val genPathRootless = genSegmentNz |+| genPathAbEmpty
    val genPathNoScheme = genSegmentNzNc |+| genPathAbEmpty
    val genPathAbsolute = const("/") |+| opt(genPathRootless)
    val genScheme = oneOf("http", "https") map CaseInsensitiveString.apply
    val genPath = oneOf(genPathAbEmpty, genPathAbsolute, genPathNoScheme, genPathRootless, genPathEmpty)
    val genFragment: Gen[Uri.Fragment] = listOf(oneOf(genPChar, const("/"), const("?"))) map (_.mkString)

    for {
      scheme <- Gen.option(genScheme)
      authority <- Gen.option(arbitraryAuthority.arbitrary)
      path <- genPath
      query <- arbitraryQuery.arbitrary
      fragment <- Gen.option(genFragment)
    } yield Uri(scheme, authority, path, query, fragment)
  }
}<|MERGE_RESOLUTION|>--- conflicted
+++ resolved
@@ -79,7 +79,7 @@
     10 -> genStandardMethod,
     1 -> genToken.map(Method.fromString(_).yolo)
   ))
-  implicit lazy val cogenMethod: Cogen[Method] =
+  implicit val cogenMethod: Cogen[Method] =
     Cogen[Int].contramap(_.##)
 
   val genValidStatusCode =
@@ -97,7 +97,7 @@
     10 -> genStandardStatus,
     1 -> genCustomStatus
   ))
-  implicit lazy val cogenStatus: Cogen[Status] =
+  implicit val cogenStatus: Cogen[Status] =
     Cogen[Int].contramap(_.code)
 
   implicit val arbitraryQueryParam: Arbitrary[(String, Option[String])] =
@@ -121,37 +121,32 @@
       major <- choose(0, 9)
       minor <- choose(0, 9)
     } yield HttpVersion.fromVersion(major, minor).yolo }
-  implicit lazy val cogenHttpVersion: Cogen[HttpVersion] =
+  implicit val cogenHttpVersion: Cogen[HttpVersion] =
     Cogen[(Int, Int)].contramap(v => (v.major, v.minor))
 
   implicit val arbitraryNioCharset: Arbitrary[NioCharset] =
     Arbitrary(oneOf(NioCharset.availableCharsets.values.asScala.toSeq))
-  implicit lazy val cogenNioCharset: Cogen[NioCharset] =
+  implicit val cogenNioCharset: Cogen[NioCharset] =
     Cogen[String].contramap(_.name)
 
   implicit val arbitraryCharset: Arbitrary[Charset] =
     Arbitrary { arbitrary[NioCharset].map(Charset.fromNioCharset) }
-  implicit lazy val cogenCharset: Cogen[Charset] =
+  implicit val cogenCharset: Cogen[Charset] =
     Cogen[NioCharset].contramap(_.nioCharset)
 
-<<<<<<< HEAD
-  implicit lazy val arbitraryQValue: Arbitrary[QValue] =
+  implicit val arbitraryQValue: Arbitrary[QValue] =
     Arbitrary { oneOf(const(0), const(1000), choose(0, 1000))
       .map(QValue.fromThousandths(_).yolo)
     }
-  implicit lazy val cogenQValue: Cogen[QValue] =
+  implicit val cogenQValue: Cogen[QValue] =
     Cogen[Int].contramap(_.thousandths)
-=======
-  implicit val arbitraryQValue: Arbitrary[QValue] =
-    Arbitrary { oneOf(const(0), const(1000), choose(0, 1000)).map(QValue.fromThousandths(_).yolo) }
->>>>>>> 22c8c62c
 
   implicit val arbitraryCharsetRange: Arbitrary[CharsetRange] =
     Arbitrary { for {
       charsetRange <- genCharsetRangeNoQuality
       q <- arbitrary[QValue]
     } yield charsetRange.withQValue(q) }
-  implicit lazy val cogenCharsetRange: Cogen[CharsetRange] =
+  implicit val cogenCharsetRange: Cogen[CharsetRange] =
     Cogen[Either[(Charset, QValue), QValue]].contramap {
       case CharsetRange.Atom(charset, qValue) =>
         Left((charset, qValue))
