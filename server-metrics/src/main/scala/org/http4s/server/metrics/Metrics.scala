--- conflicted
+++ resolved
@@ -63,9 +63,8 @@
           headers_times.update(System.nanoTime() - start, TimeUnit.NANOSECONDS)
           val code = r.cata(_.status, Status.NotFound).code
 
-<<<<<<< HEAD
-          def capture(r: Response[F]) =
-            r.body
+          def capture(body: EntityBody[F]) =
+            body
               .onFinalize {
                 F.delay {
                   generalMetrics(method, elapsed)
@@ -80,7 +79,7 @@
                 abnormal_termination.update(elapsed, TimeUnit.NANOSECONDS)
                 Stream.fail(cause)
               }
-          r
+          r.cata(resp => resp.copy(body = capture(resp.body)), r)
         }
         .leftMap { e =>
           generalMetrics(method, elapsed)
@@ -88,28 +87,6 @@
           service_failure.update(elapsed, TimeUnit.NANOSECONDS)
           e
         }
-=======
-        def capture(body: EntityBody) = body.onFinalize[Task] {
-          Task.delay {
-            generalMetrics(method, elapsed)
-            if (code < 200) resp1xx.update(elapsed, TimeUnit.NANOSECONDS)
-            else if (code < 300) resp2xx.update(elapsed, TimeUnit.NANOSECONDS)
-            else if (code < 400) resp3xx.update(elapsed, TimeUnit.NANOSECONDS)
-            else if (code < 500) resp4xx.update(elapsed, TimeUnit.NANOSECONDS)
-            else resp5xx.update(elapsed, TimeUnit.NANOSECONDS)
-          }
-        }.onError { cause =>
-          abnormal_termination.update(elapsed, TimeUnit.NANOSECONDS)
-          Stream.fail(cause)
-        }
-        r.cata(resp => resp.copy(body = capture(resp.body)), r)
-      }.leftMap { e =>
-        generalMetrics(method, elapsed)
-        resp5xx.update(elapsed, TimeUnit.NANOSECONDS)
-        service_failure.update(elapsed, TimeUnit.NANOSECONDS)
-        e
-      }
->>>>>>> 8173289a
     }
 
     Service.lift { req: Request[F] =>
