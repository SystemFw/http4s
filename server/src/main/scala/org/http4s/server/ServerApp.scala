package org.http4s
package server

import org.http4s.util.ProcessApp

import scalaz.concurrent.Task
import scalaz.stream.Process

/**
 * Starts a server and gracefully terminates at shutdown.  The server
 * is terminated and the shutdown task is run either by a JVM shutdown
 * hook or an invocation of `requestShutdown()`.
 *
 * If the server fails to start, the `shutdown` task is not invoked.
 * More robust resource management is possible through `ProcessApp` or
 * `StreamApp`, which are introduced in http4s-0.16 and http4s-0.17,
 * respectively.
 */
@deprecated("Prefer org.http4s.util.ProcessApp, where main returns a Process. You can return a Process that runs forever from a ServerBuilder with `.serve`. Use `Process.bracket` to compose resources in a simpler way than overriding `shutdown`.", "0.16")
trait ServerApp extends ProcessApp {
  private[this] val logger = org.log4s.getLogger

  /** Return a server to run */
  def server(args: List[String]): Task[Server]

  /** Return a task to shutdown the application.
   *
   *  This task is run as a JVM shutdown hook, or when
   *  [[org.http4s.server.ServerApp.requestShutdown]] is explicitly called.
   *
   *  The default implementation shuts down the server, and waits for
   *  it to finish.  Other resources may shutdown by flatMapping this
   *  task.
   */
  def shutdown(server: Server): Task[Unit] =
    server.shutdown

  final def main(args: List[String]): Process[Task, Nothing] =
    Process.bracket(server(args))(s => Process.eval_(s.shutdown)) { s =>
      Process.eval_(Task.async[Nothing](_ => ()))
    }
<<<<<<< HEAD
}
=======

  private[this] val latch =
    new CountDownLatch(1)

  /** Explicitly request a graceful shutdown of the service.
   *
   *  There is no operational standard for this, but some common
   *  implementations include:
   *  - an admin port receiving a connection
   *  - a JMX command
   *  - monitoring a file
   *  - console input in an interactive session
   */
  def requestShutdown(): Unit = {
    logger.info("Received shutdown request")
    latch.countDown()
  }

  private def run(args: List[String]): Unit = {
    val s = server(args).map { s =>
      sys.addShutdownHook {
        doShutdown(s)
      }
      s
    }.attempt.run.fold(
      e => logger.error(e)("Fatal error running server"),
      s => {
        state.set(Started)
        logger.info(s"Started server on ${s.address}")
        latch.await()
        doShutdown(s)
      }
    )
  }

  final def main(args: Array[String]): Unit =
    run(args.toList)
}
>>>>>>> 5e1c8410
<|MERGE_RESOLUTION|>--- conflicted
+++ resolved
@@ -11,7 +11,6 @@
  * is terminated and the shutdown task is run either by a JVM shutdown
  * hook or an invocation of `requestShutdown()`.
  *
- * If the server fails to start, the `shutdown` task is not invoked.
  * More robust resource management is possible through `ProcessApp` or
  * `StreamApp`, which are introduced in http4s-0.16 and http4s-0.17,
  * respectively.
@@ -39,45 +38,4 @@
     Process.bracket(server(args))(s => Process.eval_(s.shutdown)) { s =>
       Process.eval_(Task.async[Nothing](_ => ()))
     }
-<<<<<<< HEAD
-}
-=======
-
-  private[this] val latch =
-    new CountDownLatch(1)
-
-  /** Explicitly request a graceful shutdown of the service.
-   *
-   *  There is no operational standard for this, but some common
-   *  implementations include:
-   *  - an admin port receiving a connection
-   *  - a JMX command
-   *  - monitoring a file
-   *  - console input in an interactive session
-   */
-  def requestShutdown(): Unit = {
-    logger.info("Received shutdown request")
-    latch.countDown()
-  }
-
-  private def run(args: List[String]): Unit = {
-    val s = server(args).map { s =>
-      sys.addShutdownHook {
-        doShutdown(s)
-      }
-      s
-    }.attempt.run.fold(
-      e => logger.error(e)("Fatal error running server"),
-      s => {
-        state.set(Started)
-        logger.info(s"Started server on ${s.address}")
-        latch.await()
-        doShutdown(s)
-      }
-    )
-  }
-
-  final def main(args: Array[String]): Unit =
-    run(args.toList)
-}
->>>>>>> 5e1c8410
+}