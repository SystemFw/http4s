package org.http4s.server.middleware

import cats._
import cats.implicits._
import cats.effect._
import cats.data._
import org.http4s._
import org.http4s.util.CaseInsensitiveString
import org.http4s.headers.{Date => HDate, _}
import scala.concurrent.duration._

/**
  * Caching contains middlewares to support caching functionality.
  *
  * Helper functions to support [[Caching.cache]] can be found in
  * [[Caching.Helpers]]
  */
object Caching {

  /**
    * Middleware that implies responses should NOT be cached.
    * This is a best attempt, many implementors of caching have done so differently.
    */
  def `no-store`[G[_]: Monad: Clock, F[_], A](
      http: Kleisli[G, A, Response[F]]): Kleisli[G, A, Response[F]] =
    Kleisli { (a: A) =>
      for {
        resp <- http(a)
        out <- `no-store-response`[G](resp)
      } yield out
    }

  /**
    * Transform a Response so that it will not be cached.
    */
  def `no-store-response`[G[_]]: PartiallyAppliedNoStoreCache[G] =
    new PartiallyAppliedNoStoreCache[G] {
      def apply[F[_]](resp: Response[F])(implicit M: Monad[G], C: Clock[G]): G[Response[F]] =
        HttpDate.current[G].map(now => resp.putHeaders(HDate(now) :: noStoreStaticHeaders: _*))
    }

  // These never change, so don't recreate them each time.
  private val noStoreStaticHeaders = List(
    `Cache-Control`(
      NonEmptyList.of[CacheDirective](
        CacheDirective.`no-store`,
        CacheDirective.`private`(),
        CacheDirective.`no-cache`(),
        CacheDirective.`max-age`(0.seconds)
      )
    ),
    Header("Pragma", "no-cache"),
    Expires(HttpDate.Epoch) // Expire at the epoch for no time confusion
  )

  /**
    * Helpers Contains the default arguments used to help construct
    * middleware with [[caching]]. They serve to support the default arguments for
    * [[publicCache]] and [[privateCache]].
    */
  object Helpers {
    def defaultStatusToSetOn(s: Status): Boolean =
      s match {
        case Status.NotModified => true
        case otherwise => otherwise.isSuccess
      }

    def defaultMethodsToSetOn(m: Method): Boolean = methodsToSetOn.contains(m)

    private lazy val methodsToSetOn: Set[Method] = Set(
      Method.GET,
      Method.HEAD
    )
  }

  /**
    * Sets headers for response to be publicly cached for the specified duration.
    *
    * Note: If set to Duration.Inf, lifetime falls back to
    * 10 years for support of Http1 caches.
    */
  def publicCache[G[_]: MonadError[*[_], Throwable]: Clock, F[_]](
      lifetime: Duration,
      http: Http[G, F]): Http[G, F] =
    cache(
      lifetime,
      Either.left(CacheDirective.public),
      Helpers.defaultMethodsToSetOn,
      Helpers.defaultStatusToSetOn,
      http)

  /**
    * Publicly Cache a Response for the given lifetime.
    *
    * Note: If set to Duration.Inf, lifetime falls back to
    * 10 years for support of Http1 caches.
   **/
  def publicCacheResponse[G[_]](lifetime: Duration): PartiallyAppliedCache[G] =
    cacheResponse(lifetime, Either.left(CacheDirective.public))

  /**
    * Sets headers for response to be privately cached for the specified duration.
    *
    * Note: If set to Duration.Inf, lifetime falls back to
    * 10 years for support of Http1 caches.
    */
  def privateCache[G[_]: MonadError[*[_], Throwable]: Clock, F[_]](
      lifetime: Duration,
      http: Http[G, F],
      fieldNames: List[CaseInsensitiveString] = Nil): Http[G, F] =
    cache(
      lifetime,
      Either.right(CacheDirective.`private`(fieldNames)),
      Helpers.defaultMethodsToSetOn,
      Helpers.defaultStatusToSetOn,
      http)

  /**
    * Privately Caches A Response for the given lifetime.
    *
    * Note: If set to Duration.Inf, lifetime falls back to
    * 10 years for support of Http1 caches.
   **/
  def privateCacheResponse[G[_]](
      lifetime: Duration,
      fieldNames: List[CaseInsensitiveString] = Nil
  ): PartiallyAppliedCache[G] =
    cacheResponse(lifetime, Either.right(CacheDirective.`private`(fieldNames)))

  /**
    * Construct a Middleware that will apply the appropriate caching headers.
    *
    * Helper functions for methodToSetOn and statusToSetOn can be found in [[Helpers]].
    *
    * Note: If set to Duration.Inf, lifetime falls back to
    * 10 years for support of Http1 caches.
    */
  def cache[G[_]: MonadError[*[_], Throwable]: Clock, F[_]](
      lifetime: Duration,
      isPublic: Either[CacheDirective.public.type, CacheDirective.`private`],
      methodToSetOn: Method => Boolean,
      statusToSetOn: Status => Boolean,
      http: Http[G, F]
  ): Http[G, F] =
<<<<<<< HEAD
    Kleisli { (req: Request[F]) =>
=======
    Kleisli { req: Request[F] =>
>>>>>>> 4c26c36e
      for {
        resp <- http(req)
        out <- if (methodToSetOn(req.method) && statusToSetOn(resp.status)) {
          cacheResponse[G](lifetime, isPublic)(resp)
        } else resp.pure[G]
      } yield out
    }

  // Here as an optimization so we don't recreate durations
  // in cacheResponse #TeamStatic
  private val tenYearDuration: FiniteDuration = 315360000.seconds

  /**
    *  Method in order to turn a generated Response into one that
    * will be appropriately cached.
    *
    *  Note: If set to Duration.Inf, lifetime falls back to
    * 10 years for support of Http1 caches.
   **/
  def cacheResponse[G[_]](
      lifetime: Duration,
      isPublic: Either[CacheDirective.public.type, CacheDirective.`private`]
  ): PartiallyAppliedCache[G] = {
    val actualLifetime = lifetime match {
      case finite: FiniteDuration => finite
      case _ => tenYearDuration
      // Http1 caches do not respect max-age headers, so to work globally it is recommended
      // to explicitly set an Expire which requires some time interval to work
    }
    new PartiallyAppliedCache[G] {
      override def apply[F[_]](
          resp: Response[F])(implicit M: MonadError[G, Throwable], C: Clock[G]): G[Response[F]] =
        for {
          now <- HttpDate.current[G]
          expires <- HttpDate
            .fromEpochSecond(now.epochSecond + actualLifetime.toSeconds)
            .liftTo[G]
        } yield {
          val headers = List(
            `Cache-Control`(
              NonEmptyList.of(
                isPublic.fold[CacheDirective](identity, identity),
                CacheDirective.`max-age`(actualLifetime)
              )),
            HDate(now),
            Expires(expires)
          )
          resp.putHeaders(headers: _*)
        }

    }
  }

  trait PartiallyAppliedCache[G[_]] {
    def apply[F[_]](
        resp: Response[F])(implicit M: MonadError[G, Throwable], C: Clock[G]): G[Response[F]]
<<<<<<< HEAD
  }

  trait PartiallyAppliedNoStoreCache[G[_]] {
    def apply[F[_]](resp: Response[F])(implicit M: Monad[G], C: Clock[G]): G[Response[F]]
=======
>>>>>>> 4c26c36e
  }

  trait PartiallyAppliedNoStoreCache[G[_]] {
    def apply[F[_]](resp: Response[F])(implicit M: Monad[G], C: Clock[G]): G[Response[F]]
  }
}<|MERGE_RESOLUTION|>--- conflicted
+++ resolved
@@ -142,11 +142,7 @@
       statusToSetOn: Status => Boolean,
       http: Http[G, F]
   ): Http[G, F] =
-<<<<<<< HEAD
     Kleisli { (req: Request[F]) =>
-=======
-    Kleisli { req: Request[F] =>
->>>>>>> 4c26c36e
       for {
         resp <- http(req)
         out <- if (methodToSetOn(req.method) && statusToSetOn(resp.status)) {
@@ -203,16 +199,9 @@
   trait PartiallyAppliedCache[G[_]] {
     def apply[F[_]](
         resp: Response[F])(implicit M: MonadError[G, Throwable], C: Clock[G]): G[Response[F]]
-<<<<<<< HEAD
   }
 
   trait PartiallyAppliedNoStoreCache[G[_]] {
     def apply[F[_]](resp: Response[F])(implicit M: Monad[G], C: Clock[G]): G[Response[F]]
-=======
->>>>>>> 4c26c36e
-  }
-
-  trait PartiallyAppliedNoStoreCache[G[_]] {
-    def apply[F[_]](resp: Response[F])(implicit M: Monad[G], C: Clock[G]): G[Response[F]]
   }
 }