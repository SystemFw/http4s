--- conflicted
+++ resolved
@@ -7,12 +7,6 @@
 import java.math.BigInteger
 import java.util.Date
 
-<<<<<<< HEAD
-=======
-import org.http4s.headers.Authorization
-import org.http4s.{AuthedRequest, AuthedService}
-
->>>>>>> 6d53e0ad
 import scala.concurrent.duration._
 
 import cats.data._
@@ -62,21 +56,12 @@
   /** Side-effect of running the returned task: If req contains a valid
     * AuthorizationHeader, the corresponding nonce counter (nc) is increased.
     */
-<<<<<<< HEAD
-  protected def getChallenge(req: Request): Task[Challenge Xor Request] = {
-    def paramsToChallenge(params: Map[String, String]) = Xor.left(Challenge("Digest", realm, params))
-    checkAuth(req).flatMap(_ match {
-      case OK(user, realm) => Task.now(Xor.right(addUserRealmAttributes(req, user, realm)))
-      case StaleNonce => getChallengeParams(true).map(paramsToChallenge)
-      case _          => getChallengeParams(false).map(paramsToChallenge)
-=======
-  protected def getChallenge(realm: String, store: AuthenticationStore, nonceKeeper: NonceKeeper, req: Request): Task[Challenge \/ AuthedRequest[(String, String)]] = {
-    def paramsToChallenge(params: Map[String, String]) = -\/(Challenge("Digest", realm, params))
+  protected def getChallenge(realm: String, store: AuthenticationStore, nonceKeeper: NonceKeeper, req: Request): Task[Either[Challenge, AuthedRequest[(String, String)]]] = {
+    def paramsToChallenge(params: Map[String, String]) = left(Challenge("Digest", realm, params))
     checkAuth(realm, store, nonceKeeper, req).flatMap(_ match {
-      case OK(user, realm) => Task.now(\/-(AuthedRequest((user, realm), req)))
+      case OK(user, realm) => Task.now(right(AuthedRequest((user, realm), req)))
       case StaleNonce => getChallengeParams(nonceKeeper, true).map(paramsToChallenge)
       case _          => getChallengeParams(nonceKeeper, false).map(paramsToChallenge)
->>>>>>> 6d53e0ad
     })
   }
 
@@ -89,11 +74,7 @@
       Task.now(NoAuthorizationHeader)
   }
 
-<<<<<<< HEAD
-  private def getChallengeParams(staleNonce: Boolean): Task[Map[String, String]] = Task.delay {
-=======
-  private def getChallengeParams(nonceKeeper: NonceKeeper, staleNonce: Boolean): Task[Map[String, String]] = Task {
->>>>>>> 6d53e0ad
+  private def getChallengeParams(nonceKeeper: NonceKeeper, staleNonce: Boolean): Task[Map[String, String]] = Task.delay {
     val nonce = nonceKeeper.newNonce()
     val m = Map("qop" -> "auth", "nonce" -> nonce)
     if (staleNonce)
