/*
 * Copyright 2014 http4s.org
 *
 * Licensed under the Apache License, Version 2.0 (the "License");
 * you may not use this file except in compliance with the License.
 * You may obtain a copy of the License at
 *
 *     http://www.apache.org/licenses/LICENSE-2.0
 *
 * Unless required by applicable law or agreed to in writing, software
 * distributed under the License is distributed on an "AS IS" BASIS,
 * WITHOUT WARRANTIES OR CONDITIONS OF ANY KIND, either express or implied.
 * See the License for the specific language governing permissions and
 * limitations under the License.
 */

package org.http4s.server.middleware

import cats._
import cats.implicits._
import cats.effect.IO
import org.http4s._
import org.http4s.dsl.io._
import org.http4s.syntax.all._
import org.typelevel.ci.CIString

class HeaderEchoSuite extends Http4sSuite {
  object someHeaderKey extends HeaderKey.Default
  object anotherHeaderKey extends HeaderKey.Default

  val testService = HttpRoutes.of[IO] { case GET -> Root / "request" =>
    Ok("request response")
  }

  def testSingleHeader[F[_]: Functor, G[_]](testee: Http[F, G]) = {
    val requestMatchingSingleHeaderKey =
      Request[G](
        uri = uri"/request",
        headers = Headers.of(Header("someheaderkey", "someheadervalue"))
      )

    (testee
      .apply(requestMatchingSingleHeaderKey))
      .map(_.headers)
      .map { responseHeaders =>
        responseHeaders.exists(_.value === "someheadervalue") &&
        responseHeaders.toList.length === 3
      }
  }

  test("echo a single header in addition to the defaults") {
    testSingleHeader(
<<<<<<< HEAD
      HeaderEcho(_ === CIString("someheaderkey"))(testService).orNotFound
    ).assertEquals(true)
=======
      HeaderEcho(_ === CaseInsensitiveString("someheaderkey"))(testService).orNotFound
    ).assert
>>>>>>> 661b9e6d
  }

  test("echo multiple headers") {
    val requestMatchingMultipleHeaderKeys =
      Request[IO](
        uri = uri"/request",
        headers = Headers.of(
          Header("someheaderkey", "someheadervalue"),
          Header("anotherheaderkey", "anotherheadervalue")))
    val headersToEcho =
      List(CIString("someheaderkey"), CIString("anotherheaderkey"))
    val testee = HeaderEcho(headersToEcho.contains(_))(testService)

    testee
      .orNotFound(requestMatchingMultipleHeaderKeys)
      .map { r =>
        val responseHeaders = r.headers

        responseHeaders.exists(_.value === "someheadervalue") &&
        responseHeaders.exists(_.value === "anotherheadervalue") &&
        responseHeaders.toList.length === 4
      }
      .assert
  }

  test("echo only the default headers where none match the key") {
    val requestMatchingNotPresentHeaderKey =
      Request[IO](
        uri = uri"/request",
        headers = Headers.of(Header("someunmatchedheader", "someunmatchedvalue")))

    val testee = HeaderEcho(_ == CIString("someheaderkey"))(testService)
    testee
      .orNotFound(requestMatchingNotPresentHeaderKey)
      .map { r =>
        val responseHeaders = r.headers

        !responseHeaders.exists(_.value === "someunmatchedvalue") &&
        responseHeaders.toList.length === 2
      }
      .assert
  }

  test("be created via the httpRoutes constructor") {
<<<<<<< HEAD
    testSingleHeader(HeaderEcho.httpRoutes(_ == CIString("someheaderkey"))(testService).orNotFound)
      .assertEquals(true)
  }

  test("be created via the httpApps constructor") {
    testSingleHeader(HeaderEcho.httpApp(_ == CIString("someheaderkey"))(testService.orNotFound))
      .assertEquals(true)
=======
    testSingleHeader(
      HeaderEcho
        .httpRoutes(_ == CaseInsensitiveString("someheaderkey"))(testService)
        .orNotFound).assert
  }

  test("be created via the httpApps constructor") {
    testSingleHeader(
      HeaderEcho.httpApp(_ == CaseInsensitiveString("someheaderkey"))(
        testService.orNotFound)).assert
>>>>>>> 661b9e6d
  }
}<|MERGE_RESOLUTION|>--- conflicted
+++ resolved
@@ -50,13 +50,8 @@
 
   test("echo a single header in addition to the defaults") {
     testSingleHeader(
-<<<<<<< HEAD
       HeaderEcho(_ === CIString("someheaderkey"))(testService).orNotFound
-    ).assertEquals(true)
-=======
-      HeaderEcho(_ === CaseInsensitiveString("someheaderkey"))(testService).orNotFound
     ).assert
->>>>>>> 661b9e6d
   }
 
   test("echo multiple headers") {
@@ -101,25 +96,14 @@
   }
 
   test("be created via the httpRoutes constructor") {
-<<<<<<< HEAD
-    testSingleHeader(HeaderEcho.httpRoutes(_ == CIString("someheaderkey"))(testService).orNotFound)
-      .assertEquals(true)
-  }
-
-  test("be created via the httpApps constructor") {
-    testSingleHeader(HeaderEcho.httpApp(_ == CIString("someheaderkey"))(testService.orNotFound))
-      .assertEquals(true)
-=======
     testSingleHeader(
       HeaderEcho
-        .httpRoutes(_ == CaseInsensitiveString("someheaderkey"))(testService)
+        .httpRoutes(_ == CIString("someheaderkey"))(testService)
         .orNotFound).assert
   }
 
   test("be created via the httpApps constructor") {
     testSingleHeader(
-      HeaderEcho.httpApp(_ == CaseInsensitiveString("someheaderkey"))(
-        testService.orNotFound)).assert
->>>>>>> 661b9e6d
+      HeaderEcho.httpApp(_ == CIString("someheaderkey"))(testService.orNotFound)).assert
   }
 }