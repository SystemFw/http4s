package org.http4s
package server
package middleware

import java.nio.charset.StandardCharsets

import org.http4s.dsl._
import org.http4s.headers._
import org.http4s.server.syntax._
import org.specs2.mutable.Specification

class CORSSpec extends Http4sSpec {

  val service = HttpService {
    case req if req.pathInfo == "/foo" => Response(Ok).withBody("foo")
    case req if req.pathInfo == "/bar" => Response(Unauthorized).withBody("bar")
  }

  val cors1 = CORS(service)
  val cors2 = CORS(service, CORSConfig(
    anyOrigin = false,
    allowCredentials = false,
    maxAge = 0,
    allowedOrigins = Some(Set("http://allowed.com/"))))

  def headerCheck(h: Header) = h is `Access-Control-Max-Age`
  def matchHeader(hs: Headers, hk: HeaderKey.Extractable, expected: String) =
    hs.get(hk).fold(false)(_.value === expected)

  def buildRequest(path: String, method: Method = GET) =
    Request(uri = Uri(path= path), method = method).replaceAllHeaders(
      Header("Origin", "http://allowed.com/"),
      Header("Access-Control-Request-Method", "GET"))

  "CORS" should {
    "Be omitted when unrequested" in {
      val req = Request(uri = Uri(path = "foo"))
      cors1.orNotFound(req).map(_.headers) must returnValue(contain(headerCheck _).not)
      cors2.orNotFound(req).map(_.headers) must returnValue(contain(headerCheck _).not)
    }

    "Respect Access-Control-Allow-Credentials" in {
      val req = buildRequest("/foo")
      cors1.orNotFound(req).map((resp: Response) => matchHeader(resp.headers, `Access-Control-Allow-Credentials`, "true")).unsafeRun
      cors2.orNotFound(req).map((resp: Response) => matchHeader(resp.headers, `Access-Control-Allow-Credentials`, "false")).unsafeRun
    }

    "Offer a successful reply to OPTIONS on fallthrough" in {
      val req = buildRequest("/unexistant", OPTIONS)
      cors1.orNotFound(req).map((resp: Response) => resp.status.isSuccess && matchHeader(resp.headers, `Access-Control-Allow-Credentials`, "true")).unsafeRun
      cors2.orNotFound(req).map((resp: Response) => resp.status.isSuccess && matchHeader(resp.headers, `Access-Control-Allow-Credentials`, "false")).unsafeRun
    }

    "Always Respect unsuccesful replies to OPTIONS requests" in {
      val req = buildRequest("/bar", OPTIONS)
      cors1.orNotFound(req).map(_.headers must not contain(headerCheck _)).unsafeRun
      cors2.orNotFound(req).map(_.headers must not contain(headerCheck _)).unsafeRun
    }
<<<<<<< HEAD
=======

    "Fall through" in {
      val req = buildRequest("/2")
      val s1 = CORS(HttpService { case GET -> Root / "1" => Ok() })
      val s2 = CORS(HttpService { case GET -> Root / "2" => Ok() })
      (s1 orElse s2).orNotFound(req).run.status must_== Ok
    }
>>>>>>> f2acf1b1
  }
}<|MERGE_RESOLUTION|>--- conflicted
+++ resolved
@@ -6,7 +6,6 @@
 
 import org.http4s.dsl._
 import org.http4s.headers._
-import org.http4s.server.syntax._
 import org.specs2.mutable.Specification
 
 class CORSSpec extends Http4sSpec {
@@ -56,15 +55,12 @@
       cors1.orNotFound(req).map(_.headers must not contain(headerCheck _)).unsafeRun
       cors2.orNotFound(req).map(_.headers must not contain(headerCheck _)).unsafeRun
     }
-<<<<<<< HEAD
-=======
 
     "Fall through" in {
       val req = buildRequest("/2")
       val s1 = CORS(HttpService { case GET -> Root / "1" => Ok() })
       val s2 = CORS(HttpService { case GET -> Root / "2" => Ok() })
-      (s1 orElse s2).orNotFound(req).run.status must_== Ok
+      (s1 |+| s2).orNotFound(req) must returnStatus(Ok)
     }
->>>>>>> f2acf1b1
   }
 }