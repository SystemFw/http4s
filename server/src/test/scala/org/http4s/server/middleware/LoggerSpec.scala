--- conflicted
+++ resolved
@@ -3,16 +3,10 @@
 package middleware
 
 import cats.effect._
-import cats.implicits._
+import fs2.io.readInputStream
 import org.http4s.dsl._
+
 import scala.io.Source
-<<<<<<< HEAD
-import fs2.io.readInputStream
-=======
-import fs2.Task
-import fs2.io.readInputStream
-import java.nio.charset.StandardCharsets
->>>>>>> 95017f4a
 
 /**
   * Common Tests for Logger, RequestLogger, and ResponseLogger
@@ -28,18 +22,10 @@
 
   def testResource = getClass.getResourceAsStream("/testresource.txt")
 
-<<<<<<< HEAD
   def body: EntityBody[IO] = readInputStream[IO](IO.pure(testResource), 4096)
 
   val expectedBody: String = Source.fromInputStream(testResource).mkString
-=======
-  def body: EntityBody =
-    readInputStream[Task](Task.now(testResource), 4096)
 
-  val expectedBody: String =
-    Source.fromInputStream(testResource).mkString
->>>>>>> 95017f4a
-  
   "ResponseLogger" should {
     val responseLoggerService = ResponseLogger(true, true)(testService)
 
@@ -48,13 +34,8 @@
       responseLoggerService.orNotFound(req) must returnStatus(Status.Ok)
     }
 
-<<<<<<< HEAD
     "not affect a Post" in {
-      val req = Request[IO](uri = uri("/post"), method = POST).withBody(body)
-=======
-    "not effect a Post" in {
-      val req = Request(uri = uri("/post"), method = POST).withBodyStream(body)
->>>>>>> 95017f4a
+      val req = Request[IO](uri = uri("/post"), method = POST).withBodyStream(body)
       val res = responseLoggerService.orNotFound(req)
       res must returnStatus(Status.Ok)
       res must returnBody(expectedBody)
@@ -69,13 +50,8 @@
       requestLoggerService.orNotFound(req) must returnStatus(Status.Ok)
     }
 
-<<<<<<< HEAD
     "not affect a Post" in {
-      val req = Request[IO](uri = uri("/post"), method = POST).withBody(body)
-=======
-    "not effect a Post" in {
-      val req = Request(uri = uri("/post"), method = POST).withBodyStream(body)
->>>>>>> 95017f4a
+      val req = Request[IO](uri = uri("/post"), method = POST).withBodyStream(body)
       val res = requestLoggerService.orNotFound(req)
       res must returnStatus(Status.Ok)
       res must returnBody(expectedBody)
@@ -90,13 +66,8 @@
       loggerService.orNotFound(req) must returnStatus(Status.Ok)
     }
 
-<<<<<<< HEAD
     "not affect a Post" in {
-      val req = Request[IO](uri = uri("/post"), method = POST).withBody(body)
-=======
-    "not effect a Post" in {
-      val req = Request(uri = uri("/post"), method = POST).withBodyStream(body)
->>>>>>> 95017f4a
+      val req = Request[IO](uri = uri("/post"), method = POST).withBodyStream(body)
       val res = loggerService.orNotFound(req)
       res must returnStatus(Status.Ok)
       res must returnBody(expectedBody)
