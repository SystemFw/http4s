---
title: Quick Start
menu: tut
weight: 1
---

Getting started with http4s is easy.  Let's materialize an http4s
skeleton project from its [giter8 template]:

```sbt
<<<<<<< HEAD
$ sbt -sbt-version 0.13.13 new http4s/http4s.g8 -b 0.17
=======
// Linux/Mac
$ sbt -sbt-version 0.13.15 new http4s/http4s.g8
// Windows
$ sbt -sbt-version0.13.15 new http4s/http4s.g8
>>>>>>> cebcbca2
```

Follow the prompts.  For every step along the way, a default value is
provided in brackets.

`name`
: name of your project.

`organization`
: the organization you publish under.  It's common practice on the JVM
to make this a domain you own, in reverse order (i.e., TLD first).
`io.github.username` is also a fine choice.

`package`
: by default, your organization followed by the project name.

`scala_version`
: defaults to the latest available version of Scala

`http4s_version`
: defaults to the latest stable release of http4s.  See
the [versions] page for other suggestions.

At the end of the process, you'll see:

```
Template applied in ./http4s-quickstart
```

In addition to sbt build machinery, two Scala source files are
generated:

```sh
$ cd http4s-quickstart
$ find . -name '*.scala'
./src/main/scala/com/example/http4squickstart/HelloWorld.scala
./src/main/scala/com/example/http4squickstart/Server.scala
```

`HelloWorld.scala` defines a service that responds to HTTP requests on
`GET /hello/$USERNAME` with a JSON greeting.  `Server.scala` defines
an object that extends `App` to start a server.  sbt will find and run
any app that it finds in your project.  Let's try it:

```sh
$ sbt run
```

Depending on the state of your Ivy cache, several dependencies will
download.  This is a good time to grab a beverage.  When you come
back, you should see a line similar to this:

```
264 [run-main-0] INFO org.http4s.blaze.channel.nio1.NIO1SocketServerGroup - Service bound to address /127.0.0.1:8080
```

This indicates that /blaze/, htttp4s' native server backend, is
running our service on port 8080.  Let's try out the hello world
service with curl:

```sh
$ curl -i http://localhost:8080/hello/world
HTTP/1.1 200 OK
Content-Type: application/json; charset=UTF-8
Date: Thu, 01 Dec 2016 05:05:24 GMT
Content-Length: 26

{"message":"Hello, world"}
```

To shut down your server, simply press `^C` in your console.

With just a few commands, we have a fully functional app for creating
a simple JSON service.

[giter8 template]: https://github.com/http4s/http4s.g8
[versions]: /versions/<|MERGE_RESOLUTION|>--- conflicted
+++ resolved
@@ -8,14 +8,10 @@
 skeleton project from its [giter8 template]:
 
 ```sbt
-<<<<<<< HEAD
-$ sbt -sbt-version 0.13.13 new http4s/http4s.g8 -b 0.17
-=======
 // Linux/Mac
-$ sbt -sbt-version 0.13.15 new http4s/http4s.g8
+$ sbt -sbt-version 0.13.15 new http4s/http4s.g8 -b 0.17
 // Windows
-$ sbt -sbt-version0.13.15 new http4s/http4s.g8
->>>>>>> cebcbca2
+$ sbt -sbt-version0.13.15 new http4s/http4s.g8 -b 0.17
 ```
 
 Follow the prompts.  For every step along the way, a default value is
