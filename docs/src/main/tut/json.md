---
menu: tut
weight: 310
title: JSON handling
---

## Add the JSON support module(s)

http4s-core does not include JSON support, but integration with three
popular Scala JSON libraries are supported as modules.

### Circe

The http4s team recommends circe.  Only http4s-circe is required for
basic interop with circe, but to follow this tutorial, install all three:

```scala
libraryDependencies ++= Seq(
  "org.http4s" %% "http4s-circe" % "{{< version >}}",
  // Optional for auto-derivation of JSON codecs
  "io.circe" %% "circe-generic" % "0.6.1",
  // Optional for string interpolation to JSON model
  "io.circe" %% "circe-literal" % "0.6.1"
)
```

### Argonaut

Circe is a fork of argonaut, another popular JSON library in the Scala
community.  The functionality is similar:

```scala
libraryDependencies += Seq(
  "org.http4s" %% "http4s-argonaut" % "{{< version >}}",
  // Optional for auto-derivation of JSON codecs
  "com.github.alexarchambault" %% "argonaut-shapeless_6.2" % "1.2.0-M4"
)
```

For those not ready to upgrade to argonaut-6.2, an `http4s-argonaut61`
is also available.  It is source compatible, but compiled against
Argonaut 6.1.

### Json4s

Json4s is less functionally pure than Circe or Argonaut, but older and
integrated with many Scala libraries.  It comes with two backends.
You should pick one of these dependencies:

```scala
libraryDependencies += "org.http4s" %% "http4s-json4s-native" % "{{< version >}}"
libraryDependencies += "org.http4s" %% "http4s-json4s-jackson" % "{{< version >}}"
```

There is no extra codec derivation library for json4s, as it generally
bases its codecs on runtime reflection.

## Sending raw JSON

Let's create a function to produce a simple JSON greeting with circe:

```tut:book
import io.circe._
import io.circe.literal._
import org.http4s._
import org.http4s.dsl._

def hello(name: String): Json =
  json"""{"hello": $name}"""
  
val greeting = hello("world")
```

We now have a JSON value, but we don't have enough to render it:

```tut:fail
Ok(greeting).run
```

To encode a Scala value of type `A` into an entity, we need an
`EntityEncoder[A]` in scope.  The http4s-circe module includes a
`org.http4s.circe` object, which gives us exactly this for an
`io.circe.Json` value:

```tut:book
import org.http4s.circe._

Ok(greeting).run
```

The same `EntityEncoder[Json]` we use on server responses is also
useful on client requests:

```tut:book
import org.http4s.client._

POST(uri("/hello"), json"""{"name": "Alice"}""").run
```

## Encoding case classes as JSON

These JSON literals are nice, but in real apps, we prefer to operate
on case classes and use JSON as a serialization format near the edge
of the world.

Let's define a couple case classes:

```tut:silent
case class Hello(name: String)
case class User(name: String)
```

To transform a value of type `A` into `Json`, circe uses an
`io.circe.Encoder[A]`.  With circe's syntax, we can convert any value
to JSON as long as an implicit `Encoder` is in scope:

```tut:silent
import io.circe.syntax._
```

```tut:fail
Hello("Alice").asJson
```

Oops!  We haven't told Circe how we want to encode our case class.
Let's provide an encoder:

```tut:book
implicit val HelloEncoder: Encoder[Hello] =
  Encoder.instance { hello: Hello => 
    json"""{"hello": ${hello.name}}"""
  }
  
Hello("Alice").asJson
```

That was easy, but gets tedious for applications dealing in lots of
types.  Fortunately, circe can automatically derive an encoder for us,
using the field names of the case class as key names in a JSON object:

```tut:book
import io.circe.generic.auto._

<<<<<<< HEAD
val httpClient = PooledHttp1Client()
val req = Request(uri = Uri.uri("http://localhost:8080/hello"), method = Method.POST).withBody(User("Anabelle"))(jsonEncoderOf)
httpClient.expect(req)(jsonOf[Hello]).unsafePerformSync
=======
User("Alice").asJson
>>>>>>> 84b8f075
```

Equipped with an `Encoder` and `.asJson`, we can send JSON in requests
and responses for our case classes:

```tut:book
Ok(Hello("Alice").asJson).run
POST(uri("/hello"), User("Bob").asJson).run
```

## Receiving raw JSON

Just as we needed an `EntityEncoder[JSON]` to send JSON from a server
or client, we need an `EntityDecoder[JSON]` to receive it.

The `org.http4s.circe._` package provides an implicit
`EntityDecoder[Json]`.  This makes it very easy to decode a request or
response body to JSON using the [`as` syntax]:

```tut:book
Ok("""{"name":"Alice"}""").as[Json].run
POST(uri("/hello"),"""{"name":"Bob"}""").as[Json].run
```

Like sending raw JSON, this is useful to a point, but we typically
want to get to a typed model as quickly as we can.

## Decoding JSON to a case class

To get from an HTTP entity to `Json`, we use an `EntityDecoder[Json]`.
To get from `Json` to any type `A`, we need an `io.circe.Decoder[A]`.
http4s-circe provides the `jsonOf` function to make the connection all
the way from HTTP to your type `A`.  Specifically, `jsonOf[A]` takes
an implicit `Decoder[A]` and makes a `EntityDecoder[A]`:

```tut:book
Ok("""{"name":"Alice"}""").as(jsonOf[User]).run
POST(uri("/hello"), """{"name":"Bob"}""").as(jsonOf[User]).run
```

Note the argument to `as` is in parentheses instead of square
brackets, as it's a function call instead of a type.  We are
_implicitly_ summoning a `Decoder[A]`, but _explicitly_ declaring that
`A` is encoded as JSON.

## Putting it all together

### A Hello world service

Our hello world service will parse a `User` from a request and offer a
proper greeting.

```tut:silent
import io.circe._
import io.circe.generic.auto._
import io.circe.syntax._

import org.http4s._
import org.http4s.circe._
import org.http4s.dsl._

case class User(name: String)
case class Hello(greeting: String)

val jsonService = HttpService {
  case req @ POST -> Root / "hello" =>
    for {
	  // Decode a User request
	  user <- req.as(jsonOf[User])
	  // Encode a hello response
	  resp <- Ok(Hello(user.name).asJson)
    } yield (resp)
}

<<<<<<< HEAD
val http4s = repos("http4s")

val stargazers = http4s.map(_.map(_.stargazers_count).mkString("\n"))

// unsafePerformSync has been separated into its own line for tut to compile without hanging.
stargazers.unsafePerformSync
httpClient.shutdownNow()
=======
import org.http4s.server.blaze._
val builder = BlazeBuilder.bindHttp(8080).mountService(jsonService, "/")
val blazeServer = builder.run
```

## A Hello world client

Now let's make a client for the service above:

```tut:silent
import org.http4s.client.blaze._
import scalaz.concurrent.Task

val httpClient = PooledHttp1Client()
// Decode the Hello response
def helloClient(name: String): Task[Hello] = {
  // Encode a User request
  val req = POST(uri("http://localhost:8080/hello"), User(name).asJson)
  // Decode a Hello response
  httpClient.expect(req)(jsonOf[Hello])
}
```

Finally, we post `User("Alice")` to our Hello service and expect
`Hello("Alice")` back:

```tut:book
helloClient("Alice").run
>>>>>>> 84b8f075
```

```tut:invisible
httpClient.shutdownNow()
blazeServer.shutdownNow()
```

[argonaut-shapeless]: https://github.com/alexarchambault/argonaut-shapeless
[circe-generic]: https://github.com/travisbrown/circe#codec-derivation
[jsonExtract]: https://github.com/http4s/http4s/blob/master/json4s/src/main/scala/org/http4s/json4s/Json4sInstances.scala#L29
[`as` syntax]: ../api/index.html#org.http4s.MessageOps@as[T](implicitdecoder:org.http4s.EntityDecoder[T]):scalaz.concurrent.Task[T]<|MERGE_RESOLUTION|>--- conflicted
+++ resolved
@@ -141,13 +141,7 @@
 ```tut:book
 import io.circe.generic.auto._
 
-<<<<<<< HEAD
-val httpClient = PooledHttp1Client()
-val req = Request(uri = Uri.uri("http://localhost:8080/hello"), method = Method.POST).withBody(User("Anabelle"))(jsonEncoderOf)
-httpClient.expect(req)(jsonOf[Hello]).unsafePerformSync
-=======
 User("Alice").asJson
->>>>>>> 84b8f075
 ```
 
 Equipped with an `Encoder` and `.asJson`, we can send JSON in requests
@@ -222,15 +216,6 @@
     } yield (resp)
 }
 
-<<<<<<< HEAD
-val http4s = repos("http4s")
-
-val stargazers = http4s.map(_.map(_.stargazers_count).mkString("\n"))
-
-// unsafePerformSync has been separated into its own line for tut to compile without hanging.
-stargazers.unsafePerformSync
-httpClient.shutdownNow()
-=======
 import org.http4s.server.blaze._
 val builder = BlazeBuilder.bindHttp(8080).mountService(jsonService, "/")
 val blazeServer = builder.run
@@ -259,7 +244,6 @@
 
 ```tut:book
 helloClient("Alice").run
->>>>>>> 84b8f075
 ```
 
 ```tut:invisible
