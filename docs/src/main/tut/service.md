---
menu: main
weight: 100
title: Service
---

This tutorial will walk you through creating your first http4s service
and calling it with http4s' client.

Create a new directory, with the following build.sbt in the root:

```scala
scalaVersion := "2.12.6" // Also supports 2.11.x

val http4sVersion = "{{< version "http4s.doc" >}}"

// Only necessary for SNAPSHOT releases
resolvers += Resolver.sonatypeRepo("snapshots")

libraryDependencies ++= Seq(
  "org.http4s" %% "http4s-dsl" % http4sVersion,
  "org.http4s" %% "http4s-blaze-server" % http4sVersion,
  "org.http4s" %% "http4s-blaze-client" % http4sVersion
)

scalacOptions ++= Seq("-Ypartial-unification")
```

This tutorial is compiled as part of the build using [tut].  Each page
is its own REPL session.  If you copy and paste code samples starting
from the top, you should be able to follow along in a REPL.

```
$ sbt console
```

## Your first service

An `HttpRoutes[F]` is a simple alias for
`Kleisli[OptionT[F, ?[, Request, Response]`.  If that's meaningful to you,
great.  If not, don't panic: `Kleisli` is just a convenient wrapper
around a `Request => F[Response]`, and `F` is an effectful
operation.  We'll teach you what you need to know as we go, or if you
prefer you can read these introductions first:

<<<<<<< HEAD
* [Scalaz Task: The Missing Documentation]
=======
* [cats-effect: The IO Monad for Scala]
>>>>>>> 45f2c8e0
* [Cats Kleisli Datatype]

### Defining your service

Wherever you are in your studies, let's create our first
`HttpRoutes`.  Start by pasting these imports into your SBT console:

```tut:book
import cats.effect._, org.http4s._, org.http4s.dsl.io._, scala.concurrent.ExecutionContext.Implicits.global
```

Using the [http4s-dsl], we can construct an `HttpRoutes` by pattern
matching the request.  Let's build a service that matches requests to
`GET /hello/:name`, where `:name` is a path parameter for the person to
greet.

```tut:book
val helloWorldService = HttpRoutes.of[IO] {
  case GET -> Root / "hello" / name =>
    Ok(s"Hello, $name.")
}
```

### Returning content in the response
In order to return content of type `T` in the response an `EntityEncoder[T]`
must be used. We can define the `EntityEncoder[T]` implictly so that it
doesn't need to be explicitly included when serving the response.

In the example below, we're defining a `tweetEncoder` and then
explicitly using it to encode the response contents of a `Tweet`, which can
be seen as `Ok(getTweet(tweetId))(tweetEncoder)`.

We've defined `tweetsEncoder` as being implicit so that we don't need to explicitly
reference it when serving the response, which can be seen as
`getPopularTweets().flatMap(Ok(_))`.

```tut:book
case class Tweet(id: Int, message: String)

implicit def tweetEncoder: EntityEncoder[IO, Tweet] = ???
implicit def tweetsEncoder: EntityEncoder[IO, Seq[Tweet]] = ???

def getTweet(tweetId: Int): IO[Tweet] = ???
def getPopularTweets(): IO[Seq[Tweet]] = ???

val tweetService = HttpRoutes.of[IO] {
  case GET -> Root / "tweets" / "popular" =>
    getPopularTweets().flatMap(Ok(_))
  case GET -> Root / "tweets" / IntVar(tweetId) =>
    getTweet(tweetId).flatMap(Ok(_))
}
```

### Running your service

http4s supports multiple server backends.  In this example, we'll use
[blaze], the native backend supported by http4s.

We start from a `BlazeBuilder`, and then mount the `helloWorldService` under
the base path of `/` and the remainder of the services under the base
path of `/api`. The services can be mounted in any order as the request will be
matched against the longest base paths first. The `BlazeBuilder` is immutable
with chained methods, each returning a new builder.

Multiple `HttpRoutes` can be combined with the `combineK` method (or its alias
`<+>`) by importing `cats.implicits._` and `org.http4s.implicits._`. Please ensure partial unification is enabled in your `build.sbt`. 

`scalacOptions ++= Seq("-Ypartial-unification")`

```tut:book
import cats.implicits._
import org.http4s.server.blaze._
import org.http4s.implicits._

val services = tweetService <+> helloWorldService
val builder = BlazeBuilder[IO].bindHttp(8080, "localhost").mountService(helloWorldService, "/").mountService(services, "/api").start
```

The `bindHttp` call isn't strictly necessary as the server will be set to run
using defaults of port 8080 and the loopback address. The `mountService` call
associates a base path with a `HttpRoutes`.

A builder can be `run` to start the server.

```tut:book
val server = builder.unsafeRunSync()
```

Use curl, or your favorite HTTP client, to see your service in action:

```sh
$ curl http://localhost:8080/hello/Pete
```

## Cleaning up

Our server consumes system resources. Let's clean up by shutting it
down:

```tut:book
server.shutdown.unsafeRunSync()
```

### Running your service as an `App`

Every `ServerBuilder[F]` has a `.serve` method that returns a
`Stream[F, ExitCode]`.  This stream runs forever without emitting
any output.  When this process is run with `.unsafeRunSync` on the
main thread, it blocks forever, keeping the JVM (and your server)
alive until the JVM is killed.

As a convenience, fs2 provides an `fs2.StreamApp[F[_]]` trait
with an abstract `main` method that returns a `Stream`.  A `StreamApp`
runs the process and adds a JVM shutdown hook to interrupt the infinite
process and gracefully shut down your server when a SIGTERM is received.

```tut:book
import fs2.{Stream, StreamApp}
import fs2.StreamApp.ExitCode
import org.http4s.server.blaze._

object Main extends StreamApp[IO] {
  override def stream(args: List[String], requestShutdown: IO[Unit]): Stream[IO, ExitCode] =
    BlazeBuilder[IO]
      .bindHttp(8080, "localhost")
      .mountService(helloWorldService, "/")
      .mountService(services, "/api")
      .serve
}
```

[blaze]: https://github.com/http4s/blaze
[tut]: https://github.com/tpolecat/tut
[Cats Kleisli Datatype]: https://typelevel.org/cats/datatypes/kleisli.html
<<<<<<< HEAD
[Scalaz Task: The Missing Documentation]: http://timperrett.com/2014/07/20/scalaz-task-the-missing-documentation/
=======
[cats-effect: The IO Monad for Scala]: https://typelevel.org/cats-effect/
>>>>>>> 45f2c8e0
[http4s-dsl]: ../dsl<|MERGE_RESOLUTION|>--- conflicted
+++ resolved
@@ -43,11 +43,7 @@
 operation.  We'll teach you what you need to know as we go, or if you
 prefer you can read these introductions first:
 
-<<<<<<< HEAD
-* [Scalaz Task: The Missing Documentation]
-=======
 * [cats-effect: The IO Monad for Scala]
->>>>>>> 45f2c8e0
 * [Cats Kleisli Datatype]
 
 ### Defining your service
@@ -182,9 +178,5 @@
 [blaze]: https://github.com/http4s/blaze
 [tut]: https://github.com/tpolecat/tut
 [Cats Kleisli Datatype]: https://typelevel.org/cats/datatypes/kleisli.html
-<<<<<<< HEAD
-[Scalaz Task: The Missing Documentation]: http://timperrett.com/2014/07/20/scalaz-task-the-missing-documentation/
-=======
 [cats-effect: The IO Monad for Scala]: https://typelevel.org/cats-effect/
->>>>>>> 45f2c8e0
 [http4s-dsl]: ../dsl