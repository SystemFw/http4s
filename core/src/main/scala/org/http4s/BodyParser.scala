--- conflicted
+++ resolved
@@ -48,19 +48,6 @@
    */
   def xml(req: Request,
           limit: Int = DefaultMaxEntitySize,
-<<<<<<< HEAD
-          parser: SAXParser = XML.parser,
-          onSaxException: SAXException => Response = { saxEx => /*saxEx.printStackTrace();*/ Status.BadRequest() })
-  : BodyParser[Elem] =
-    consumeUpTo(BodyChunkConsumer, limit).map { bytes =>
-      val in = bytes.iterator.asInputStream
-      val source = new InputSource(in)
-      source.setEncoding(charset.name)
-      Try(XML.loadXML(source, parser)).map(Right(_)).recover {
-        case e: SAXException => Left(onSaxException(e))
-      }.get
-    }(tec).joinRight
-=======
           parser: SAXParser = XML.parser): Task[Elem] =
     text(req, limit).map { s =>
       val source = new InputSource(new StringReader(s))
@@ -68,8 +55,6 @@
     }
 
   /*
->>>>>>> ff791737
-
   def ignoreBody: BodyParser[Unit] = BodyParser(whileBodyChunk &>> Iteratee.ignore[BodyChunk].map(Right(_))(oec))
 
   def trailer: BodyParser[TrailerChunk] = BodyParser(
