--- conflicted
+++ resolved
@@ -19,12 +19,9 @@
 
 import cats.parse.{Parser, Parser1, Rfc5234}
 import cats.Show
-<<<<<<< HEAD
+import org.http4s.headers.ETag.EntityTag.{Strong, Weakness}
 import org.http4s.internal.parsing.Rfc7230
 import org.http4s.util.Writer
-=======
-import org.http4s.headers.ETag.EntityTag.{Strong, Weakness}
->>>>>>> f1a4ab05
 
 object ETag extends HeaderKey.Internal[ETag] with HeaderKey.Singleton {
   final case class EntityTag(tag: String, weakness: Weakness = Strong) {
@@ -60,7 +57,7 @@
     import Rfc7230.{obsText}
 
     // weak       = %x57.2F ; "W/", case-sensitive
-    val weak = string1("W/").as(true)
+    val weak = string1("W/").as(EntityTag.Weak)
 
     // etagc      = %x21 / %x23-7E / obs-text
     //            ; VCHAR except double quotes, plus obs-text
@@ -71,7 +68,7 @@
 
     // entity-tag = [ weak ] opaque-tag
     val entityTag = (weak.?.with1 ~ opaqueTag).map { case (weakness, tag) =>
-      new EntityTag(tag, weakness.getOrElse(false))
+      new EntityTag(tag, weakness.getOrElse(EntityTag.Strong))
     }
 
     entityTag.map(ETag.apply)
