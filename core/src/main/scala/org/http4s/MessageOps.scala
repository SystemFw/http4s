--- conflicted
+++ resolved
@@ -2,18 +2,11 @@
 
 import java.time.{ZoneOffset, Instant}
 
-<<<<<<< HEAD
 import cats._
+import cats.data._
 import fs2._
 import org.http4s.batteries._
 import org.http4s.headers._
-=======
-import org.http4s.headers.{`Set-Cookie`, `Content-Type`}
-import org.http4s.util.NonEmptyList._
-
-import scalaz.\/
-import scalaz.concurrent.Task
->>>>>>> 0db54b8e
 
 trait MessageOps extends Any {
   type Self
@@ -125,7 +118,7 @@
 
   /** Add a Cookie header for the provided [[Cookie]] */
   final def addCookie(cookie: Cookie): Self =
-    putHeaders(org.http4s.headers.Cookie(nels(cookie)))
+    putHeaders(org.http4s.headers.Cookie(NonEmptyList.of(cookie)))
 
   /** Add a Cookie header with the provided values */
   final def addCookie(name: String,
