--- conflicted
+++ resolved
@@ -160,25 +160,14 @@
 
   override protected def replaceQuery(query: Query): Self = copy(query = query)
 
-<<<<<<< HEAD
   private def toSegment(path: Uri.Path, newSegment: String): Uri.Path =
     path / Uri.Path.Segment(newSegment)
-=======
-  private def toSegment(path: Path, newSegment: Path): Path = {
-    val encoded = pathEncode(newSegment)
-    val newPath =
-      if (path.isEmpty || path.last != '/') s"$path/$encoded"
-      else s"$path$encoded"
-    newPath
-  }
 
   /** Converts this request to origin-form, which is the absolute path and optional
     * query.  If the path is relative, it is assumed to be relative to the root.
     */
   def toOriginForm: Uri =
-    if (path.startsWith("/")) Uri(path = path, query = query)
-    else Uri(path = s"/${path}", query = query)
->>>>>>> 69bd39c4
+    Uri(path = path.toAbsolute, query = query)
 }
 
 object Uri {
