/*
 * Copyright 2013-2020 http4s.org
 *
 * SPDX-License-Identifier: Apache-2.0
 *
 * Based on https://github.com/spray/spray/blob/v1.1-M7/spray-http/src/main/scala/spray/http/parser/AuthorizationHeader.scala
 * Copyright (C) 2011-2012 spray.io
 * Based on code copyright (C) 2010-2011 by the BlueEyes Web Framework Team
 */

package org.http4s
package parser

import cats.data.NonEmptyList
import org.http4s.headers.Authorization
import org.http4s.internal.parboiled2.{ParserInput, Rule0, Rule1}
import org.typelevel.ci.CIString

private[parser] trait AuthorizationHeader {
  def AUTHORIZATION(value: String): ParseResult[`Authorization`] =
    new AuthorizationParser(value).parse

  private class AuthorizationParser(input: ParserInput)
      extends Http4sHeaderParser[Authorization](input) {
    def entry: Rule1[Authorization] =
      rule {
        CredentialDef ~ EOI ~> { (creds: Credentials) =>
          Authorization(creds)
        }
      }

    def CredentialDef =
      rule {
        AuthParamsCredentialsDef |
          TokenCredentialsDef
      }

<<<<<<< HEAD
    def TokenCredentialsDef = rule {
      Token ~ LWS ~ token68 ~> { (scheme: String, value: String) =>
        Credentials.Token(CIString(scheme), value)
=======
    def TokenCredentialsDef =
      rule {
        Token ~ LWS ~ token68 ~> { (scheme: String, value: String) =>
          Credentials.Token(scheme.ci, value)
        }
>>>>>>> 40eb42b6
      }

<<<<<<< HEAD
    def AuthParamsCredentialsDef = rule {
      Token ~ OptWS ~ CredentialParams ~> {
        (scheme: String, params: NonEmptyList[(String, String)]) =>
          Credentials.AuthParams(CIString(scheme), params)
=======
    def AuthParamsCredentialsDef =
      rule {
        Token ~ OptWS ~ CredentialParams ~> {
          (scheme: String, params: NonEmptyList[(String, String)]) =>
            Credentials.AuthParams(scheme.ci, params)
        }
>>>>>>> 40eb42b6
      }

    def CredentialParams: Rule1[NonEmptyList[(String, String)]] =
      rule {
        oneOrMore(AuthParam).separatedBy(ListSep) ~> { (params: collection.Seq[(String, String)]) =>
          NonEmptyList(params.head, params.tail.toList)
        }
      }

    def AuthParam: Rule1[(String, String)] =
      rule {
        Token ~ "=" ~ (Token | QuotedString) ~> { (s1: String, s2: String) =>
          (s1, s2)
        }
      }

    def Base64Char: Rule0 = rule(Alpha | Digit | '+' | '/' | '=')

    // https://tools.ietf.org/html/rfc6750#page-5
    def b64token: Rule1[String] =
      rule {
        capture(oneOrMore(Alpha | Digit | anyOf("-._~+/")) ~ zeroOrMore('='))
      }

    def token68: Rule1[String] = b64token
  }
}<|MERGE_RESOLUTION|>--- conflicted
+++ resolved
@@ -35,32 +35,19 @@
           TokenCredentialsDef
       }
 
-<<<<<<< HEAD
-    def TokenCredentialsDef = rule {
-      Token ~ LWS ~ token68 ~> { (scheme: String, value: String) =>
-        Credentials.Token(CIString(scheme), value)
-=======
     def TokenCredentialsDef =
       rule {
         Token ~ LWS ~ token68 ~> { (scheme: String, value: String) =>
-          Credentials.Token(scheme.ci, value)
+          Credentials.Token(CIString(scheme), value)
         }
->>>>>>> 40eb42b6
       }
 
-<<<<<<< HEAD
-    def AuthParamsCredentialsDef = rule {
-      Token ~ OptWS ~ CredentialParams ~> {
-        (scheme: String, params: NonEmptyList[(String, String)]) =>
-          Credentials.AuthParams(CIString(scheme), params)
-=======
     def AuthParamsCredentialsDef =
       rule {
         Token ~ OptWS ~ CredentialParams ~> {
           (scheme: String, params: NonEmptyList[(String, String)]) =>
-            Credentials.AuthParams(scheme.ci, params)
+            Credentials.AuthParams(CIString(scheme), params)
         }
->>>>>>> 40eb42b6
       }
 
     def CredentialParams: Rule1[NonEmptyList[(String, String)]] =
