--- conflicted
+++ resolved
@@ -76,67 +76,6 @@
   def ListSep = rule { oneOrMore("," ~ OptWS) }
 
   def LASTCHAR: Rule1[Char] = rule { push(input.charAt(cursor - 1)) }
-<<<<<<< HEAD
-
-  private val DIGIT = CharPredicate.Digit
-  private val DIGIT04 = CharPredicate('0' to '4')
-  private val DIGIT05 = CharPredicate('0' to '5')
-  private val DIGIT19 = CharPredicate.Digit19
-
-  def IPNumber = rule {
-    capture(
-      '2' ~ (DIGIT04 ~ DIGIT | '5' ~ DIGIT05)
-        | '1' ~ DIGIT ~ DIGIT
-        | DIGIT19 ~ DIGIT
-        | DIGIT) ~> (java.lang.Integer.parseInt(_).toByte)
-  }
-
-  def IPv4Address = {
-    rule {
-      IPNumber ~ '.' ~ IPNumber ~ '.' ~ IPNumber ~ '.' ~ IPNumber ~> (Array[Byte](_, _, _, _))
-    }
-  }
-
-  def IPv6Address: Rule1[Array[Byte]] = {
-    import CharUtils.{ hexValue ⇒ hv }
-    var a: Array[Byte] = null
-    def zero(ix: Int) = rule { run(a(ix) = 0.toByte) }
-    def zero2(ix: Int) = rule { run { a(ix) = 0.toByte; a(ix + 1) = 0.toByte; } }
-    def h4(ix: Int) = rule { HEXDIG ~ run(a(ix) = hv(lastChar).toByte) }
-    def h8(ix: Int) = rule { HEXDIG ~ HEXDIG ~ run(a(ix) = (hv(charAt(-2)) * 16 + hv(lastChar)).toByte) }
-    def h16(ix: Int) = rule { h8(ix) ~ h8(ix + 1) | h4(ix) ~ h8(ix + 1) | zero(ix) ~ h8(ix + 1) | zero(ix) ~ h4(ix + 1) }
-    def h16c(ix: Int) = rule { h16(ix) ~ ':' ~ !':' }
-    def ch16o(ix: Int) = rule { optional(':' ~ !':') ~ (h16(ix) | zero2(ix)) }
-    def ls32 = rule { h16(12) ~ ':' ~ h16(14) | IPv4Address ~> (System.arraycopy(_, 0, a, 12, 4)) }
-    def cc(ix: Int) = rule { ':' ~ ':' ~ zero2(ix) }
-    def tail2 = rule { h16c(2) ~ tail4 }
-    def tail4 = rule { h16c(4) ~ tail6 }
-    def tail6 = rule { h16c(6) ~ tail8 }
-    def tail8 = rule { h16c(8) ~ tail10 }
-    def tail10 = rule { h16c(10) ~ ls32 }
-    rule {
-      !(':' ~ HEXDIG) ~ push { a = new Array[Byte](16); a } ~ (
-        h16c(0) ~ tail2
-        | cc(0) ~ tail2
-        | ch16o(0) ~ (
-          cc(2) ~ tail4
-          | ch16o(2) ~ (
-            cc(4) ~ tail6
-            | ch16o(4) ~ (
-              cc(6) ~ tail8
-              | ch16o(6) ~ (
-                cc(8) ~ tail10
-                | ch16o(8) ~ (
-                  cc(10) ~ ls32
-                  | ch16o(10) ~ (
-                    cc(12) ~ h16(14)
-                      | ch16o(12) ~ cc(14))))))))
-    }
-  }
-
-  def IPv6Reference: Rule1[String] = rule { capture("[" ~ oneOrMore(HEXDIG | anyOf(":.")) ~ "]") }
-=======
->>>>>>> 2b6a345e
 }
 
 private[http4s] object Rfc2616BasicRules {
