--- conflicted
+++ resolved
@@ -15,7 +15,7 @@
     this.getOrElse(key, Seq.empty[String])
 
   def getOrElse(key: String, default: => Seq[String]): Seq[String] =
-    values.get(key).getOrElse(default)
+    values.getOrElse(key, default)
 
   def getFirst(key: String): Option[String] =
     values.get(key).flatMap(_.headOption)
@@ -80,16 +80,11 @@
   def apply(values: (String, String)*): UrlForm =
     values.foldLeft(empty)(_ + _)
 
-<<<<<<< HEAD
-  implicit def entityEncoder[F[_]](implicit F: Applicative[F], charset: Charset = DefaultCharset): EntityEncoder[F, UrlForm] =
-    EntityEncoder.stringEncoder[F]
-=======
   def fromSeq(values: Seq[(String, String)]): UrlForm =
     apply(values: _*)
 
-  implicit def entityEncoder(implicit charset: Charset = DefaultCharset): EntityEncoder[UrlForm] =
-    EntityEncoder.stringEncoder(charset)
->>>>>>> 1b43af7d
+  implicit def entityEncoder[F[_]](implicit F: Applicative[F], charset: Charset = DefaultCharset): EntityEncoder[F, UrlForm] =
+    EntityEncoder.stringEncoder[F]
       .contramap[UrlForm](encodeString(charset))
       .withContentType(`Content-Type`(MediaType.`application/x-www-form-urlencoded`, charset))
 
