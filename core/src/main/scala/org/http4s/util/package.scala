package org.http4s

import java.nio.CharBuffer
import java.nio.charset.CharsetDecoder

import scala.util.control.NonFatal

import fs2._
import fs2.Stream._
import fs2.util.Attempt

package object util {
  def decode[F[_]](charset: Charset): Pipe[F, Byte, String] = ??? // suspend {
    // TODO fs2 port
    /*
    val decoder = charset.nioCharset.newDecoder
    var carryOver = ByteVector.empty

    def push(chunk: ByteVector, eof: Boolean) = {
      val in = carryOver ++ chunk
      val byteBuffer = in.toByteBuffer
      val charBuffer = CharBuffer.allocate(in.size.toInt + 1)
      decoder.decode(byteBuffer, charBuffer, eof)
      if (eof) decoder.flush(charBuffer)
      else carryOver = ByteVector.view(byteBuffer.slice)
      charBuffer.flip().toString
    }

    // A ByteVector can now be longer than Int.MaxValue, but the CharBuffer
    // above cannot.  We need to split enormous chunks just in case.
    def breakBigChunks(): Process1[ByteVector, ByteVector] =
      receive1[ByteVector, ByteVector] { chunk =>
        def loop(chunk: ByteVector): Process1[ByteVector, ByteVector] =
          chunk.splitAt(Long.MaxValue - 1L) match {
            case (bv, ByteVector.empty) =>
              emit(bv) ++ breakBigChunks()
            case (bv, tail) =>
              emit(bv) ++ loop(tail)
          }
        loop(chunk)
      }

    def go(): Process1[ByteVector, String] = receive1[ByteVector, String] { chunk =>
      val s = push(chunk, false)
      val sChunk = if (s.nonEmpty) emit(s) else halt
      sChunk ++ go()
    }

    def flush() = {
      val s = push(ByteVector.empty, true)
      if (s.nonEmpty) emit(s) else halt
    }

    breakBigChunks() pipe go() onComplete flush()
  }
    */

  /** Constructs an assertion error with a reference back to our issue tracker. Use only with head hung low. */
  def bug(message: String): AssertionError =
    new AssertionError(s"This is a bug. Please report to https://github.com/http4s/http4s/issues: ${message}")

<<<<<<< HEAD
  private[http4s] def tryCatchNonFatal[A](f: => A): Attempt[A] =
    try Right(f)
    catch { case NonFatal(t) => Left(t) }
=======
  @deprecated("Moved to org.http4s.syntax.StringOps", "0.16")
  type CaseInsensitiveStringOps = org.http4s.syntax.StringOps

  @deprecated("Moved to org.http4s.syntax.StringSyntax", "0.16")
  type CaseInsensitiveStringSyntax = org.http4s.syntax.StringSyntax
>>>>>>> 2bfd475f
}<|MERGE_RESOLUTION|>--- conflicted
+++ resolved
@@ -59,15 +59,13 @@
   def bug(message: String): AssertionError =
     new AssertionError(s"This is a bug. Please report to https://github.com/http4s/http4s/issues: ${message}")
 
-<<<<<<< HEAD
   private[http4s] def tryCatchNonFatal[A](f: => A): Attempt[A] =
     try Right(f)
     catch { case NonFatal(t) => Left(t) }
-=======
+
   @deprecated("Moved to org.http4s.syntax.StringOps", "0.16")
   type CaseInsensitiveStringOps = org.http4s.syntax.StringOps
 
   @deprecated("Moved to org.http4s.syntax.StringSyntax", "0.16")
   type CaseInsensitiveStringSyntax = org.http4s.syntax.StringSyntax
->>>>>>> 2bfd475f
 }