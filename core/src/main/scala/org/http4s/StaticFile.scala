package org.http4s

import cats.data._
import cats.effect.Sync
import cats.implicits.{catsSyntaxEither => _, _}
import fs2._
import fs2.Stream._
import fs2.interop.scodec.ByteVectorChunk
import fs2.io._
import fs2.io.file.{FileHandle, pulls}
import java.io._
import java.net.URL
import java.nio.file.{Path, StandardOpenOption}
import org.http4s.Status.NotModified
import org.http4s.headers._
import org.log4s.getLogger
import scodec.bits.ByteVector

object StaticFile {
  private[this] val logger = getLogger

  val DefaultBufferSize = 10240

  def fromString[F[_]: Sync](url: String, req: Option[Request[F]] = None): OptionT[F, Response[F]] =
    fromFile(new File(url), req)

  def fromResource[F[_]: Sync](
      name: String,
      req: Option[Request[F]] = None,
      preferGzipped: Boolean = false): OptionT[F, Response[F]] = {
    val tryGzipped = preferGzipped && req.flatMap(_.headers.get(`Accept-Encoding`)).exists {
      acceptEncoding =>
        acceptEncoding.satisfiedBy(ContentCoding.gzip) || acceptEncoding.satisfiedBy(
          ContentCoding.`x-gzip`)
    }

    val gzUrl: OptionT[F, URL] =
      if (tryGzipped) OptionT.fromOption(Option(getClass.getResource(name + ".gz")))
      else OptionT.none

    gzUrl
      .flatMap { url =>
        // Guess content type from the name without ".gz"
        val contentType = nameToContentType(name)
        val headers = `Content-Encoding`(ContentCoding.gzip) :: contentType.toList

        fromURL(url, req).map(_.removeHeader(`Content-Type`).putHeaders(headers: _*))
      }
      .orElse(OptionT.fromOption[F](Option(getClass.getResource(name))).flatMap(fromURL(_, req)))
  }

  def fromURL[F[_]](url: URL, req: Option[Request[F]] = None)(
      implicit F: Sync[F]): OptionT[F, Response[F]] =
    OptionT.liftF(F.delay {
      val urlConn = url.openConnection
      val lastmod = HttpDate.fromEpochSecond(urlConn.getLastModified / 1000).toOption
      val ifModifiedSince = req.flatMap(_.headers.get(`If-Modified-Since`))
      val expired = (ifModifiedSince, lastmod).mapN(_.date < _).getOrElse(true)

      if (expired) {
        val lastModHeader: List[Header] = lastmod.map(`Last-Modified`(_)).toList
        val contentType = nameToContentType(url.getPath).toList
        val len = urlConn.getContentLengthLong
        val lenHeader =
          if (len >= 0) `Content-Length`.unsafeFromLong(len)
          else `Transfer-Encoding`(TransferCoding.chunked)
        val headers = Headers(lenHeader :: lastModHeader ::: contentType)

        Response(
          headers = headers,
          body = readInputStream[F](F.delay(url.openStream), DefaultBufferSize)
          // These chunks wrap a mutable array, and we might be buffering
          // or processing them concurrently later.  Convert to something
          // immutable here for safety.
            .mapChunks(c => ByteVectorChunk(ByteVector(c.toArray)).toSegment)
        )
      } else {
        urlConn.getInputStream.close()
        Response(NotModified)
      }
    })

  def fromFile[F[_]: Sync](f: File, req: Option[Request[F]] = None): OptionT[F, Response[F]] =
    fromFile(f, DefaultBufferSize, req)

  def fromFile[F[_]: Sync](
      f: File,
      buffsize: Int,
      req: Option[Request[F]]): OptionT[F, Response[F]] =
    fromFile(f, 0, f.length(), buffsize, req)

  def fromFile[F[_]](f: File, start: Long, end: Long, buffsize: Int, req: Option[Request[F]])(
      implicit F: Sync[F]): OptionT[F, Response[F]] =
    OptionT(F.delay {
      if (f.isFile) {
        require(
          start >= 0 && end >= start && buffsize > 0,
          s"start: $start, end: $end, buffsize: $buffsize")

        val lastModified = HttpDate.fromEpochSecond(f.lastModified / 1000).toOption

        // See if we need to actually resend the file
        val notModified: Option[Response[F]] =
          for {
            r <- req
            h <- r.headers.get(`If-Modified-Since`)
            lm <- lastModified
            exp = h.date.compareTo(lm) < 0
            _ = logger.trace(s"Expired: $exp. Request age: ${h.date}, Modified: $lm")
            nm = Response[F](NotModified) if !exp
          } yield nm

        notModified.orElse {
          val (body, contentLength) =
            if (f.length() < end) (empty.covary[F], 0L)
            else (fileToBody[F](f, start, end), end - start)

          val contentType = nameToContentType(f.getName)
          val hs = lastModified.map(lm => `Last-Modified`(lm)).toList :::
            `Content-Length`.fromLong(contentLength).toList :::
            contentType.toList

          val r = Response(
            headers = Headers(hs),
            body = body,
            attributes = AttributeMap.empty.put(staticFileKey, f)
          )

          logger.trace(s"Static file generated response: $r")
          Some(r)
        }
      } else {
        None
      }
    })

  private def fileToBody[F[_]: Sync](
      f: File,
      start: Long,
      end: Long
  ): EntityBody[F] = {
    // Based on fs2 handling of files
    def readAllFromFileHandle(chunkSize: Int, start: Long, end: Long)(
        h: FileHandle[F]): Pull[F, Byte, Unit] =
      _readAllFromFileHandle0(chunkSize, start, end)(h)

<<<<<<< HEAD
    def _readAllFromFileHandle0(chunkSize: Int, offset: Long, end: Long)(
        h: FileHandle[F]): Pull[F, Byte, Unit] =
      for {
        res <- Pull.eval(h.read(math.min(chunkSize, (end - offset).toInt), offset))
        next <- res
          .filter(_.nonEmpty)
          .fold[Pull[F, Byte, Unit]](Pull.done)(o =>
            Pull.output(o.toSegment) >> _readAllFromFileHandle0(chunkSize, offset + o.size, end)(h))
      } yield next
=======
    def _readAllFromFileHandle0[F[_]](chunkSize: Int, offset: Long, end: Long)(h: FileHandle[F]): Pull[F, Byte, Unit] = {
      val bytesLeft = end - offset
      if (bytesLeft <= 0L) Pull.done
      else {
        val bufferSize = if (bytesLeft > Int.MaxValue) chunkSize else math.min(chunkSize, bytesLeft.toInt)
        for {
          res  <- Pull.eval(h.read(bufferSize, offset))
          next <- res.filter(_.nonEmpty).fold[Pull[F, Byte, Unit]](Pull.done)(o =>
            Pull.output(o) >> _readAllFromFileHandle0(chunkSize, offset + o.size, end)(h))
        } yield next
      }
    }
>>>>>>> 1b9dc8df

    def readAll(path: Path, chunkSize: Int): Stream[F, Byte] =
      pulls
        .fromPath[F](path, List(StandardOpenOption.READ))
        .flatMap(h => readAllFromFileHandle(chunkSize, start, end)(h.resource))
        .stream

    readAll(f.toPath, DefaultBufferSize)
  }

  private def nameToContentType(name: String): Option[`Content-Type`] =
    name.lastIndexOf('.') match {
      case -1 => None
      case i => MediaType.forExtension(name.substring(i + 1)).map(`Content-Type`(_))
    }

  private[http4s] val staticFileKey = AttributeKey[File]
}<|MERGE_RESOLUTION|>--- conflicted
+++ resolved
@@ -144,30 +144,23 @@
         h: FileHandle[F]): Pull[F, Byte, Unit] =
       _readAllFromFileHandle0(chunkSize, start, end)(h)
 
-<<<<<<< HEAD
     def _readAllFromFileHandle0(chunkSize: Int, offset: Long, end: Long)(
-        h: FileHandle[F]): Pull[F, Byte, Unit] =
-      for {
-        res <- Pull.eval(h.read(math.min(chunkSize, (end - offset).toInt), offset))
-        next <- res
-          .filter(_.nonEmpty)
-          .fold[Pull[F, Byte, Unit]](Pull.done)(o =>
-            Pull.output(o.toSegment) >> _readAllFromFileHandle0(chunkSize, offset + o.size, end)(h))
-      } yield next
-=======
-    def _readAllFromFileHandle0[F[_]](chunkSize: Int, offset: Long, end: Long)(h: FileHandle[F]): Pull[F, Byte, Unit] = {
+        h: FileHandle[F]): Pull[F, Byte, Unit] = {
       val bytesLeft = end - offset
       if (bytesLeft <= 0L) Pull.done
       else {
-        val bufferSize = if (bytesLeft > Int.MaxValue) chunkSize else math.min(chunkSize, bytesLeft.toInt)
+        val bufferSize =
+          if (bytesLeft > Int.MaxValue) chunkSize else math.min(chunkSize, bytesLeft.toInt)
         for {
-          res  <- Pull.eval(h.read(bufferSize, offset))
-          next <- res.filter(_.nonEmpty).fold[Pull[F, Byte, Unit]](Pull.done)(o =>
-            Pull.output(o) >> _readAllFromFileHandle0(chunkSize, offset + o.size, end)(h))
+          res <- Pull.eval(h.read(bufferSize, offset))
+          next <- res
+            .filter(_.nonEmpty)
+            .fold[Pull[F, Byte, Unit]](Pull.done)(o =>
+              Pull
+                .output(o.toSegment) >> _readAllFromFileHandle0(chunkSize, offset + o.size, end)(h))
         } yield next
       }
     }
->>>>>>> 1b9dc8df
 
     def readAll(path: Path, chunkSize: Int): Stream[F, Byte] =
       pulls
