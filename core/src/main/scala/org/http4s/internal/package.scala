package org.http4s

import java.util.concurrent.{
  CancellationException,
  CompletableFuture,
  CompletionException,
  CompletionStage
}

import cats.effect.implicits._
import cats.effect.{Async, Concurrent, ConcurrentEffect, ContextShift, Effect, IO}
import cats.implicits._
import org.http4s.util.execution.direct
import org.log4s.Logger

import scala.concurrent.{ExecutionContext, Future}
import scala.util.control.NoStackTrace
import scala.util.{Failure, Success}

package object internal {
  // Like fs2.async.unsafeRunAsync before 1.0.  Convenient for when we
  // have an ExecutionContext but not a Timer.
  private[http4s] def unsafeRunAsync[F[_], A](fa: F[A])(
      f: Either[Throwable, A] => IO[Unit])(implicit F: Effect[F], ec: ExecutionContext): Unit =
    F.runAsync(Async.shift(ec) *> fa)(f).unsafeRunSync

  private[http4s] def loggingAsyncCallback[A](logger: Logger)(
      attempt: Either[Throwable, A]): IO[Unit] =
    attempt match {
      case Left(e) => IO(logger.error(e)("Error in asynchronous callback"))
      case Right(_) => IO.unit
    }

  // Inspired by https://github.com/functional-streams-for-scala/fs2/blob/14d20f6f259d04df410dc3b1046bc843a19d73e5/io/src/main/scala/fs2/io/io.scala#L140-L141
  private[http4s] def invokeCallback[F[_]](logger: Logger)(f: => Unit)(
      implicit F: ConcurrentEffect[F]): Unit =
    F.runAsync(F.start(F.delay(f)).flatMap(_.join))(loggingAsyncCallback(logger)).unsafeRunSync()

  /** Hex encoding digits. Adapted from apache commons Hex.encodeHex **/
  private val Digits: Array[Char] =
    Array('0', '1', '2', '3', '4', '5', '6', '7', '8', '9', 'A', 'B', 'C', 'D', 'E', 'F')

  /** Encode a byte Array into a hexadecimal string
    *
    * @param data the array
    * @return a hexadecimal encoded string
    */
  private[http4s] final def encodeHexString(data: Array[Byte]): String =
    new String(encodeHex(data))

  /** Encode a string to a Hexadecimal string representation
    * Adapted from apache commons Hex.encodeHex
    */
  private[http4s] final def encodeHex(data: Array[Byte]): Array[Char] = {
    val l = data.length
    val out = new Array[Char](l << 1)
    // two characters form the hex value.
    def iterateData(out: Array[Char], l: Int): Array[Char] = {
      def innerEncode(l: Int, i: Int, j: Int): Array[Char] =
        i match {
          case k if k < l =>
            out(j) = Digits((0xF0 & data(k)) >>> 4)
            out(j + 1) = Digits(0x0F & data(k))
            innerEncode(l, k + 1, j + 2)
          case _ => out
        }
      innerEncode(l, 0, 0)
    }
    iterateData(out, l)
  }

  private[http4s] final def decodeHexString(data: String): Option[Array[Byte]] =
    decodeHex(data.toCharArray)

  private object HexDecodeException extends Exception with NoStackTrace

  /** Dirty, optimized hex decoding based off of apache
    * common hex decoding, ported over to scala
    *
    * @param data
    * @return
    */
  private[http4s] final def decodeHex(data: Array[Char]): Option[Array[Byte]] = {
    def toDigit(ch: Char): Int = {
      val digit = Character.digit(ch, 16)
      if (digit == -1)
        throw HexDecodeException
      else
        digit
    }

    val len = data.length
    if ((len & 0x01) != 0) None
    val out = new Array[Byte](len >> 1)
    var f: Int = -1
    // two characters form the hex value.
    try {
      var i = 0
      var j = 0
      while (j < len) {
        f = toDigit(data(j)) << 4
        j += 1
        f = f | toDigit(data(j))
        j += 1
        out(i) = (f & 0xFF).toByte

        i += 1
      }
      Some(out)
    } catch {
      case HexDecodeException => None
    }
  }

  // Adapted from https://github.com/typelevel/cats-effect/issues/199#issuecomment-401273282
  private[http4s] def fromFuture[F[_], A](f: F[Future[A]])(implicit F: Async[F]): F[A] =
    f.flatMap { future =>
      future.value match {
        case Some(value) =>
          F.fromTry(value)
        case None =>
          F.async { cb =>
            future.onComplete {
              case Success(a) => cb(Right(a))
              case Failure(t) => cb(Left(t))
            }(direct)
          }
      }
    }

  // Adapted from https://github.com/typelevel/cats-effect/issues/160#issue-306054982
  @deprecated("Use `fromCompletionStage`", since = "0.21.3")
  private[http4s] def fromCompletableFuture[F[_], A](fcf: F[CompletableFuture[A]])(
      implicit F: Concurrent[F]): F[A] =
    fcf.flatMap { cf =>
      F.cancelable { cb =>
        cf.handle[Unit]((result, err) =>
          err match {
            case null => cb(Right(result))
            case _: CancellationException => ()
            case ex: CompletionException if ex.getCause ne null => cb(Left(ex.getCause))
            case ex => cb(Left(ex))
          })
        F.delay { cf.cancel(true); () }
      }
    }

<<<<<<< HEAD
  private[http4s] def fromCompletionStage[F[_], CF[x] <: CompletionStage[x], A](fcs: F[CF[A]])(
      implicit
      // Concurrent is intentional, see https://github.com/http4s/http4s/pull/3255#discussion_r395719880
      F: Concurrent[F],
      CS: ContextShift[F]): F[A] =
    fcs.flatMap { cs =>
      F.async[A] { cb =>
          cs.handle[Unit] { (result, err) =>
            err match {
              case null => cb(Right(result))
              case _: CancellationException => ()
              case ex: CompletionException if ex.getCause ne null => cb(Left(ex.getCause))
              case ex => cb(Left(ex))
            }
          }
          ()
        }
        .guarantee(CS.shift)
    }

  private[http4s] def unsafeToCompletionStage[F[_], A](
      fa: F[A]
  )(implicit F: Effect[F]): CompletionStage[A] = {
    val cf = new CompletableFuture[A]()
    F.runAsync(fa) {
        case Right(a) => IO { cf.complete(a); () }
        case Left(e) => IO { cf.completeExceptionally(e); () }
      }
      .unsafeRunSync()
    cf
  }
=======
  private[http4s] def bug(message: String): AssertionError =
    new AssertionError(
      s"This is a bug. Please report to https://github.com/http4s/http4s/issues: ${message}")
>>>>>>> d9c99c72
}<|MERGE_RESOLUTION|>--- conflicted
+++ resolved
@@ -145,7 +145,6 @@
       }
     }
 
-<<<<<<< HEAD
   private[http4s] def fromCompletionStage[F[_], CF[x] <: CompletionStage[x], A](fcs: F[CF[A]])(
       implicit
       // Concurrent is intentional, see https://github.com/http4s/http4s/pull/3255#discussion_r395719880
@@ -177,9 +176,8 @@
       .unsafeRunSync()
     cf
   }
-=======
+
   private[http4s] def bug(message: String): AssertionError =
     new AssertionError(
       s"This is a bug. Please report to https://github.com/http4s/http4s/issues: ${message}")
->>>>>>> d9c99c72
 }