package org.http4s

import cats._
import fs2._

object MessageSyntax extends MessageSyntax

trait MessageSyntax {
  @deprecated("Moved to org.http4s.syntax.TaskRequestSyntax", "0.16")
  implicit def requestSyntax(req: Task[Request]): syntax.TaskRequestOps =
    new syntax.TaskRequestOps(req)

<<<<<<< HEAD
  implicit def responseSyntax(resp: Task[Response]): TaskResponseOps = new TaskResponseOps(resp)
}

trait TaskMessageOps[M <: Message] extends Any with MessageOps {
  type Self = Task[M#Self]

  def self: Task[M]

  def transformHeaders(f: Headers => Headers): Self =
    self.map(_.transformHeaders(f))

  /** Add a body to the message
    * @see [[Message]]
    */
  def withBody[T](b: T)(implicit w: EntityEncoder[T]): Self = self.flatMap(_.withBody(b)(w))

  /** Generates a new message object with the specified key/value pair appended to the [[org.http4s.AttributeMap]]
    *
    * @param key [[AttributeKey]] with which to associate the value
    * @param value value associated with the key
    * @tparam A type of the value to store
    * @return a new message object with the key/value pair appended
    */
  override def withAttribute[A](key: AttributeKey[A], value: A): Self = self.map(_.withAttribute(key, value))

  /** Decode the [[Message]] to the specified type
    *
    * @param decoder [[EntityDecoder]] used to decode the [[Message]]
    * @tparam T type of the result
    * @return the `Task` which will generate the `ParseFailure\/T`
    */
  override def attemptAs[T](implicit decoder: EntityDecoder[T]): DecodeResult[T] =
    DecodeResult(self.flatMap { msg =>
      decoder.decode(msg, false).value
    })
}

final class TaskRequestOps(val self: Task[Request]) extends AnyVal with TaskMessageOps[Request] with RequestOps {
  def decodeWith[A](decoder: EntityDecoder[A], strict: Boolean)(f: A => Task[Response]): Task[Response] =
    self.flatMap(_.decodeWith(decoder, strict)(f))

  def withPathInfo(pi: String): Task[Request] =
    self.map(_.withPathInfo(pi))
}

final class TaskResponseOps(val self: Task[Response]) extends AnyVal with TaskMessageOps[Response] with ResponseOps {
  override def withStatus(status: Status): Self = self.map(_.withStatus(status))
=======
  @deprecated("Moved to org.http4s.syntax.TaskResponseSyntax", "0.16")
  implicit def responseSyntax(resp: Task[Response]): syntax.TaskResponseOps =
    new syntax.TaskResponseOps(resp)
>>>>>>> 2bfd475f
}<|MERGE_RESOLUTION|>--- conflicted
+++ resolved
@@ -10,57 +10,7 @@
   implicit def requestSyntax(req: Task[Request]): syntax.TaskRequestOps =
     new syntax.TaskRequestOps(req)
 
-<<<<<<< HEAD
-  implicit def responseSyntax(resp: Task[Response]): TaskResponseOps = new TaskResponseOps(resp)
-}
-
-trait TaskMessageOps[M <: Message] extends Any with MessageOps {
-  type Self = Task[M#Self]
-
-  def self: Task[M]
-
-  def transformHeaders(f: Headers => Headers): Self =
-    self.map(_.transformHeaders(f))
-
-  /** Add a body to the message
-    * @see [[Message]]
-    */
-  def withBody[T](b: T)(implicit w: EntityEncoder[T]): Self = self.flatMap(_.withBody(b)(w))
-
-  /** Generates a new message object with the specified key/value pair appended to the [[org.http4s.AttributeMap]]
-    *
-    * @param key [[AttributeKey]] with which to associate the value
-    * @param value value associated with the key
-    * @tparam A type of the value to store
-    * @return a new message object with the key/value pair appended
-    */
-  override def withAttribute[A](key: AttributeKey[A], value: A): Self = self.map(_.withAttribute(key, value))
-
-  /** Decode the [[Message]] to the specified type
-    *
-    * @param decoder [[EntityDecoder]] used to decode the [[Message]]
-    * @tparam T type of the result
-    * @return the `Task` which will generate the `ParseFailure\/T`
-    */
-  override def attemptAs[T](implicit decoder: EntityDecoder[T]): DecodeResult[T] =
-    DecodeResult(self.flatMap { msg =>
-      decoder.decode(msg, false).value
-    })
-}
-
-final class TaskRequestOps(val self: Task[Request]) extends AnyVal with TaskMessageOps[Request] with RequestOps {
-  def decodeWith[A](decoder: EntityDecoder[A], strict: Boolean)(f: A => Task[Response]): Task[Response] =
-    self.flatMap(_.decodeWith(decoder, strict)(f))
-
-  def withPathInfo(pi: String): Task[Request] =
-    self.map(_.withPathInfo(pi))
-}
-
-final class TaskResponseOps(val self: Task[Response]) extends AnyVal with TaskMessageOps[Response] with ResponseOps {
-  override def withStatus(status: Status): Self = self.map(_.withStatus(status))
-=======
   @deprecated("Moved to org.http4s.syntax.TaskResponseSyntax", "0.16")
   implicit def responseSyntax(resp: Task[Response]): syntax.TaskResponseOps =
     new syntax.TaskResponseOps(resp)
->>>>>>> 2bfd475f
 }