--- conflicted
+++ resolved
@@ -1,12 +1,7 @@
 package org
 
 import http4s.ext.Http4sString
-<<<<<<< HEAD
 import scala.concurrent.{ExecutionContext, Promise, Future}
-=======
-import play.api.libs.iteratee.{Enumeratee, Iteratee}
-import scala.language.implicitConversions
->>>>>>> ae7e9f1e
 import com.typesafe.config.{ConfigFactory, Config}
 import scalaz.{-\/, \/-, Semigroup, ~>}
 import scalaz.concurrent.Task
@@ -18,18 +13,9 @@
 import java.util.Locale
 import org.http4s.util.CaseInsensitiveStringSyntax
 
-<<<<<<< HEAD
-package object http4s extends LowercaseSyntax {
+package object http4s extends CaseInsensitiveStringSyntax {
   type HttpService = Request => Task[Response]
   type HttpBody = Process[Task, Chunk]
-=======
-package object http4s extends CaseInsensitiveStringSyntax {
-  type Route = PartialFunction[RequestPrelude, Iteratee[Chunk, Responder]]
-
-  type ResponderBody = Enumeratee[Chunk, Chunk]
-
-  type Middleware = (Route => Route)
->>>>>>> ae7e9f1e
 
   implicit val ChunkSemigroup: Semigroup[Chunk] = Semigroup.instance {
     case (a: BodyChunk, b: BodyChunk) => a ++ b
