--- conflicted
+++ resolved
@@ -106,23 +106,14 @@
       addToWaitQueue(key, callback)
     }
 
-<<<<<<< HEAD
   private def addToWaitQueue(key: RequestKey, callback: Callback[NextConnection]): F[Unit] =
     F.delay {
       if (waitQueue.length <= maxWaitQueueLimit) {
         waitQueue.enqueue(Waiting(key, callback, Instant.now()))
       } else {
         logger.error(s"Max wait length reached, not scheduling.")
-        callback(Left(new Exception("Wait queue is full")))
-      }
-=======
-  private def addToWaitQueue(key: RequestKey, callback: Callback[NextConnection]): Unit =
-    if (waitQueue.length <= maxWaitQueueLimit) {
-      waitQueue.enqueue(Waiting(key, callback, Instant.now()))
-    } else {
-      logger.error(s"Max wait length reached, not scheduling.")
-      callback(Left(WaitQueueFullFailure()))
->>>>>>> fbb9b2e7
+        callback(Left(WaitQueueFullFailure()))
+      }
     }
 
   private def addToIdleQueue(connection: A, key: RequestKey): F[Unit] = F.delay {
