--- conflicted
+++ resolved
@@ -192,10 +192,6 @@
     shutdown.run
 }
 
-<<<<<<< HEAD
-final case class UnexpectedStatus(status: Status) extends RuntimeException with NoStackTrace
-=======
-case class UnexpectedStatus(status: Status) extends RuntimeException with NoStackTrace {
+final case class UnexpectedStatus(status: Status) extends RuntimeException with NoStackTrace {
   override def getMessage: String = s"unexpected HTTP status: $status"
-}
->>>>>>> 2c5dbd50
+}