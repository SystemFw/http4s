package org.http4s
package client
package middleware

import cats.effect.IO
import cats.implicits._
import fs2._
import org.http4s.dsl.io._
import org.specs2.specification.Tables

import scala.concurrent.duration._

class RetrySpec extends Http4sSpec with Tables {

  val route = HttpService[IO] {
    case _ -> Root / status =>
      IO.pure(Response(Status.fromInt(status.toInt).valueOr(throw _)))
    case _ -> Root / status =>
      BadRequest()
  }

<<<<<<< HEAD
  val defaultClient: Client[IO] = Client.fromHttpService(route)

  "Retry Client" should {
    def countRetries(client: Client[IO], method: Method, status: Status, body: EntityBody[IO]): Int = {
      val max = 2
      var attemptsCounter = 1
      val policy = (attempts: Int) => {
        if (attempts >= max) None
        else {
          attemptsCounter = attemptsCounter + 1
          Some(10.milliseconds)
        }
      }
      val retryClient = Retry[IO](policy)(client)
      val req = Request[IO](method, uri("http://localhost/") / status.code.toString).withBody(body)
      val resp = retryClient.fetch(req) { _ => IO.unit }.attempt.unsafeRunSync()
      attemptsCounter
=======
  val defaultClient = Client.fromHttpService(route)
  val failClient = Client(Service.const(Task.fail(new Exception("boom"))), Task.now(()))

  def countRetries(client: Client, method: Method, status: Status, body: EntityBody): Int = {
    val max = 2
    var attemptsCounter = 1
    val policy = RetryPolicy { attempts: Int =>
      if (attempts >= max) None
      else {
        attemptsCounter = attemptsCounter + 1
        Some(1.nanosecond)
      }
>>>>>>> 6fc910ae
    }
    val retryClient = Retry(policy)(client)
    val req = Request(method, uri("http://localhost/") / status.code.toString).withBody(body)
    val resp = retryClient.fetch(req){ _ => Task.now(()) }.unsafeAttemptRun()
    attemptsCounter
  }

  "defaultRetriable" should {
    "retry GET based on status code" in {
      "status"                | "retries" |>
      Ok                      ! 1         |
      Found                   ! 1         |
      BadRequest              ! 1         |
      NotFound                ! 1         |
      RequestTimeout          ! 2         |
      InternalServerError     ! 2         |
      NotImplemented          ! 1         |
      BadGateway              ! 2         |
      ServiceUnavailable      ! 2         |
      GatewayTimeout          ! 2         |
      HttpVersionNotSupported ! 1         |
      { countRetries(defaultClient, GET, _, EmptyBody) must_== _ }
    }

    "not retry non-idempotent methods" in prop { s: Status =>
      countRetries(defaultClient, POST, s, EmptyBody) must_== 1
    }

    "not retry effectful bodies" in prop { s: Status =>
<<<<<<< HEAD
      countRetries(defaultClient, PUT, s, Stream.eval_(IO.unit)) must_== 1
    }.pendingUntilFixed

    "retry exceptions" in {
      val failClient = Client[IO](Service.const(IO.raiseError(new Exception("boom"))), IO.unit)
=======
      countRetries(defaultClient, PUT, s, Stream.eval_(Task.now(()))) must_== 1
    }

    "retry exceptions" in {
>>>>>>> 6fc910ae
      countRetries(failClient, GET, InternalServerError, EmptyBody) must_== 2
    }
  }
}<|MERGE_RESOLUTION|>--- conflicted
+++ resolved
@@ -19,14 +19,12 @@
       BadRequest()
   }
 
-<<<<<<< HEAD
   val defaultClient: Client[IO] = Client.fromHttpService(route)
 
-  "Retry Client" should {
-    def countRetries(client: Client[IO], method: Method, status: Status, body: EntityBody[IO]): Int = {
+  def countRetries(client: Client[IO], method: Method, status: Status, body: EntityBody[IO]): Int = {
       val max = 2
       var attemptsCounter = 1
-      val policy = (attempts: Int) => {
+      val policy = RetryPolicy[IO] { attempts: Int =>
         if (attempts >= max) None
         else {
           attemptsCounter = attemptsCounter + 1
@@ -37,26 +35,7 @@
       val req = Request[IO](method, uri("http://localhost/") / status.code.toString).withBody(body)
       val resp = retryClient.fetch(req) { _ => IO.unit }.attempt.unsafeRunSync()
       attemptsCounter
-=======
-  val defaultClient = Client.fromHttpService(route)
-  val failClient = Client(Service.const(Task.fail(new Exception("boom"))), Task.now(()))
-
-  def countRetries(client: Client, method: Method, status: Status, body: EntityBody): Int = {
-    val max = 2
-    var attemptsCounter = 1
-    val policy = RetryPolicy { attempts: Int =>
-      if (attempts >= max) None
-      else {
-        attemptsCounter = attemptsCounter + 1
-        Some(1.nanosecond)
-      }
->>>>>>> 6fc910ae
     }
-    val retryClient = Retry(policy)(client)
-    val req = Request(method, uri("http://localhost/") / status.code.toString).withBody(body)
-    val resp = retryClient.fetch(req){ _ => Task.now(()) }.unsafeAttemptRun()
-    attemptsCounter
-  }
 
   "defaultRetriable" should {
     "retry GET based on status code" in {
@@ -80,18 +59,11 @@
     }
 
     "not retry effectful bodies" in prop { s: Status =>
-<<<<<<< HEAD
       countRetries(defaultClient, PUT, s, Stream.eval_(IO.unit)) must_== 1
-    }.pendingUntilFixed
+    }
 
     "retry exceptions" in {
       val failClient = Client[IO](Service.const(IO.raiseError(new Exception("boom"))), IO.unit)
-=======
-      countRetries(defaultClient, PUT, s, Stream.eval_(Task.now(()))) must_== 1
-    }
-
-    "retry exceptions" in {
->>>>>>> 6fc910ae
       countRetries(failClient, GET, InternalServerError, EmptyBody) must_== 2
     }
   }
