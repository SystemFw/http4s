--- conflicted
+++ resolved
@@ -12,24 +12,14 @@
 import scala.concurrent.ExecutionContext
 import scala.concurrent.duration.Duration
 
-
 /** Facilitates the use of ALPN when using blaze http2 support */
 private object ProtocolSelector {
-<<<<<<< HEAD
   def apply[F[_]: Effect](engine: SSLEngine,
                           service: HttpService[F],
                           maxRequestLineLen: Int,
                           maxHeadersLen: Int,
                           requestAttributes: AttributeMap,
-                          es: ExecutorService): ALPNSelector = {
-=======
-  def apply(engine: SSLEngine,
-            service: HttpService,
-            maxRequestLineLen: Int,
-            maxHeadersLen: Int,
-            requestAttributes: AttributeMap,
-            executionContext: ExecutionContext): ALPNSelector = {
->>>>>>> f0096e5b
+                          executionContext: ExecutionContext): ALPNSelector = {
 
     def http2Stage(): TailStage[ByteBuffer] = {
 
@@ -47,14 +37,9 @@
       )
     }
 
-<<<<<<< HEAD
     def http1Stage(): TailStage[ByteBuffer] = {
-      Http1ServerStage[F](service, requestAttributes, es, false, maxRequestLineLen, maxHeadersLen)
+      Http1ServerStage[F](service, requestAttributes, executionContext, enableWebSockets = false, maxRequestLineLen, maxHeadersLen)
     }
-=======
-    def http1Stage(): TailStage[ByteBuffer] =
-      Http1ServerStage(service, requestAttributes, executionContext, enableWebSockets = false, maxRequestLineLen, maxHeadersLen)
->>>>>>> f0096e5b
 
     def preference(protos: Seq[String]): String = {
       protos.find {
