--- conflicted
+++ resolved
@@ -171,12 +171,8 @@
 
   "Uri copy" should {
     "support updating the schema" in {
-<<<<<<< HEAD
-      uri"http://example.com/".copy(scheme = Scheme.https.some) must_== uri("https://example.com/")
-=======
       uri"http://example.com/".copy(scheme = Scheme.https.some) must_==
         uri"https://example.com/"
->>>>>>> 67bcbf93
       // Must add the authority to set the scheme and host
       uri"/route/".copy(
         scheme = Scheme.https.some,
@@ -989,11 +985,7 @@
 
   "Uri.equals" should {
     "be false between an empty path and a trailing slash after an authority" in {
-<<<<<<< HEAD
-      getUri("http://example.com") must_!= getUri("http://example.com/")
-=======
       uri"http://example.com" must_!= uri"http://example.com/"
->>>>>>> 67bcbf93
     }
   }
 
@@ -1005,31 +997,11 @@
 
   "/" should {
     "encode space as %20" in {
-<<<<<<< HEAD
-      getUri("http://example.com/") / " " must_== getUri("http://example.com/%20")
-=======
       uri"http://example.com/" / " " must_== uri"http://example.com/%20"
->>>>>>> 67bcbf93
     }
 
     "encode generic delimiters that aren't pchars" in {
       // ":" and "@" are valid pchars
-<<<<<<< HEAD
-      getUri("http://example.com") / ":/?#[]@" must_== getUri(
-        "http://example.com/:%2F%3F%23%5B%5D@")
-    }
-
-    "encode percent sequences" in {
-      getUri("http://example.com") / "%2F" must_== getUri("http://example.com/%252F")
-    }
-
-    "not encode sub-delims" in {
-      getUri("http://example.com") / "!$&'()*+,;=" must_== getUri("http://example.com/!$&'()*+,;=")
-    }
-
-    "UTF-8 encode characters" in {
-      getUri("http://example.com/") / "ö" must_== getUri("http://example.com/%C3%B6")
-=======
       uri"http://example.com" / ":/?#[]@" must_== uri"http://example.com/:%2F%3F%23%5B%5D@"
     }
 
@@ -1043,7 +1015,6 @@
 
     "UTF-8 encode characters" in {
       uri"http://example.com/" / "ö" must_== uri"http://example.com/%C3%B6"
->>>>>>> 67bcbf93
     }
 
     "not make bad URIs" >> forAll { (s: String) =>
