--- conflicted
+++ resolved
@@ -6,14 +6,10 @@
 import fs2._
 import org.http4s.server._
 import org.http4s.server.SSLKeyStoreSupport.StoreInfo
-<<<<<<< HEAD
-import org.http4s.server.{ SSLKeyStoreSupport, Server, ServerApp, ServerBuilder }
-=======
 import org.http4s.server.{ SSLKeyStoreSupport, ServerBuilder }
-import org.http4s.util.ProcessApp
->>>>>>> 858af9a8
+import org.http4s.util.StreamApp
 
-trait SslExample extends ProcessApp {
+trait SslExample extends StreamApp {
   // TODO: Reference server.jks from something other than one child down.
   val keypath = Paths.get("../server.jks").toAbsolutePath().toString()
 
