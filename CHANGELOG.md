<<<<<<< HEAD
# v0.16.0-SNAPSHOT
* Upgraded dependencies:
    * argonaut-6.2
    * jetty-9.4.4.v20170414
    * tomcat-8.5.14
* Fix `ProcessApp` to terminate on process errors
* Set `secure` request attribute correctly in blaze server
* Exit with code `-1` when `ProcessApp` fails
* Make `ResourceService` respect `If-Modified-Since`
* Rename `ProcessApp.main` to `ProcessApp.process` to avoid overload confusio
* Avoid intermediate String allocation in Circe's `jsonEncoder`
* Adaptive EntityDecoder[Json] for circe: works directly from a ByteBuffer for
  small bodies, and incrementally through jawn for larger.

# v0.16.0-M1 (2017-04-08)
* Fix type of `AuthedService.empty`
* Eliminate `Fallthrough` typeclass.  An `HttpService` now returns
  `MaybeResponse`, which can be a `Response` or `Pass`.  There is a
  `Semigroup[MaybeResponse]` instance that allows `HttpService`s to be
  chained as a semigroup.  `service orElse anotherService` is
  deprecated in favor of `service |+| anotherService`.
* Support configuring blaze and Jetty servers with a custom
  `SSLContext`.
* Upgraded dependencies for various modules:
    * async-http-client-2.0.31
    * circe-0.7.1
	* jetty-9.4.3.v20170317
	* json4s-3.5.1
	* logback-1.2.1
	* log4s-1.3.4
	* metrics-3.2.0
	* scalacheck-1.13.5
	* tomcat-8.0.43
* Deprecate `EntityEncoder[ByteBuffer]` and
  `EntityEncoder[CharBuffer]`.
* Add `EntityDecoder[Unit]`.
* Move `ResponseClass`es into `Status`.
* Use `SSLContext.getDefault` by default in blaze-client.  Use
  `BlazeServerConfig.insecure` to ignore certificate validity.  But
  please don't.
* Move `CaseInsensitiveString` syntax to `org.http4s.syntax`.
* Bundle an internal version of parboiled2.  This decouples core from
  shapeless, allowing applications to use their preferred version of
  shapeless.
* Rename `endpointAuthentication` to `checkEndpointAuthentication`.
* Add a `WebjarService` for serving files out of web jars.
* Implement `Retry-After` header.
* Stop building with `delambdafy` on Scala 2.11.
* Eliminate finalizer on `BlazeConnection`.
* Respond OK to CORS pre-flight requests even if the wrapped service
  does not return a successful response.  This is to allow `CORS`
  pre-flight checks of authenticated services.
* Deprecate `ServerApp` in favor of `org.http4s.util.ProcessApp`.  A
  `ProcessApp` is easier to compose all the resources a server needs via
  `Process.bracket`.
* Implement a `Referer` header.
=======
# v0.15.10 (2017-04-28)
* Patch-level upgrades to dependencies
    * argonaut-6.2
    * scalaz-7.2.12
* Allow preambles and epilogues in multipart bodies
* Limit multipart headers to 40 kilobytes to avoid unbounded buffering
  of long lines in a header
* Remove `' '` and `'?'` from alphabet for generated multipart
  boundaries, as these are not token characters and are known to cause
  trouble for some multipart implementations
* Fix multipart parsing for unlucky input chunk sizes
>>>>>>> 41fae0f5

# v0.15.9 (2017-04-19)
* Terminate `ServerApp` even if the server fails to start
* Make `ResourceService` respect `If-Modified-Since`
* Patch-level upgrades to dependencies:
    * async-http-client-2.0.31
    * jetty-9.3.18.v20170406
    * json4s-3.5.1
	* log4s-1.3.4
    * metrics-core-3.1.4
    * scalacheck-1.13.5
    * scalaz-7.1.13 or scalaz-7.2.11
    * tomcat-8.0.43

# v0.15.8 (2017-04-06)
* Cache charset lookups to avoid synchronization.  Resolution of
  charsets is synchronized, with a cache size of two.  This avoids
  the synchronized call on the HTTP pool.
* Strip fragment from request target in blaze-client.  An HTTP request
  target should not include the fragment, and certain servers respond
  with a `400 Bad Request` in their presence.

# v0.15.7 (2017-03-09)
* Change default server and client executors to a minimum of four
  threads.
* Bring scofflaw async-http-client to justice for its brazen
  violations of Reactive Streams Rule 3.16, requesting of a null
  subscription.
* Destroy Tomcat instances after stopping, so they don't hold the port
* Deprecate `ArbitraryInstances.genCharsetRangeNoQuality`, which can
  cause deadlocks
* Patch-level upgrades to dependencies:
    * async-http-client-2.0.30
    * jetty-9.3.16.v20170120
    * logback-1.1.11
    * metrics-3.1.3
    * scala-xml-1.0.6
    * scalaz-7.2.9
    * tomcat-8.0.41
    * twirl-1.2.1

# v0.15.6 (2017-03-03)
* Log unhandled MessageFailures to `org.http4s.server.message-failures`

# v0.15.5 (2017-02-20)
* Allow services wrapped in CORS middleware to fall through
* Don't log message about invalid CORS headers when no `Origin` header present
* Soften log about invalid CORS headers from info to debug

# v0.15.4 (2017-02-12)
* Call `toHttpResponse` on tasks failed with `MessageFailure`s from
  `HttpService`, to get proper 4xx handling instead of an internal
  server error.

# v0.15.3 (2017-01-17)
* Dispose of redirect responses in `FollowRedirect`. Fixes client deadlock under heavy load
* Refrain from logging headers with potentially sensitive info in blaze-client
* Add `hashCode` and `equals` to `Headers`
* Make `challenge` in auth middlewares public to facilitate composing multiple auth mechanisms
* Fix blaze-client detection of stale connections

# v0.15.2 (2016-12-29)
* Add helpers to add cookies to requests

# v0.15.1 (2016-12-20)
* Fix GZip middleware to fallthrough non-matching responses
* Fix UnsupportedOperationException in Arbitrary[Uri]
* Upgrade to Scala 2.12.1 and Scalaz 7.2.8

# v0.15.0 (2016-11-30)
* Add support for Scala 2.12
* Added `Client.fromHttpService` to assist with testing.
* Make all case classes final where possible, sealed where not.
* Codec for Server Sent Events (SSE)
* Added JSONP middleware
* Improve Expires header to more easily build the header and support parsing of the header
* Replce lazy `Raw.parsed` field with a simple null check
* Added support for Zipkin headers
* Eliminate response attribute for detecting fallthrough response.
  The fallthrough response must be `Response.fallthrough`.
* Encode URI path segments created with `/`
* Introduce `AuthedRequest` and `AuthedService` types.
* Replace `CharSequenceEncoder` with `CharBufferEncoder`, assuming
  that `CharBuffer` and `String` are the only `CharSequence`s one
  would want to encode.
* Remove `EnittyEncoder[Char]` and `EntityEncoder[Byte]`.  Send an
  array, buffer, or String if you want this.
* Add `DefaultHead` middleware for `HEAD` implementation.
* Decouple `http4s-server` from Dropwizard Metrics.  Metrics code is
  in the new `http4s-metrics` module.
* Allow custom scheduler for timeout middleware.
* Add parametric empty `EntityEncoder` and `EntityEncoder[Unit]`.
* Replace unlawful `Order[CharsetRange]` with `Equal[CharsetRange]`.
* Auth middlewares renamed `BasicAuth` and `DigestAuth`.
* `BasicAuth` passes client password to store instead of requesting
  password from store.
* Remove realm as an argument to the basic and digest auth stores.
* Basic and digest auth stores return a parameterized type instead of
  just a String username.
* Upgrade to argonaut-6.2-RC2, circe-0.6.1, json4s-3.5.0

# v0.14.11 (2016-10-25)
* Fix expansion of `uri` and `q` macros by qualifying with `_root_`

# v0.14.10 (2016-10-12)
* Include timeout type and duration in blaze client timeouts

# v0.14.9 (2016-10-09)
* Don't use `"null"` as query string in servlet backends for requests without a query string

# v0.14.8 (2016-10-04)
* Allow param names in UriTemplate to have encoded, reserved parameters
* Upgrade to blaze-0.12.1, to fix OutOfMemoryError with direct buffers
* Upgrade to Scalaz 7.1.10/7.2.6
* Upgrade to Jetty 9.3.12
* Upgrade to Tomcat 8.0.37

# v0.14.7 (2016-09-25)
* Retry middleware now only retries requests with idempotent methods and pure bodies and appropriate status codes
* Fix bug where redirects followed when an effectful chunk (i.e., `Await`) follows pure ones.
* Don't uppercase two hex digits after "%25" when percent encoding.
* Tolerate invalid percent-encodings when decoding.
* Omit scoverage dependencies from POM

# v0.14.6 (2016-09-11)
* Don't treat `Kill`ed responses (i.e., HEAD requests) as abnormal
  termination in metrics

# v0.14.5 (2016-09-02)
* Fix blaze-client handling of HEAD requests

# v0.14.4 (2016-08-29)
* Don't render trailing "/" for URIs with empty paths
* Avoid calling tail of empty list in `/:` extractor

# v0.14.3 (2016-08-24)
* Follow 301 and 302 responses to POST with a GET request.
* Follow all redirect responses to HEAD with a HEAD request.
* Fix bug where redirect response is disposed prematurely even if not followed.
* Fix bug where payload headers are sent from original request when
  following a redirect with a GET or HEAD.
* Return a failed task instead of throwing when a client callback
  throws an exception. Fixes a resource leak.
* Always render `Date` header in GMT.
* Fully support the three date formats specified by RFC 7231.
* Always specify peer information in blaze-client SSL engines
* Patch upgrades to latest async-http-client, jetty, scalaz, and scalaz-stream

# v0.14.2 (2016-08-10)
* Override `getMessage` in `UnexpectedStatus`

# v0.14.1 (2016-06-15)
* Added the possibility to specify custom responses to MessageFailures
* Address issue with Retry middleware leaking connections
* Fixed the status code for a semantically invalid request to `422 UnprocessableEntity`
* Rename `json` to `jsonDecoder` to reduce possibility of implicit shadowing
* Introduce the `ServerApp` trait
* Deprectate `onShutdown` and `awaitShutdown` in `Server`
* Support for multipart messages
* The Path extractor for Long now supports negative numbers
* Upgrade to scalaz-stream-0.8.2(a) for compatibility with scodec-bits-1.1
* Downgrade to argonaut-6.1 (latest stable release) now that it cross builds for scalaz-7.2
* Upgrade parboiled2 for compatibility with shapeless-2.3.x

# ~~v0.14.0 (2016-06-15)~~
* Recalled. Use v0.14.1 instead.

# v0.13.3 (2016-06-15)
* Address issue with Retry middleware leaking connections.
* Pass the reason string when setting the `Status` for a successful `ParseResult`.

# v0.13.2 (2016-04-13)
* Fixes the CanBuildFrom for RequestCookieJar to avoid duplicates.
* Update version of jawn-parser which contains a fix for Json decoding.

# v0.13.1 (2016-04-07)
* Remove implicit resolution of `DefaultExecutor` in blaze-client.

# v0.13.0 (2016-03-29)
* Add support for scalaz-7.2.x (use version 0.13.0a).
* Add a client backed based on async-http-client.
* Encode keys when rendering a query string.
* New entity decoder based on json4s' extract.
* Content-Length now accepts a Long.
* Upgrade to circe-0.3, json4s-3.3, and other patch releases.
* Fix deadlocks in blaze resulting from default executor on single-CPU machines.
* Refactor `DecodeFailure` into a new `RequestFailure` hierarchy.
* New methods for manipulating `UrlForm`.
* All parsed headers get a `parse` method to construct them from their value.
* Improve error message for unsupported media type decoding error.
* Introduce `BlazeClientConfig` class to simplify client construction.
* Unify client executor service semantics between blaze-client and async-http-client.
* Update default response message for UnsupportedMediaType failures.
* Add a `lenient` flag to blazee configuration to accept illegal characters in headers.
* Remove q-value from `MediaRange` and `MediaType`, replaced by `MediaRangeAndQValue`.
* Add `address` to `Server` trait.
* Lazily construct request body in Servlet NIO to support HTTP 100.
* Common operations pushed down to `MessageOps`.
* Fix loop in blaze-client when no connection can be established.
* Privatize most of the blaze internal types.
* Enable configuration of blaze server parser lengths.
* Add trailer support in blaze client.
* Provide an optional external executor to blaze clients.
* Fix Argonaut string interpolation

# v0.12.6 (2016-12-29)
* Backport rendering of details in `ParseFailure.getMessage`

# v0.12.5 (2016-12-29)
* ~~Backport rendering of details in `ParseFailure.getMessage`~~ Oops.

# v0.12.4 (2016-03-10)
* Fix bug on rejection of invalid URIs.
* Do not send `Transfer-Encoding` or `Content-Length` headers for 304 and others.
* Don't quote cookie values.

# v0.12.3 (2016-02-24)
* Upgrade to jawn-0.8.4 to fix decoding escaped characters in JSON.

# v0.12.2 (2016-02-22)
* ~~Upgrade to jawn-0.8.4 to fix decoding escaped characters in JSON.~~ Oops.

# v0.12.1 (2016-01-30)
* Encode keys as well as values when rendering a query.
* Don't encode '?' or '/' when encoding a query.

# v0.12.0 (2016-01-15)
* Refactor the client API for resource safety when not reading the entire body.
* Rewrite client connection pool to support  maximum concurrent connections instead of maximum idle connections.
* Optimize body collection for better connection keep-alive rate.
* Move `Service` and `HttpService`, because a `Client` can be viewed as a `Service`.
* Remove custom `DateTime` in favor of `java.time.Instant`.
* Support status 451 Unavailable For Legal Reasons.
* Various blaze-client optimizations.
* Don't let Blaze `IdentityWriter` write more than Content-Length bytes.
* Remove `identity` `Transfer-Encoding`, which was removed in HTTP RFC errata.
* In blaze, `requireClose` is now the return value of `writeEnd`.
* Remove body from `Request.toString` and `Response.toString`.
* Move blaze parser into its own class.
* Trigger a disconnect if an ignored body is too long.
* Configurable thread factories for happier profiling.
* Fix possible deadlock in default client execution context.

# v0.11.3 (2015-12-28)
* Blaze upgrade to fix parsing HTTP responses without a reason phrase.
* Don't write more than Content-Length bytes in blaze.
* Fix infinite loop in non-blocking Servlet I/O.
* Never write a response body on HEAD requests to blaze.
* Add missing `'&'` between multivalued k/v pairs in `UrlFormCodec.encode`

# v0.11.2 (2015-12-04)
* Fix stack safety issue in async servlet I/O.
* Reduce noise from timeout exceptions in `ClientTimeoutStage`.
* Address file descriptor leaks in blaze-client.
* Fix `FollowRedirect` middleware for 303 responses.
* Support keep-alives for client requests with bodies. 

# v0.11.1 (2015-11-29)
* Honor `connectorPoolSize` and `bufferSize` parameters in `BlazeBuilder`.
* Add convenient `ETag` header constructor.
* Wait for final chunk to be written before closing the async context in non-blocking servlet I/O.
* Upgrade to jawn-streamz-0.7.0 to use scalaz-stream-0.8 across the board.

# v0.11.0 (2015-11-20)
* Upgrade to scalaz-stream 0.8
* Add Circe JSON support module.
* Add ability to require content-type matching with EntityDecoders.
* Cleanup blaze-client internals.
* Handle empty static files.
* Add ability to disable endpoint authentication for the blaze client.
* Add charset encoding for Argonaut JSON EntityEncoder.

# v0.10.1 (2015-10-07)
* Processes render data in chunked encoding by default.
* Incorporate type name into error message of QueryParam.
* Comma separate Access-Control-Allow-Methods header values.
* Default FallThrough behavior inspects for the FallThrough.fallthroughKey.

# v0.10.0 (2015-09-03)
* Replace `PartialService` with the `Fallthrough` typeclass and `orElse` syntax.
* Rename `withHeaders` to `replaceAllHeaders`
* Set https endpoint identification algorithm when possible.
* Stack-safe `ProcessWriter` in blaze.
* Configureable number of connector threads and buffer size in blaze-server.

# v0.9.3 (2015-08-27)
* Trampoline recursive calls in blaze ProcessWriter.
* Handle server hangup and body termination correctly in blaze client.

# v0.9.2 (2015-08-26)
* Bump http4s-websockets to 1.0.3 to properly decode continuation opcode.
* Fix metrics incompatibility when using Jetty 9.3 backend.
* Preserve original headers when appending as opposed to quoting.

# v0.9.1 (2015-08-19)
* Fix bug in servlet nio handler.

# v0.9.0 (2015-08-15)
* Require Java8.
* `StaticFile` uses the filename extension exclusively to determine media-type.
* Add `/` method to `Uri`.
* Add `UrlFormLifter` middleware to aggregate url-form parameters with the query parameters.
* Add local address information to the `Request` type. 
* Add a Http method 'or' (`|`) extractor.
* Add `VirtualHost` middleware for serving multiple sites from one server.
* Add websocket configuration to the blaze server builder.
* Redefine default timeout status code to 500. 
* Redefine the `Service` arrow result from `Task[Option[_]]` to `Task[_]`.
* Don't extend `AllInstances` with `Http4s` omnibus import object.
* Use UTF-8 as the default encoding for text bodies.
* Numerous bug fixes by numerous contributors!

# v0.8.5 (2015-08-26)
* Preserve original headers when appending as opposed to quoting.
* Upgrade to jawn-0.8.3 to avoid transitive dependency on GPL2 jmh

# v0.8.4 (2015-07-13)
* Honor the buffer size parameter in gzip middleware.
* Handle service exceptions in servlet backends.
* Respect asyncTimeout in servlet backends.
* Fix prefix mounting bug in blaze-server.
* Do not apply CORS headers to unsuccessful OPTIONS requests.

# v0.8.3 (2015-07-02)
* Fix bug parsing IPv4 addresses found in URI construction.

# v0.8.2 (2015-06-22)
* Patch instrumented handler for Jetty to time async contexts correctly.
* Fix race condition with timeout registration and route execution in blaze client
* Replace `ConcurrentHashMap` with synchronized `HashMap` in `staticcontent` package.
* Fix static content from jars by avoiding `"//"` in path uris when serving static content.
* Quote MediaRange extensions.
* Upgrade to jawn-streamz-0.5.0 and blaze-0.8.2.
* Improve error handling in blaze-client.
* Respect the explicit default encoding passed to `decodeString`.

# v0.8.1 (2015-06-16)
* Authentication middleware integrated into the server package.
* Static content tools integrated into the server package.
* Rename HttpParser to HttpHeaderParser and allow registration and removal of header parsers.
* Make UrlForm EntityDecoder implicitly resolvable.
* Relax UrlForm parser strictness.
* Add 'follow redirect' support as a client middleware.
* Add server middleware for auto retrying uris of form '/foo/' as '/foo'.
* Numerous bug fixes.
* Numerous version bumps.

# ~~v0.8.0 (2015-06-16)~~
* Mistake.  Go straight to v0.8.1.

# v0.7.0 (2015-05-05)
* Add QueryParamMatcher to the dsl which returns a ValidationNel.
* Dsl can differentiate between '/foo/' and '/foo'.
* Added http2 support for blaze backend.
* Added a metrics middleware usable on all server backends.
* Websockets are now modeled by an scalaz.stream.Exchange.
* Add `User-Agent` and `Allow` header types and parsers.
* Allow providing a Host header to the blaze client.
* Upgrade to scalaz-stream-7.0a.
* Added a CORS middleware.
* Numerous bug fixes.
* Numerous version bumps.

# v0.6.5 (2015-03-29)
* Fix bug in Request URI on servlet backend with non-empty context or servlet paths.
* Allow provided Host header for Blaze requests.

# v0.6.4 (2015-03-15)
* Avoid loading javax.servlet.WriteListener when deploying to a servlet 3.0 container.

# ~~v0.6.3 (2015-03-15)~~
* Forgot to pull origin before releasing.  Use v0.6.4 instead.

# v0.6.2 (2015-02-27)
* Use the thread pool provided to the Jetty servlet builder.
* Avoid throwing exceptions when parsing headers.
* Make trailing slash insignificant in service prefixes on servlet containers.
* Fix mapping of servlet query and mount prefix.

# v0.6.1 (2015-02-04)
* Update to blaze-0.5.1
* Remove unneeded error message (90b2f76097215)
* GZip middleware will not throw an exception if the AcceptEncoding header is not gzip (ed1b2a0d68a8)

# v0.6.0 (2015-01-27)

## http4s-core
* Remove ResponseBuilder in favor of Response companion.
* Allow '';'' separators for query pairs.
* Make charset on Message an Option.
* Add a `flatMapR` method to EntityDecoder.
* Various enhancements to QueryParamEncoder and QueryParamDecoder.
* Make Query an IndexedSeq.
* Add parsers for Location and Proxy-Authenticate headers.
* Move EntityDecoder.apply to `Request.decode` and `Request.decodeWith`
* Move headers into `org.http4s.headers` package.
* Make UriTranslation respect scriptName/pathInfo split.
* New method to resolve relative Uris.
* Encode query and fragment of Uri.
* Codec and wrapper type for URL-form-encoded bodies.

## http4s-server
* Add SSL support to all server builders.

## http4s-blaze-server
* Add Date header to blaze-server responses.
* Close connection when error happens during body write in blaze-server.

## http4s-servlet
* Use asynchronous servlet I/O on Servlet 3.1 containers.
* ServletContext syntax for easy mounting in a WAR deployment.
* Support Dropwizard Metrics collection for servlet containers.

## http4s-jawn
* Empty strings are a JSON decoding error.

## http4s-argonaut
* Add codec instances for Argonaut's CodecJson.

## http4s-json4s
* Add codec instances for Json4s' Reader/Writer.

## http4s-twirl
* New module to support Twirl templates

## http4s-scala-xml
* Split scala-xml support into http4s-scala-xml module.
* Change inferred type of `scala.xml.Elem` to `application/xml`.

## http4s-client
* Support for signing oauth-1 requests in client.

## http4s-blaze-client
* Fix blaze-client when receiving HTTP1 response without Content-Length header.
* Change default blaze-client executor to variable size.
* Fix problem with blaze-client timeouts.

# v0.5.4 (2015-01-08)
* Upgrade to blaze 0.4.1 to fix header parsing issue in blaze http/1.x client and server.

# v0.5.3 (2015-01-05)
* Upgrade to argonaut-6.1-M5 to match jawn. [#157](https://github.com/http4s/http4s/issues/157)

# v0.5.2 (2015-01-02)
* Upgrade to jawn-0.7.2.  Old version of jawn was incompatible with argonaut. [#157]](https://github.com/http4s/http4s/issues/157)

# v0.5.1 (2014-12-23)
* Include context path in calculation of scriptName/pathInfo. [#140](https://github.com/http4s/http4s/issues/140)
* Fix bug in UriTemplate for query params with multiple keys.
* Fix StackOverflowError in query parser. [#147](https://github.com/http4s/http4s/issues/147)
* Allow ';' separators for query pairs.

# v0.5.0 (2014-12-11)
* Client syntax has evloved and now will include Accept headers when used with EntityDecoder
* Parse JSON with jawn-streamz.
* EntityDecoder now returns an EitherT to make decoding failure explicit.
* Renamed Writable to EntityEncoder
* New query param typeclasses for encoding and decoding query strings.
* Status equality now discards the reason phrase.
* Match AttributeKeys as singletons.
* Added async timeout listener to servlet backends.
* Start blaze server asynchronously.
* Support specifying timeout and executor in blaze-client.
* Use NIO for encoding files.

# v0.4.2 (2014-12-01)
* Fix whitespace parsing in Authorization header [#87](https://github.com/http4s/http4s/issues/87)

# v0.4.1 (2014-11-20)
* `Uri.query` and `Uri.fragment` are no longer decoded. [#75](https://github.com/http4s/http4s/issues/75)

# v0.4.0 (2014-11-18)

* Change HttpService form a `PartialFunction[Request,Task[Response]]` to `Service[Request, Response]`,
  a type that encapsulates a `Request => Task[Option[Response]]`
* Upgrade to scalaz-stream-0.6a
* Upgrade to blaze-0.3.0
* Drop scala-logging for log4s
* Refactor ServerBuilders into an immutable builder pattern.
* Add a way to control the thread pool used for execution of a Service
* Modernize the Renderable/Renderer framework
* Change Renderable append operator from ~ to <<
* Split out the websocket codec and types into a seperate package
* Added ReplyException, an experimental way to allow an Exception to encode
  a default Response on for EntityDecoder etc.
* Many bug fixes and slight enhancements

# v0.3.0 (2014-08-29)

* New client API with Blaze implementation
* Upgrade to scalaz-7.1.0 and scalaz-stream-0.5a
* JSON Writable support through Argonaut and json4s.
* Add EntityDecoders for parsing bodies.
* Moved request and response generators to http4s-dsl to be more flexible to 
  other frameworks'' syntax needs.
* Phased out exception-throwing methods for the construction of various
  model objects in favor of disjunctions and macro-enforced literals.
* Refactored imports to match the structure followed by [scalaz](https://github.com/scalaz/scalaz).

# v0.2.0 (2014-07-15)

* Scala 2.11 support
* Spun off http4s-server module. http4s-core is neutral between server and
  the future client.
* New builder for running Blaze, Jetty, and Tomcat servers.
* Configurable timeouts in each server backend.
* Replace Chunk with scodec.bits.ByteVector.
* Many enhancements and bugfixes to URI type.
* Drop joda-time dependency for slimmer date-time class.
* Capitalized method names in http4s-dsl.

# v0.1.0 (2014-04-15)

* Initial public release.<|MERGE_RESOLUTION|>--- conflicted
+++ resolved
@@ -1,4 +1,3 @@
-<<<<<<< HEAD
 # v0.16.0-SNAPSHOT
 * Upgraded dependencies:
     * argonaut-6.2
@@ -55,7 +54,7 @@
   `ProcessApp` is easier to compose all the resources a server needs via
   `Process.bracket`.
 * Implement a `Referer` header.
-=======
+
 # v0.15.10 (2017-04-28)
 * Patch-level upgrades to dependencies
     * argonaut-6.2
@@ -67,7 +66,6 @@
   boundaries, as these are not token characters and are known to cause
   trouble for some multipart implementations
 * Fix multipart parsing for unlucky input chunk sizes
->>>>>>> 41fae0f5
 
 # v0.15.9 (2017-04-19)
 * Terminate `ServerApp` even if the server fails to start
