package org.http4s.client.blaze

import java.security.SecureRandom
import java.security.cert.X509Certificate
<<<<<<< HEAD
import java.util.concurrent._
=======
>>>>>>> f0096e5b
import javax.net.ssl.{SSLContext, X509TrustManager}

import cats.effect.Sync
import org.http4s.BuildInfo
import org.http4s.blaze.util.TickWheelExecutor
import org.http4s.headers.{AgentProduct, `User-Agent`}
<<<<<<< HEAD
import org.http4s.util.threads
=======
>>>>>>> f0096e5b

import scala.concurrent.duration._

private[blaze] object bits {
  // Some default objects
  val DefaultTimeout: Duration = 60.seconds
  val DefaultBufferSize: Int = 8*1024
  val DefaultUserAgent = Some(`User-Agent`(AgentProduct("http4s-blaze", Some(BuildInfo.version))))

  val ClientTickWheel = new TickWheelExecutor()

<<<<<<< HEAD
  def getExecutor[F[_]](config: BlazeClientConfig)(implicit F: Sync[F]): (ExecutorService, F[Unit]) =
    config.customExecutor match {
      case Some(exec) => (exec, F.pure(()))
      case None =>
        val exec = threads.newDaemonPool("http4s-blaze-client")
        (exec, F.delay(exec.shutdown()))
    }

=======
>>>>>>> f0096e5b
  /** Caution: trusts all certificates and disables endpoint identification */
  lazy val TrustingSslContext: SSLContext = {
    val trustManager = new X509TrustManager {
      def getAcceptedIssuers(): Array[X509Certificate] = Array.empty
      def checkClientTrusted(certs: Array[X509Certificate], authType: String): Unit = {}
      def checkServerTrusted(certs: Array[X509Certificate], authType: String): Unit = {}
    }
    val sslContext = SSLContext.getInstance("TLS")
    sslContext.init(null, Array(trustManager), new SecureRandom)
    sslContext
  }
}<|MERGE_RESOLUTION|>--- conflicted
+++ resolved
@@ -2,20 +2,11 @@
 
 import java.security.SecureRandom
 import java.security.cert.X509Certificate
-<<<<<<< HEAD
-import java.util.concurrent._
-=======
->>>>>>> f0096e5b
 import javax.net.ssl.{SSLContext, X509TrustManager}
 
-import cats.effect.Sync
 import org.http4s.BuildInfo
 import org.http4s.blaze.util.TickWheelExecutor
 import org.http4s.headers.{AgentProduct, `User-Agent`}
-<<<<<<< HEAD
-import org.http4s.util.threads
-=======
->>>>>>> f0096e5b
 
 import scala.concurrent.duration._
 
@@ -27,17 +18,6 @@
 
   val ClientTickWheel = new TickWheelExecutor()
 
-<<<<<<< HEAD
-  def getExecutor[F[_]](config: BlazeClientConfig)(implicit F: Sync[F]): (ExecutorService, F[Unit]) =
-    config.customExecutor match {
-      case Some(exec) => (exec, F.pure(()))
-      case None =>
-        val exec = threads.newDaemonPool("http4s-blaze-client")
-        (exec, F.delay(exec.shutdown()))
-    }
-
-=======
->>>>>>> f0096e5b
   /** Caution: trusts all certificates and disables endpoint identification */
   lazy val TrustingSslContext: SSLContext = {
     val trustManager = new X509TrustManager {
