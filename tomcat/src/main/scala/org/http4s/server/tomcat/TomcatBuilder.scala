--- conflicted
+++ resolved
@@ -25,8 +25,8 @@
   private val asyncTimeout: Duration,
   private val servletIo: ServletIo[F],
   sslBits: Option[KeyStoreBits],
-<<<<<<< HEAD
-  mounts: Vector[Mount[F]]
+  mounts: Vector[Mount[F]],
+  private val serviceErrorHandler: ServiceErrorHandler
 ) extends ServletContainer[F]
   with ServerBuilder[F]
   with IdleTimeoutSupport[F]
@@ -35,17 +35,6 @@
   private val F = Effect[F]
   type Self = TomcatBuilder[F]
 
-=======
-  mounts: Vector[Mount],
-  private val serviceErrorHandler: ServiceErrorHandler
-)
-  extends ServerBuilder
-  with ServletContainer
-  with IdleTimeoutSupport
-  with SSLKeyStoreSupport {
-  type Self = TomcatBuilder
->>>>>>> 95017f4a
-
   private def copy(
     socketAddress: InetSocketAddress = socketAddress,
     executionContext: ExecutionContext = executionContext,
@@ -53,20 +42,13 @@
     asyncTimeout: Duration = asyncTimeout,
     servletIo: ServletIo[F] = servletIo,
     sslBits: Option[KeyStoreBits] = sslBits,
-<<<<<<< HEAD
-    mounts: Vector[Mount[F]] = mounts
-  ): TomcatBuilder[F] =
-    new TomcatBuilder(socketAddress, executionContext, idleTimeout, asyncTimeout, servletIo, sslBits, mounts)
-=======
-    mounts: Vector[Mount] = mounts,
+    mounts: Vector[Mount[F]] = mounts,
     serviceErrorHandler: ServiceErrorHandler = serviceErrorHandler
   ): Self =
     new TomcatBuilder(socketAddress, executionContext, idleTimeout, asyncTimeout, servletIo, sslBits, mounts, serviceErrorHandler)
->>>>>>> 95017f4a
 
-  override def withSSL(keyStore: StoreInfo, keyManagerPassword: String, protocol: String, trustStore: Option[StoreInfo], clientAuth: Boolean): Self = {
+  override def withSSL(keyStore: StoreInfo, keyManagerPassword: String, protocol: String, trustStore: Option[StoreInfo], clientAuth: Boolean): Self =
     copy(sslBits = Some(KeyStoreBits(keyStore, keyManagerPassword, protocol, trustStore, clientAuth)))
-  }
 
   override def bindSocketAddress(socketAddress: InetSocketAddress): Self =
     copy(socketAddress = socketAddress)
@@ -132,14 +114,10 @@
   override def withServletIo(servletIo: ServletIo[F]): Self =
     copy(servletIo = servletIo)
 
-<<<<<<< HEAD
-  override def start: F[Server[F]] = F.delay {
-=======
   def withServiceErrorHandler(serviceErrorHandler: ServiceErrorHandler): TomcatBuilder =
     copy(serviceErrorHandler = serviceErrorHandler)
 
-  override def start: Task[Server] = Task.delay {
->>>>>>> 95017f4a
+  override def start: F[Server[F]] = F.delay {
     val tomcat = new Tomcat
 
     val context = tomcat.addContext("", getClass.getResource("/").getPath)
@@ -203,7 +181,6 @@
   }
 }
 
-<<<<<<< HEAD
 object TomcatBuilder {
 
   def apply[F[_]: Effect]: TomcatBuilder[F] =
@@ -214,22 +191,9 @@
       asyncTimeout = AsyncTimeoutSupport.DefaultAsyncTimeout,
       servletIo = ServletContainer.DefaultServletIo[F],
       sslBits = None,
-      mounts = Vector.empty
+      mounts = Vector.empty,
+      serviceErrorHandler = DefaultServiceErrorHandler
     )
 }
 
-private final case class Mount[F[_]](f: (Context, Int, TomcatBuilder[F]) => Unit)
-=======
-object TomcatBuilder extends TomcatBuilder(
-  socketAddress = ServerBuilder.DefaultSocketAddress,
-  executionContext = ExecutionContext.global,
-  idleTimeout = IdleTimeoutSupport.DefaultIdleTimeout,
-  asyncTimeout = AsyncTimeoutSupport.DefaultAsyncTimeout,
-  servletIo = ServletContainer.DefaultServletIo,
-  sslBits = None,
-  mounts = Vector.empty,
-  serviceErrorHandler = DefaultServiceErrorHandler
-)
-
-private final case class Mount(f: (Context, Int, TomcatBuilder) => Unit)
->>>>>>> 95017f4a
+private final case class Mount[F[_]](f: (Context, Int, TomcatBuilder[F]) => Unit)