import Http4sBuild._
import com.typesafe.sbt.SbtGhPages.GhPagesKeys._
import com.typesafe.sbt.SbtGit.GitKeys._
import com.typesafe.sbt.SbtSite.site
import com.typesafe.sbt.SbtSite.SiteKeys._
import com.typesafe.sbt.pgp.PgpKeys._
import sbtunidoc.Plugin.UnidocKeys._

import scala.xml.transform.{RewriteRule, RuleTransformer}

// Global settings
organization in ThisBuild := "org.http4s"
<<<<<<< HEAD
version      in ThisBuild := "0.15.0-SNAPSHOT"
apiVersion   in ThisBuild <<= version.map(extractApiVersion)
scalaOrganization in ThisBuild := "org.typelevel"
scalaVersion in ThisBuild := "2.11.8"
crossScalaVersions in ThisBuild := Seq(scalaVersion.value)
=======
version      in ThisBuild := scalazCrossBuild("0.16.0-SNAPSHOT", scalazVersion.value)
apiVersion   in ThisBuild := version.map(extractApiVersion).value
scalaVersion in ThisBuild := "2.11.8"
// The build supports both scalaz `7.1.x` and `7.2.x`. Simply run
// `set scalazVersion in ThisBuild := "7.2.4"` to change which version of scalaz
// is used to build the project.
scalazVersion in ThisBuild := "7.1.11"
crossScalaVersions in ThisBuild := Seq("2.10.6", scalaVersion.value, "2.12.0")
>>>>>>> 8358381e

// Root project
name := "root"
description := "A minimal, Scala-idiomatic library for HTTP"
noPublishSettings

lazy val core = libraryProject("core")
  .enablePlugins(BuildInfoPlugin)
  .settings(
    description := "Core http4s library for servers and clients",
    buildInfoKeys := Seq[BuildInfoKey](version, scalaVersion, apiVersion),
    buildInfoPackage := organization.value,
    libraryDependencies ++= Seq(
      fs2Cats,
      fs2Io,
      http4sWebsocket,
      log4s,
      macroCompat,
      parboiled,
      scalaReflect(scalaVersion.value) % "provided"
    ),
    macroParadiseSetting
  )

lazy val testing = libraryProject("testing")
  .settings(
    description := "Instances and laws for testing http4s code",
    libraryDependencies ++= Seq(
      scalacheck
    )
  )
  .dependsOn(core)

// Defined outside core/src/test so it can depend on published testing
lazy val tests = libraryProject("tests")
  .settings(
    description := "Tests for core project"
  )
  .dependsOn(core, testing % "test->test")

lazy val server = libraryProject("server")
  .settings(
    description := "Base library for building http4s servers"
  )
  .dependsOn(core, testing % "test->test", theDsl % "test->compile")

lazy val serverMetrics = libraryProject("server-metrics")
  .settings(
    description := "Support for Dropwizard Metrics on the server",
    libraryDependencies ++= Seq(
      metricsCore,
      metricsJson
    )
  )
  .dependsOn(server % "compile;test->test")

lazy val client = libraryProject("client")
  .settings(
    description := "Base library for building http4s clients",
    libraryDependencies += jettyServlet % "test"
  )
  .dependsOn(core, testing % "test->test", server % "test->compile", theDsl % "test->compile")

lazy val blazeCore = libraryProject("blaze-core")
  .settings(
    description := "Base library for binding blaze to http4s clients and servers",
    libraryDependencies += blaze
  )
  .dependsOn(core % "compile;test->test")

lazy val blazeServer = libraryProject("blaze-server")
  .settings(
    description := "blaze implementation for http4s servers"
  )
  .dependsOn(blazeCore % "compile;test->test", server % "compile;test->test")

lazy val blazeClient = libraryProject("blaze-client")
  .settings(
    description := "blaze implementation for http4s clients"
  )
  .dependsOn(blazeCore % "compile;test->test", client % "compile;test->test")

lazy val asyncHttpClient = libraryProject("async-http-client")
  .settings(
    description := "async http client implementation for http4s clients",
    libraryDependencies ++= Seq(
      Http4sBuild.asyncHttpClient,
      reactiveStreamsTck % "test"
    )
  )
  .dependsOn(core, testing % "test->test", client % "compile;test->test")

lazy val servlet = libraryProject("servlet")
  .settings(
    description := "Portable servlet implementation for http4s servers",
    libraryDependencies ++= Seq(
      javaxServletApi % "provided",
      jettyServer % "test",
      jettyServlet % "test"
    )
  )
  .dependsOn(server % "compile;test->test")

lazy val jetty = libraryProject("jetty")
  .settings(
    description := "Jetty implementation for http4s servers",
    libraryDependencies ++= Seq(
      jettyServlet
    )
  )
  .dependsOn(servlet % "compile;test->test", theDsl % "test->test")

lazy val tomcat = libraryProject("tomcat")
  .settings(
    description := "Tomcat implementation for http4s servers",
    libraryDependencies ++= Seq(
      tomcatCatalina,
      tomcatCoyote
    )
  )
  .dependsOn(servlet % "compile;test->test")

// `dsl` name conflicts with modern SBT
lazy val theDsl = libraryProject("dsl")
  .settings(
    description := "Simple DSL for writing http4s services"
  )
  .dependsOn(core, testing % "test->test")

lazy val jawn = libraryProject("jawn")
  .settings(
    description := "Base library to parse JSON to various ASTs for http4s",
    libraryDependencies += jawnFs2
  )
  .dependsOn(core, testing % "test->test")

lazy val argonaut = libraryProject("argonaut")
  .settings(
    description := "Provides Argonaut codecs for http4s",
    libraryDependencies ++= Seq(
<<<<<<< HEAD
      Http4sBuild.argonaut,
      jawnParser
=======
      Http4sBuild.argonaut
>>>>>>> 8358381e
    )
  )
  .dependsOn(core, testing % "test->test", jawn % "compile;test->test")

lazy val circe = libraryProject("circe")
  .settings(
    description := "Provides Circe codecs for http4s",
    libraryDependencies += circeJawn
  )
  .dependsOn(core, testing % "test->test", jawn % "compile;test->test")

lazy val json4s = libraryProject("json4s")
  .settings(
    description := "Base library for json4s codecs for http4s",
    libraryDependencies ++= Seq(
      jawnJson4s,
      json4sCore
    )
  )
  .dependsOn(jawn % "compile;test->test")

lazy val json4sNative = libraryProject("json4s-native")
  .settings(
    description := "Provides json4s-native codecs for http4s",
    libraryDependencies += Http4sBuild.json4sNative
  )
  .dependsOn(json4s % "compile;test->test")

lazy val json4sJackson = libraryProject("json4s-jackson")
  .settings(
    description := "Provides json4s-jackson codecs for http4s",
    libraryDependencies += Http4sBuild.json4sJackson
  )
  .dependsOn(json4s % "compile;test->test")

lazy val scalaXml = libraryProject("scala-xml")
  .settings(
    description := "Provides scala-xml codecs for http4s",
    libraryDependencies ++= scalaVersion (VersionNumber(_).numbers match {
      case Seq(2, scalaMajor, _*) if scalaMajor >= 11 => Seq(Http4sBuild.scalaXml)
      case _ => Seq.empty
    }).value
  )
  .dependsOn(core, testing % "test->test")

lazy val twirl = http4sProject("twirl")
  .settings(
    description := "Twirl template support for http4s",
    libraryDependencies += twirlApi
  )
  .enablePlugins(SbtTwirl)
  .dependsOn(core, testing % "test->test")

lazy val bench = http4sProject("bench")
  .enablePlugins(JmhPlugin)
  .settings(noPublishSettings)
  .settings(noCoverageSettings)
  .settings(
    description := "Benchmarks for http4s"
  )
  .dependsOn(core)

lazy val loadTest = http4sProject("load-test")
  .settings(noPublishSettings)
  .settings(noCoverageSettings)
  .settings(
    description := "Load tests for http4s servers",
    libraryDependencies ++= Seq(
      gatlingHighCharts,
      gatlingTest
    ).map(_ % "it,test")
  )
  .enablePlugins(GatlingPlugin)

lazy val docs = http4sProject("docs")
  .settings(noPublishSettings)
  .settings(noCoverageSettings)
  .settings(unidocSettings)
  .settings(site.settings)
  .settings(ghpages.settings)
  .settings(tutSettings)
  .settings(
<<<<<<< HEAD
    libraryDependencies ++= Seq(argonautShapeless, cryptbits),
=======
    libraryDependencies ++= Seq(
      circeGeneric,
      cryptobits
    ),
>>>>>>> 8358381e
    description := "Documentation for http4s",
    autoAPIMappings := true,
    unidocProjectFilter in (ScalaUnidoc, unidoc) := inAnyProject --
      inProjects( // TODO would be nice if these could be introspected from noPublishSettings
        bench,
        examples,
        examplesBlaze,
        examplesJetty,
        examplesTomcat,
        examplesWar,
        loadTest
      ),
    // documentation source code linking
    scalacOptions in (Compile,doc) ++= {
      scmInfo.value match {
        case Some(s) =>
          val b = (baseDirectory in ThisBuild).value
          val (major, minor) = apiVersion.value
          val sourceTemplate =
            if (version.value.endsWith("SNAPSHOT"))
              s"${s.browseUrl}/tree/master€{FILE_PATH}.scala"
            else
              s"${s.browseUrl}/tree/v$major.$minor.0€{FILE_PATH}.scala"
          Seq("-implicits",
              "-doc-source-url", sourceTemplate,
              "-sourcepath", b.getAbsolutePath)
        case _ => Seq.empty
      }
    },
    includeFilter in makeSite := (
      "*.html" | "*.css" | 
      "*.png" | "*.jpg" | "*.gif" | "*.ico" | "*.svg" |
      "*.js" | "*.swf" | "*.json" | "*.md" |
      "CNAME" | "_config.yml"
    ),
    siteMappings := {
      if (Http4sGhPages.buildMainSite) siteMappings.value
      else Seq.empty
    },
    siteMappings ++= {
      val (major, minor) = apiVersion.value
      for ((f, d) <- tut.value) yield (f, s"docs/$major.$minor/$d")
    },
    siteMappings ++= {
      val m = (mappings in (ScalaUnidoc, packageDoc)).value
      val (major, minor) = apiVersion.value
      for ((f, d) <- m) yield (f, s"api/$major.$minor/$d")
    },
    cleanSite := Http4sGhPages.cleanSiteForRealz(updatedRepository.value, gitRunner.value, streams.value, apiVersion.value),
    synchLocal := Http4sGhPages.synchLocalForRealz(privateMappings.value, updatedRepository.value, ghpagesNoJekyll.value, gitRunner.value, streams.value, apiVersion.value),
    git.remoteRepo := "git@github.com:http4s/http4s.git",
    ghpagesNoJekyll := false
  )
  .dependsOn(client, core, theDsl, blazeServer, blazeClient, circe)

lazy val examples = http4sProject("examples")
  .settings(noPublishSettings)
  .settings(noCoverageSettings)
  .settings(
    description := "Common code for http4s examples",
    libraryDependencies ++= Seq(
      circeGeneric,
      logbackClassic % "runtime",
      jspApi % "runtime" // http://forums.yourkit.com/viewtopic.php?f=2&t=3733
    )
  )
  .dependsOn(server, serverMetrics, theDsl /*, TODO fs2 port circe, scalaXml, twirl */)
  .enablePlugins(SbtTwirl)

lazy val examplesBlaze = exampleProject("examples-blaze")
  .settings(Revolver.settings)
  .settings(
    description := "Examples of http4s server and clients on blaze",
    fork := true,
    libraryDependencies ++= Seq(alpnBoot, metricsJson),
    macroParadiseSetting,
    javaOptions in run ++= ((managedClasspath in Runtime) map { attList =>
      for {
        file <- attList.map(_.data)
        path = file.getAbsolutePath if path.contains("jetty.alpn")
      } yield { s"-Xbootclasspath/p:${path}" }
    }).value
  )
  .dependsOn(blazeServer /* TODO fs2 port , blazeClient */)

lazy val examplesJetty = exampleProject("examples-jetty")
  .settings(Revolver.settings)
  .settings(
    description := "Example of http4s server on Jetty",
    fork := true,
    mainClass in reStart := Some("com.example.http4s.jetty.JettyExample")
  )
  .dependsOn(jetty)

lazy val examplesTomcat = exampleProject("examples-tomcat")
  .settings(Revolver.settings)
  .settings(
    description := "Example of http4s server on Tomcat",
    fork := true,
    mainClass in reStart := Some("com.example.http4s.tomcat.TomcatExample")
  )
  .dependsOn(tomcat)

// Run this with jetty:start
lazy val examplesWar = exampleProject("examples-war")
  .enablePlugins(JettyPlugin)
  .settings(
    description := "Example of a WAR deployment of an http4s service",
    fork := true,
    libraryDependencies ++= Seq(
      javaxServletApi % "provided",
      logbackClassic % "runtime"
    )
  )
  .dependsOn(servlet)

def http4sProject(name: String) = Project(name, file(name))
  .settings(commonSettings)
  .settings(projectMetadata)
  .settings(publishSettings)
  .settings(
    moduleName := s"http4s-$name",
    testOptions in Test += Tests.Argument(TestFrameworks.Specs2,"xonly", "failtrace")
  )

def libraryProject(name: String) = http4sProject(name)
  .settings(mimaSettings)

def exampleProject(name: String) = http4sProject(name)
  .in(file(name.replace("examples-", "examples/")))
  .settings(noPublishSettings)
  .settings(noCoverageSettings)
  .dependsOn(examples)

lazy val apiVersion = taskKey[(Int, Int)]("Defines the API compatibility version for the project.")
lazy val jvmTarget = taskKey[String]("Defines the target JVM version for object files.")

lazy val projectMetadata = Seq(
  homepage := Some(url("http://http4s.org/")),
  startYear := Some(2013),
  licenses := Seq(
    "Apache License, Version 2.0" -> url("http://www.apache.org/licenses/LICENSE-2.0.txt")
  ),
  scmInfo := {
    val base = "github.com/http4s/http4s"
    Some(ScmInfo(url(s"https://$base"), s"scm:git:https://$base", Some(s"scm:git:git@$base")))
  },
  pomExtra := (
    <developers>
      <developer>
        <id>rossabaker</id>
        <name>Ross A. Baker</name>
        <email>ross@rossabaker.com</email>
      </developer>
      <developer>
        <id>casualjim</id>
        <name>Ivan Porto Carrero</name>
        <email>ivan@flanders.co.nz</email>
        <url>http://flanders.co.nz</url>
      </developer>
      <developer>
        <id>brycelane</id>
        <name>Bryce L. Anderson</name>
        <email>bryce.anderson22@gmail.com</email>
      </developer>
      <developer>
        <id>before</id>
        <name>André Rouél</name>
      </developer>
      <developer>
        <id>julien-truffaut</id>
        <name>Julien Truffaut</name>
      </developer>
      <developer>
        <id>kryptt</id>
        <name>Rodolfo Hansen</name>
      </developer>
    </developers>
  )
)

lazy val commonSettings = Seq(
  jvmTarget := scalaVersion.map {
    VersionNumber(_).numbers match {
      case Seq(2, 10, _*) => "1.7"
      case _ => "1.8"
    }
  }.value,
  scalacOptions := Seq(
    "-deprecation",
    "-encoding", "UTF-8",
    "-feature",
    "-language:existentials",
    "-language:higherKinds",
    "-language:implicitConversions",
    s"-target:jvm-${jvmTarget.value}",
    "-unchecked",
    "-Xfatal-warnings",
    "-Xlint",
    "-Yinline-warnings",
    "-Yno-adapted-args",
    "-Ypartial-unification",
    "-Ywarn-dead-code",
    "-Ywarn-numeric-widen",
    "-Ywarn-value-discard",
    "-Xfuture"
  ),
  scalacOptions in (Compile, doc) -= "-Xfatal-warnings", // broken references to other modules
<<<<<<< HEAD
  scalacOptions <++= scalaVersion.map { v =>
=======
  scalacOptions := {
    // We're deprecation-clean across Scala versions, but not across scalaz
    // versions.  This is not worth maintaining a branch.
    VersionNumber(scalazVersion.value).numbers match {
      case Seq(7, 1, _) =>
        scalacOptions.value
      case _ =>
        // This filtering does not trigger when scalazVersion is changed in a
        // running SBT session.  Help wanted.
        scalacOptions.value filterNot (_ == "-Xfatal-warnings")
    }
  },
  scalacOptions ++= scalaVersion.map { v =>
>>>>>>> 8358381e
    if (delambdafyOpts(v)) Seq(
      "-Ybackend:GenBCode"
    ) else Seq.empty
  }.value,
  scalacOptions -= {
    CrossVersion.partialVersion(scalaVersion.value) match {
      case Some((2, 12)) => "-Yinline-warnings"
      case _ => ""
    }
  },
  javacOptions ++= Seq(
    "-source", jvmTarget.value,
    "-target", jvmTarget.value,
    "-Xlint:deprecation",
    "-Xlint:unchecked"
  ),
  libraryDependencies ++= scalaVersion(v =>
    if (delambdafyOpts(v)) Seq("org.scala-lang.modules" %% "scala-java8-compat" % "0.8.0")
    else Seq.empty
<<<<<<< HEAD
  ),
  libraryDependencies ++= Seq(
    catsLaws,
    catsKernelLaws,
    discipline,
    logbackClassic,
    scalacheck, // 0.13.3 fixes None.get
    specs2Core,
    specs2Scalacheck
  ).map(_ % "test"),
=======
  ).value,
  libraryDependencies ++= scalazVersion(sz => Seq(
    discipline,
    logbackClassic,
    scalazScalacheckBinding(sz),
    specs2Core(sz),
    specs2MatcherExtra(sz),
    specs2Scalacheck(sz)
  ).map(_ % "test")).value,
>>>>>>> 8358381e
  // don't include scoverage as a dependency in the pom
  // https://github.com/scoverage/sbt-scoverage/issues/153
  // this code was copied from https://github.com/mongodb/mongo-spark
  pomPostProcess := { (node: xml.Node) =>
    new RuleTransformer(
      new RewriteRule {
        override def transform(node: xml.Node): Seq[xml.Node] = node match {
          case e: xml.Elem
              if e.label == "dependency" && e.child.exists(child => child.label == "groupId" && child.text == "org.scoverage") => Nil
          case _ => Seq(node)

        }

      }).transform(node).head
  }
)

lazy val publishSettings = Seq(
  credentials ++= sonatypeEnvCredentials
)

lazy val noPublishSettings = Seq(
  publish := (),
  publishSigned := (),
  publishLocal := (),
  publishArtifact := false
)

lazy val noCoverageSettings = Seq(
  coverageExcludedPackages := ".*"
)

lazy val mimaSettings = Seq(
<<<<<<< HEAD
  mimaFailOnProblem := compatibleVersion(version.value).isDefined,
  mimaPreviousArtifacts := (compatibleVersion(version.value) map {
=======
  mimaFailOnProblem := version.zipWith(scalazVersion)(compatibleVersion(_, _).isDefined).value,
  mimaPreviousArtifacts := (compatibleVersion(version.value, scalazVersion.value) map {
>>>>>>> 8358381e
    organization.value % s"${moduleName.value}_${scalaBinaryVersion.value}" % _
  }).toSet,
  mimaBinaryIssueFilters ++= {
    import com.typesafe.tools.mima.core._
    import com.typesafe.tools.mima.core.ProblemFilters._
    Seq(
      exclude[DirectMissingMethodProblem]("org.http4s.client.blaze.Http1Connection.this"),
      exclude[ReversedMissingMethodProblem]("org.http4s.Message.isBodyPure")
    )
  }
)

// Check whether to enable java 8 type lambdas
// https://github.com/scala/make-release-notes/blob/2.11.x/experimental-backend.md
// Minimum scala version is 2.11.8 due to sbt/sbt#2076
def delambdafyOpts(v: String): Boolean = VersionNumber(v).numbers match {
  case Seq(2, 11, x, _*) if x > 7 => true
  case _ => false
}<|MERGE_RESOLUTION|>--- conflicted
+++ resolved
@@ -10,22 +10,11 @@
 
 // Global settings
 organization in ThisBuild := "org.http4s"
-<<<<<<< HEAD
-version      in ThisBuild := "0.15.0-SNAPSHOT"
-apiVersion   in ThisBuild <<= version.map(extractApiVersion)
+version      in ThisBuild := "0.15.1-SNAPSHOT"
+apiVersion   in ThisBuild := version.map(extractApiVersion).value
 scalaOrganization in ThisBuild := "org.typelevel"
 scalaVersion in ThisBuild := "2.11.8"
-crossScalaVersions in ThisBuild := Seq(scalaVersion.value)
-=======
-version      in ThisBuild := scalazCrossBuild("0.16.0-SNAPSHOT", scalazVersion.value)
-apiVersion   in ThisBuild := version.map(extractApiVersion).value
-scalaVersion in ThisBuild := "2.11.8"
-// The build supports both scalaz `7.1.x` and `7.2.x`. Simply run
-// `set scalazVersion in ThisBuild := "7.2.4"` to change which version of scalaz
-// is used to build the project.
-scalazVersion in ThisBuild := "7.1.11"
-crossScalaVersions in ThisBuild := Seq("2.10.6", scalaVersion.value, "2.12.0")
->>>>>>> 8358381e
+crossScalaVersions in ThisBuild := Seq(scalaVersion.value, "2.12.0")
 
 // Root project
 name := "root"
@@ -54,7 +43,8 @@
   .settings(
     description := "Instances and laws for testing http4s code",
     libraryDependencies ++= Seq(
-      scalacheck
+      scalacheck,
+      specs2Core
     )
   )
   .dependsOn(core)
@@ -166,12 +156,8 @@
   .settings(
     description := "Provides Argonaut codecs for http4s",
     libraryDependencies ++= Seq(
-<<<<<<< HEAD
       Http4sBuild.argonaut,
       jawnParser
-=======
-      Http4sBuild.argonaut
->>>>>>> 8358381e
     )
   )
   .dependsOn(core, testing % "test->test", jawn % "compile;test->test")
@@ -254,14 +240,10 @@
   .settings(ghpages.settings)
   .settings(tutSettings)
   .settings(
-<<<<<<< HEAD
-    libraryDependencies ++= Seq(argonautShapeless, cryptbits),
-=======
     libraryDependencies ++= Seq(
       circeGeneric,
       cryptobits
     ),
->>>>>>> 8358381e
     description := "Documentation for http4s",
     autoAPIMappings := true,
     unidocProjectFilter in (ScalaUnidoc, unidoc) := inAnyProject --
@@ -397,6 +379,7 @@
   .dependsOn(examples)
 
 lazy val apiVersion = taskKey[(Int, Int)]("Defines the API compatibility version for the project.")
+
 lazy val jvmTarget = taskKey[String]("Defines the target JVM version for object files.")
 
 lazy val projectMetadata = Seq(
@@ -443,6 +426,7 @@
   )
 )
 
+
 lazy val commonSettings = Seq(
   jvmTarget := scalaVersion.map {
     VersionNumber(_).numbers match {
@@ -470,23 +454,7 @@
     "-Xfuture"
   ),
   scalacOptions in (Compile, doc) -= "-Xfatal-warnings", // broken references to other modules
-<<<<<<< HEAD
-  scalacOptions <++= scalaVersion.map { v =>
-=======
-  scalacOptions := {
-    // We're deprecation-clean across Scala versions, but not across scalaz
-    // versions.  This is not worth maintaining a branch.
-    VersionNumber(scalazVersion.value).numbers match {
-      case Seq(7, 1, _) =>
-        scalacOptions.value
-      case _ =>
-        // This filtering does not trigger when scalazVersion is changed in a
-        // running SBT session.  Help wanted.
-        scalacOptions.value filterNot (_ == "-Xfatal-warnings")
-    }
-  },
   scalacOptions ++= scalaVersion.map { v =>
->>>>>>> 8358381e
     if (delambdafyOpts(v)) Seq(
       "-Ybackend:GenBCode"
     ) else Seq.empty
@@ -503,11 +471,10 @@
     "-Xlint:deprecation",
     "-Xlint:unchecked"
   ),
-  libraryDependencies ++= scalaVersion(v =>
-    if (delambdafyOpts(v)) Seq("org.scala-lang.modules" %% "scala-java8-compat" % "0.8.0")
+  libraryDependencies ++= {
+    if (delambdafyOpts(scalaVersion.value)) Seq("org.scala-lang.modules" %% "scala-java8-compat" % "0.8.0")
     else Seq.empty
-<<<<<<< HEAD
-  ),
+  },
   libraryDependencies ++= Seq(
     catsLaws,
     catsKernelLaws,
@@ -517,17 +484,6 @@
     specs2Core,
     specs2Scalacheck
   ).map(_ % "test"),
-=======
-  ).value,
-  libraryDependencies ++= scalazVersion(sz => Seq(
-    discipline,
-    logbackClassic,
-    scalazScalacheckBinding(sz),
-    specs2Core(sz),
-    specs2MatcherExtra(sz),
-    specs2Scalacheck(sz)
-  ).map(_ % "test")).value,
->>>>>>> 8358381e
   // don't include scoverage as a dependency in the pom
   // https://github.com/scoverage/sbt-scoverage/issues/153
   // this code was copied from https://github.com/mongodb/mongo-spark
@@ -561,13 +517,8 @@
 )
 
 lazy val mimaSettings = Seq(
-<<<<<<< HEAD
   mimaFailOnProblem := compatibleVersion(version.value).isDefined,
   mimaPreviousArtifacts := (compatibleVersion(version.value) map {
-=======
-  mimaFailOnProblem := version.zipWith(scalazVersion)(compatibleVersion(_, _).isDefined).value,
-  mimaPreviousArtifacts := (compatibleVersion(version.value, scalazVersion.value) map {
->>>>>>> 8358381e
     organization.value % s"${moduleName.value}_${scalaBinaryVersion.value}" % _
   }).toSet,
   mimaBinaryIssueFilters ++= {
