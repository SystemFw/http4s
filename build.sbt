import Http4sPlugin._
import com.typesafe.sbt.SbtGhPages.GhPagesKeys._
import com.typesafe.sbt.SbtGit.GitKeys._
import com.typesafe.sbt.pgp.PgpKeys._
import sbtunidoc.Plugin.UnidocKeys._

import scala.xml.transform.{RewriteRule, RuleTransformer}

// Global settings
organization in ThisBuild := "org.http4s"
http4sVersion in ThisBuild := VersionNumber("0.16.0-SNAPSHOT")
scalaOrganization in ThisBuild := "org.typelevel"

version in ThisBuild := (http4sVersion.value match {
  case VersionNumber(numbers, tags, extras) =>
    VersionNumber(numbers, "cats" +: tags, extras).toString
})
apiVersion in ThisBuild := http4sVersion.map {
  case VersionNumber(Seq(major, minor, _*), _, _) => (major.toInt, minor.toInt)
}.value

// Root project
name := "root"
description := "A minimal, Scala-idiomatic library for HTTP"
enablePlugins(DisablePublishingPlugin)

// This defines macros that we use in core, so it needs to be split out
lazy val parboiled2 = libraryProject("parboiled2")
  .enablePlugins(DisablePublishingPlugin)
  .settings(
    libraryDependencies ++= Seq(
      scalaReflect(scalaOrganization.value, scalaVersion.value) % "provided"
    ),
    unmanagedSourceDirectories in Compile ++= {
      scalaBinaryVersion.value match {
        // The 2.12 branch is compatible with 2.11
        case "2.12" => Seq((sourceDirectory in Compile).value / "scala-2.11")
        case _ => Seq.empty
      }
    },
    // https://issues.scala-lang.org/browse/SI-9490
    (scalacOptions in Compile) --= Seq("-Ywarn-inaccessible", "-Xlint", "-Xlint:inaccessible"),
    macroParadiseSetting
  )

lazy val core = libraryProject("core")
  .enablePlugins(BuildInfoPlugin)
  .settings(
    description := "Core http4s library for servers and clients",
    buildInfoKeys := Seq[BuildInfoKey](version, scalaVersion, apiVersion),
    buildInfoPackage := organization.value,
    libraryDependencies ++= Seq(
      fs2Cats,
      fs2Io,
      http4sWebsocket,
      log4s,
      macroCompat,
      scalaReflect(scalaOrganization.value, scalaVersion.value) % "provided",
      scodecBits,
      scalaCompiler(scalaOrganization.value, scalaVersion.value) % "provided"
    ),
    macroParadiseSetting,
    mappings in (Compile, packageBin) ++= (mappings in (parboiled2.project, Compile, packageBin)).value,
    mappings in (Compile, packageSrc) ++= (mappings in (parboiled2.project, Compile, packageSrc)).value,
    mappings in (Compile, packageDoc) ++= (mappings in (parboiled2.project, Compile, packageDoc)).value,
    mappings in (Compile, packageBin) ~= (_.groupBy(_._2).toSeq.map(_._2.head)), // filter duplicate outputs
    mappings in (Compile, packageDoc) ~= (_.groupBy(_._2).toSeq.map(_._2.head)) // filter duplicate outputs
  )
  .dependsOn(parboiled2)

lazy val testing = libraryProject("testing")
  .settings(
    description := "Instances and laws for testing http4s code",
    libraryDependencies ++= Seq(
      scalacheck,
      specs2Core
    ),
    macroParadiseSetting
  )
  .dependsOn(core)

// Defined outside core/src/test so it can depend on published testing
lazy val tests = libraryProject("tests")
  .settings(
    description := "Tests for core project",
    mimaPreviousArtifacts := Set.empty
  )
  .dependsOn(core, testing % "test->test")

lazy val server = libraryProject("server")
  .settings(
    description := "Base library for building http4s servers"
  )
  .dependsOn(core, testing % "test->test", theDsl % "test->compile")

lazy val serverMetrics = libraryProject("server-metrics")
  .settings(
    description := "Support for Dropwizard Metrics on the server",
    libraryDependencies ++= Seq(
      metricsCore,
      metricsJson
    )
  )
  .dependsOn(server % "compile;test->test")

lazy val client = libraryProject("client")
  .settings(
    description := "Base library for building http4s clients",
    libraryDependencies += jettyServlet % "test"
  )
  .dependsOn(core, testing % "test->test", server % "test->compile", theDsl % "test->compile")

lazy val blazeCore = libraryProject("blaze-core")
  .settings(
    description := "Base library for binding blaze to http4s clients and servers",
    libraryDependencies += blaze
  )
  .dependsOn(core, testing % "test->test")

lazy val blazeServer = libraryProject("blaze-server")
  .settings(
    description := "blaze implementation for http4s servers"
  )
  .dependsOn(blazeCore % "compile;test->test", server % "compile;test->test")

lazy val blazeClient = libraryProject("blaze-client")
  .settings(
    description := "blaze implementation for http4s clients"
  )
  .dependsOn(blazeCore % "compile;test->test", client % "compile;test->test")

/* TODO fs2 port
lazy val asyncHttpClient = libraryProject("async-http-client")
  .settings(
    description := "async http client implementation for http4s clients",
    libraryDependencies ++= Seq(
      Http4sPlugin.asyncHttpClient,
      reactiveStreamsTck % "test"
    )
  )
  .dependsOn(core, testing % "test->test", client % "compile;test->test")
 */

lazy val servlet = libraryProject("servlet")
  .settings(
    description := "Portable servlet implementation for http4s servers",
    libraryDependencies ++= Seq(
      javaxServletApi % "provided",
      jettyServer % "test",
      jettyServlet % "test"
    )
  )
  .dependsOn(server % "compile;test->test")

lazy val jetty = libraryProject("jetty")
  .settings(
    description := "Jetty implementation for http4s servers",
    libraryDependencies ++= Seq(
      jettyServlet
    )
  )
  .dependsOn(servlet % "compile;test->test", theDsl % "test->test")

lazy val tomcat = libraryProject("tomcat")
  .settings(
    description := "Tomcat implementation for http4s servers",
    libraryDependencies ++= Seq(
      tomcatCatalina,
      tomcatCoyote
    )
  )
  .dependsOn(servlet % "compile;test->test")

// `dsl` name conflicts with modern SBT
lazy val theDsl = libraryProject("dsl")
  .settings(
    description := "Simple DSL for writing http4s services"
  )
  .dependsOn(core, testing % "test->test")

lazy val jawn = libraryProject("jawn")
  .settings(
    description := "Base library to parse JSON to various ASTs for http4s",
    libraryDependencies += jawnFs2
  )
  .dependsOn(core, testing % "test->test")

lazy val argonaut = libraryProject("argonaut")
  .settings(
    description := "Provides Argonaut codecs for http4s",
    libraryDependencies ++= Seq(
      Http4sPlugin.argonaut
    )
  )
  .dependsOn(core, testing % "test->test", jawn % "compile;test->test")

lazy val circe = libraryProject("circe")
  .settings(
    description := "Provides Circe codecs for http4s",
    libraryDependencies += circeJawn
  )
  .dependsOn(core, testing % "test->test", jawn % "compile;test->test")

lazy val json4s = libraryProject("json4s")
  .settings(
    description := "Base library for json4s codecs for http4s",
    libraryDependencies ++= Seq(
      jawnJson4s,
      json4sCore
    )
  )
  .dependsOn(jawn % "compile;test->test")

lazy val json4sNative = libraryProject("json4s-native")
  .settings(
    description := "Provides json4s-native codecs for http4s",
    libraryDependencies += Http4sPlugin.json4sNative
  )
  .dependsOn(json4s % "compile;test->test")

lazy val json4sJackson = libraryProject("json4s-jackson")
  .settings(
    description := "Provides json4s-jackson codecs for http4s",
    libraryDependencies += Http4sPlugin.json4sJackson
  )
  .dependsOn(json4s % "compile;test->test")

lazy val scalaXml = libraryProject("scala-xml")
  .settings(
    description := "Provides scala-xml codecs for http4s",
    libraryDependencies ++= scalaVersion (VersionNumber(_).numbers match {
      case Seq(2, scalaMajor, _*) if scalaMajor >= 11 => Seq(Http4sPlugin.scalaXml)
      case _ => Seq.empty
    }).value
  )
  .dependsOn(core, testing % "test->test")

lazy val twirl = http4sProject("twirl")
  .settings(
    description := "Twirl template support for http4s",
    libraryDependencies += twirlApi
  )
  .enablePlugins(SbtTwirl)
  .dependsOn(core, testing % "test->test")

lazy val bench = http4sProject("bench")
  .enablePlugins(JmhPlugin)
  .enablePlugins(DisablePublishingPlugin)
  .settings(noCoverageSettings)
  .settings(
    description := "Benchmarks for http4s"
  )
  .dependsOn(core)

lazy val loadTest = http4sProject("load-test")
  .enablePlugins(DisablePublishingPlugin)
  .settings(noCoverageSettings)
  .settings(
    description := "Load tests for http4s servers",
    libraryDependencies ++= Seq(
      gatlingHighCharts,
      gatlingTest
    ).map(_ % "it,test")
  )
  .enablePlugins(GatlingPlugin)

lazy val tutQuick2 = TaskKey[Seq[(File, String)]]("tutQuick2", "Run tut incrementally on recently changed files")


val preStageSiteDirectory = SettingKey[File]("pre-stage-site-directory")
val siteStageDirectory    = SettingKey[File]("site-stage-directory")
val copySiteToStage       = TaskKey[Unit]("copy-site-to-stage")
lazy val docs = http4sProject("docs")
  .enablePlugins(DisablePublishingPlugin)
  .settings(noCoverageSettings)
  .settings(unidocSettings)
  .settings(ghpages.settings)
  .settings(tutSettings)
  .enablePlugins(HugoPlugin)
  .settings(
    libraryDependencies ++= Seq(
      circeGeneric,
      circeLiteral,
      cryptobits
    ),
    description := "Documentation for http4s",
    autoAPIMappings := true,
    unidocProjectFilter in (ScalaUnidoc, unidoc) := inAnyProject --
      inProjects( // TODO would be nice if these could be introspected from noPublishSettings
        bench,
        examples,
        examplesBlaze,
        examplesJetty,
        examplesTomcat,
        examplesWar,
        loadTest
      ),
    // documentation source code linking
    scalacOptions in (Compile,doc) ++= {
      scmInfo.value match {
        case Some(s) =>
          val b = (baseDirectory in ThisBuild).value
          val (major, minor) = apiVersion.value
          val sourceTemplate =
            if (version.value.endsWith("SNAPSHOT"))
              s"${s.browseUrl}/tree/master€{FILE_PATH}.scala"
            else
              s"${s.browseUrl}/tree/v$major.$minor.0€{FILE_PATH}.scala"
          Seq("-implicits",
            "-doc-source-url", sourceTemplate,
            "-sourcepath", b.getAbsolutePath)
        case _ => Seq.empty
      }
    },
    preStageSiteDirectory := sourceDirectory.value / "hugo",
    siteStageDirectory := target.value / "site-stage",
    sourceDirectory in Hugo := siteStageDirectory.value,
    watchSources := {
      // nasty hack to remove the target directory from watched sources
      watchSources.value
        .filterNot(_.getAbsolutePath.startsWith(
          target.value.getAbsolutePath))
    },
    copySiteToStage := {
      streams.value.log.debug(s"copying ${preStageSiteDirectory.value} to ${siteStageDirectory.value}")

      IO.copyDirectory(
        source = preStageSiteDirectory.value,
        target = siteStageDirectory.value,
        overwrite = false,
        preserveLastModified = true)
      IO.copyDirectory(
        source = tutTargetDirectory.value,
        target = siteStageDirectory.value / "content" / "v0.16",
        overwrite = false,
        preserveLastModified = true)
      IO.copyFile(
        sourceFile = baseDirectory.value / ".." / "CHANGELOG.md",
        targetFile = siteStageDirectory.value / "CHANGELOG.md",
        preserveLastModified = true)
    },
    copySiteToStage := copySiteToStage.dependsOn(tutQuick).value,
    makeSite := makeSite.dependsOn(copySiteToStage).value,
    baseURL in Hugo := {
      if (isTravisBuild.value) new URI(s"http://http4s.org")
      else new URI(s"http://127.0.0.1:${previewFixedPort.value.getOrElse(4000)}")
    },
    // all .md|markdown files go into `content` dir for hugo processing
    ghpagesNoJekyll := true,
    includeFilter in Hugo := (
      "*.html" |
        "*.png" | "*.jpg" | "*.gif" | "*.ico" | "*.svg" |
        "*.js" | "*.swf" | "*.json" | "*.md" |
        "*.css" | "*.woff" | "*.woff2" | "*.ttf" |
        "CNAME" | "_config.yml"
    ),
    siteMappings := {
      if (Http4sGhPages.buildMainSite) siteMappings.value
      else {
        val (major, minor) = apiVersion.value
        val prefix = s"/v${major}.${minor}/"
        siteMappings.value.filter {
          case (_, d) if d.startsWith(prefix) => true
          case _ => false
        }
      }
    },
    siteMappings ++= {
      val m = (mappings in (ScalaUnidoc, packageDoc)).value
      val (major, minor) = apiVersion.value
      for ((f, d) <- m) yield (f, s"v$major.$minor/api/$d")
    },
    cleanSite := Http4sGhPages.cleanSiteForRealz(updatedRepository.value, gitRunner.value, streams.value, apiVersion.value),
    synchLocal := Http4sGhPages.synchLocalForRealz(privateMappings.value, updatedRepository.value, ghpagesNoJekyll.value, gitRunner.value, streams.value, apiVersion.value),
    git.remoteRepo := "git@github.com:http4s/http4s.git"
  )
  .dependsOn(client, core, theDsl, blazeServer, blazeClient, circe)


lazy val examples = http4sProject("examples")
  .enablePlugins(DisablePublishingPlugin)
  .settings(noCoverageSettings)
  .settings(
    description := "Common code for http4s examples",
    libraryDependencies ++= Seq(
      circeGeneric,
      logbackClassic % "runtime",
      jspApi % "runtime" // http://forums.yourkit.com/viewtopic.php?f=2&t=3733
    )
  )
  .dependsOn(server, serverMetrics, theDsl, circe, scalaXml, twirl)
  .enablePlugins(SbtTwirl)

lazy val examplesBlaze = exampleProject("examples-blaze")
  .settings(Revolver.settings)
  .settings(
    description := "Examples of http4s server and clients on blaze",
    fork := true,
    libraryDependencies ++= Seq(alpnBoot, metricsJson),
    macroParadiseSetting,
    javaOptions in run ++= ((managedClasspath in Runtime) map { attList =>
      for {
        file <- attList.map(_.data)
        path = file.getAbsolutePath if path.contains("jetty.alpn")
      } yield { s"-Xbootclasspath/p:${path}" }
    }).value
  )
  .dependsOn(blazeServer, blazeClient)

lazy val examplesJetty = exampleProject("examples-jetty")
  .settings(Revolver.settings)
  .settings(
    description := "Example of http4s server on Jetty",
    fork := true,
    mainClass in reStart := Some("com.example.http4s.jetty.JettyExample")
  )
  .dependsOn(jetty)

lazy val examplesTomcat = exampleProject("examples-tomcat")
  .settings(Revolver.settings)
  .settings(
    description := "Example of http4s server on Tomcat",
    fork := true,
    mainClass in reStart := Some("com.example.http4s.tomcat.TomcatExample")
  )
  .dependsOn(tomcat)

// Run this with jetty:start
lazy val examplesWar = exampleProject("examples-war")
  .enablePlugins(JettyPlugin)
  .settings(
    description := "Example of a WAR deployment of an http4s service",
    fork := true,
    libraryDependencies ++= Seq(
      javaxServletApi % "provided",
      logbackClassic % "runtime"
    )
  )
  .dependsOn(servlet)

def http4sProject(name: String) = Project(name, file(name))
  .settings(commonSettings)
  .settings(
    moduleName := s"http4s-$name",
    testOptions in Test += Tests.Argument(TestFrameworks.Specs2,"showtimes", "failtrace"),
    initCommands()
  )

def libraryProject(name: String) = http4sProject(name)
  .settings(mimaSettings)

def exampleProject(name: String) = http4sProject(name)
  .in(file(name.replace("examples-", "examples/")))
  .enablePlugins(DisablePublishingPlugin)
  .settings(noCoverageSettings)
  .dependsOn(examples)

lazy val http4sVersion = settingKey[VersionNumber]("The base version of http4s, across cats/scalaz cross builds")
lazy val apiVersion = taskKey[(Int, Int)]("Defines the API compatibility version for the project.")

lazy val jvmTarget = taskKey[String]("Defines the target JVM version for object files.")

lazy val commonSettings = Seq(
  jvmTarget := scalaVersion.map {
    VersionNumber(_).numbers match {
      case Seq(2, 10, _*) => "1.7"
      case _ => "1.8"
    }
  }.value,
  scalacOptions in Compile ++= Seq(
    s"-target:jvm-${jvmTarget.value}"
  ),
  scalacOptions in (Compile, doc) += "-no-link-warnings",
  javacOptions ++= Seq(
    "-source", jvmTarget.value,
    "-target", jvmTarget.value,
    "-Xlint:deprecation",
    "-Xlint:unchecked"
  ),
<<<<<<< HEAD
  libraryDependencies ++= {
    if (delambdafyOpts(scalaVersion.value)) Seq("org.scala-lang.modules" %% "scala-java8-compat" % "0.8.0")
    else Seq.empty
  },
  libraryDependencies ++= Seq(
    catsLaws,
    catsKernelLaws,
=======
  libraryDependencies ++= scalazVersion(sz => Seq(
>>>>>>> df5ca844
    discipline,
    logbackClassic,
    scalacheck, // 0.13.3 fixes None.get
    specs2Core,
    specs2MatcherExtra,
    specs2Scalacheck
  ).map(_ % "test"),
  // don't include scoverage as a dependency in the pom
  // https://github.com/scoverage/sbt-scoverage/issues/153
  // this code was copied from https://github.com/mongodb/mongo-spark
  pomPostProcess := { (node: xml.Node) =>
    new RuleTransformer(
      new RewriteRule {
        override def transform(node: xml.Node): Seq[xml.Node] = node match {
          case e: xml.Elem
              if e.label == "dependency" && e.child.exists(child => child.label == "groupId" && child.text == "org.scoverage") => Nil
          case e: xml.Elem
              if e.label == "dependency" && e.child.exists(child => child.label == "artifactId" && child.text.contains("parboiled2")) => Nil
          case _ => Seq(node)
        }
      }).transform(node).head
  },
  coursierVerbosity := 0,
  ivyLoggingLevel := UpdateLogging.Quiet // This doesn't seem to work? We see this in MiMa
)

lazy val noCoverageSettings = Seq(
  coverageExcludedPackages := ".*"
)

lazy val mimaSettings = Seq(
  mimaFailOnProblem := compatibleVersion(version.value).isDefined,
  mimaPreviousArtifacts := (compatibleVersion(version.value) map {
    organization.value % s"${moduleName.value}_${scalaBinaryVersion.value}" % _
  }).toSet,
  mimaBinaryIssueFilters ++= {
    import com.typesafe.tools.mima.core._
    import com.typesafe.tools.mima.core.ProblemFilters._
    Seq(
      exclude[ReversedMissingMethodProblem]("org.http4s.testing.ArbitraryInstances.arbitraryIPv4"),
      exclude[ReversedMissingMethodProblem]("org.http4s.testing.ArbitraryInstances.arbitraryIPv6"),
      exclude[ReversedMissingMethodProblem]("org.http4s.testing.ArbitraryInstances.genSubDelims"),
      exclude[ReversedMissingMethodProblem]("org.http4s.testing.ArbitraryInstances.arbitraryUriHost"),
      exclude[ReversedMissingMethodProblem]("org.http4s.testing.ArbitraryInstances.arbitraryAuthority"),
      exclude[ReversedMissingMethodProblem]("org.http4s.testing.ArbitraryInstances.genCharsetRangeNoQuality"),
      exclude[ReversedMissingMethodProblem]("org.http4s.testing.ArbitraryInstances.genHexDigit"),
      exclude[ReversedMissingMethodProblem]("org.http4s.testing.ArbitraryInstances.genPctEncoded"),
      exclude[ReversedMissingMethodProblem]("org.http4s.testing.ArbitraryInstances.arbitraryUri"),
      exclude[ReversedMissingMethodProblem]("org.http4s.testing.ArbitraryInstances.genUnreserved"),
      exclude[ReversedMissingMethodProblem]("org.http4s.RequestOps.addCookie"),
      exclude[ReversedMissingMethodProblem]("org.http4s.RequestOps.addCookie"),
      exclude[ReversedMissingMethodProblem]("org.http4s.RequestOps.addCookie$default$3"),
      exclude[DirectMissingMethodProblem]("org.http4s.client.blaze.BlazeConnection.runRequest"),
      exclude[DirectAbstractMethodProblem]("org.http4s.client.blaze.BlazeConnection.runRequest"),
      exclude[DirectMissingMethodProblem]("org.http4s.client.blaze.Http1Connection.runRequest")
    )
  }
)

def initCommands(additionalImports: String*) =
  initialCommands := (List(
    "fs2._",
    "fs2.interop.cats._",
    "cats._",
    "cats.data._",
    "cats.implicits.all._"
  ) ++ additionalImports).mkString("import ", ", ", "")

// TODO fs2 port bring back makeSite
addCommandAlias("validate", ";test ;mimaReportBinaryIssues")
<|MERGE_RESOLUTION|>--- conflicted
+++ resolved
@@ -477,17 +477,9 @@
     "-Xlint:deprecation",
     "-Xlint:unchecked"
   ),
-<<<<<<< HEAD
-  libraryDependencies ++= {
-    if (delambdafyOpts(scalaVersion.value)) Seq("org.scala-lang.modules" %% "scala-java8-compat" % "0.8.0")
-    else Seq.empty
-  },
   libraryDependencies ++= Seq(
     catsLaws,
     catsKernelLaws,
-=======
-  libraryDependencies ++= scalazVersion(sz => Seq(
->>>>>>> df5ca844
     discipline,
     logbackClassic,
     scalacheck, // 0.13.3 fixes None.get
@@ -521,7 +513,7 @@
 lazy val mimaSettings = Seq(
   mimaFailOnProblem := compatibleVersion(version.value).isDefined,
   mimaPreviousArtifacts := (compatibleVersion(version.value) map {
-    organization.value % s"${moduleName.value}_${scalaBinaryVersion.value}" % _
+r    organization.value % s"${moduleName.value}_${scalaBinaryVersion.value}" % _
   }).toSet,
   mimaBinaryIssueFilters ++= {
     import com.typesafe.tools.mima.core._
