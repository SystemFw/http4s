import org.http4s.build.Http4sPlugin._
import scala.xml.transform.{RewriteRule, RuleTransformer}

// Global settings
ThisBuild / organization := "org.http4s"

// Root project
name := "http4s"
description := "A minimal, Scala-idiomatic library for HTTP"
enablePlugins(PrivateProjectPlugin)

Global / cancelable := true

lazy val core = libraryProject("core")
  .enablePlugins(BuildInfoPlugin)
  .settings(
    scalaVersion := "2.13.0-M5",
    description := "Core http4s library for servers and clients",
    buildInfoKeys := Seq[BuildInfoKey](
      version,
      scalaVersion,
      BuildInfoKey.map(http4sApiVersion) { case (_, v) => "apiVersion" -> v }
    ),
    buildInfoPackage := organization.value,
    resolvers += "Sonatype OSS Snapshots".at(
      "https://oss.sonatype.org/content/repositories/snapshots"),
    libraryDependencies ++= Seq(
      cats,
      fs2Io,
      log4s,
      parboiled,
      vault,
      scalaReflect(scalaOrganization.value, scalaVersion.value) % "provided",
<<<<<<< HEAD
      scalaCompiler(scalaOrganization.value, scalaVersion.value) % "provided",
      scalaCollectionCompat
=======
>>>>>>> 64176e17
    ),
  )

lazy val testing = libraryProject("testing")
  .settings(
    description := "Instances and laws for testing http4s code",
    libraryDependencies ++= Seq(
      catsEffectLaws,
      scalacheck(scalaVersion.value),
      specs2Matcher(scalaVersion.value)
    ),
  )
  .dependsOn(core)

// Defined outside core/src/test so it can depend on published testing
lazy val tests = libraryProject("tests")
  .enablePlugins(PrivateProjectPlugin)
  .settings(
    description := "Tests for core project",
  )
  .dependsOn(core, testing % "test->test")

lazy val server = libraryProject("server")
  .settings(
    description := "Base library for building http4s servers"
  )
  .dependsOn(core, testing % "test->test", theDsl % "test->compile")

lazy val prometheusMetrics = libraryProject("prometheus-metrics")
  .settings(
    description := "Support for Prometheus Metrics",
    libraryDependencies ++= Seq(
      prometheusCommon,
      prometheusHotspot,
      prometheusClient
    ),
  )
  .dependsOn(
    core % "compile->compile",
    theDsl % "compile->compile",
    testing % "test->test",
    server % "test->compile",
    client % "test->compile"
  )
lazy val client = libraryProject("client")
  .settings(
    description := "Base library for building http4s clients",
    libraryDependencies += jettyServlet % "test"
  )
  .dependsOn(
    core,
    testing % "test->test",
    server % "test->compile",
    theDsl % "test->compile",
    scalaXml % "test->compile")

lazy val dropwizardMetrics = libraryProject("dropwizard-metrics")
  .settings(
    description := "Support for Dropwizard Metrics",
    libraryDependencies ++= Seq(
      dropwizardMetricsCore,
      dropwizardMetricsJson
    ))
  .dependsOn(
    core % "compile->compile",
    testing % "test->test",
    theDsl % "test->compile",
    client % "test->compile",
    server % "test->compile"
  )

lazy val blazeCore = libraryProject("blaze-core")
  .settings(
    description := "Base library for binding blaze to http4s clients and servers",
    libraryDependencies += blaze,
  )
  .dependsOn(core, testing % "test->test")

lazy val blazeServer = libraryProject("blaze-server")
  .settings(
    description := "blaze implementation for http4s servers"
  )
  .dependsOn(blazeCore % "compile;test->test", server % "compile;test->test")

lazy val blazeClient = libraryProject("blaze-client")
  .settings(
    description := "blaze implementation for http4s clients"
  )
  .dependsOn(blazeCore % "compile;test->test", client % "compile;test->test")

lazy val asyncHttpClient = libraryProject("async-http-client")
  .settings(
    description := "async http client implementation for http4s clients",
    libraryDependencies ++= Seq(
      Http4sPlugin.asyncHttpClient,
      fs2ReactiveStreams
    )
  )
  .dependsOn(core, testing % "test->test", client % "compile;test->test")

lazy val jettyClient = libraryProject("jetty-client")
  .settings(
    description := "jetty implementation for http4s clients",
    libraryDependencies ++= Seq(
      Http4sPlugin.jettyClient
    ),
    mimaPreviousArtifacts := Set.empty // remove me once merged
  )
  .dependsOn(core, testing % "test->test", client % "compile;test->test")

lazy val okHttpClient = libraryProject("okhttp-client")
  .settings(
    description := "okhttp implementation for http4s clients",
    libraryDependencies ++= Seq(
      Http4sPlugin.okhttp
    ),
  )
  .dependsOn(core, testing % "test->test", client % "compile;test->test")

lazy val servlet = libraryProject("servlet")
  .settings(
    description := "Portable servlet implementation for http4s servers",
    libraryDependencies ++= Seq(
      javaxServletApi % "provided",
      jettyServer % "test",
      jettyServlet % "test",
      mockito % "test"
    ),
  )
  .dependsOn(server % "compile;test->test")

lazy val jetty = libraryProject("jetty")
  .settings(
    description := "Jetty implementation for http4s servers",
    libraryDependencies ++= Seq(
      jettyServlet
    )
  )
  .dependsOn(servlet % "compile;test->test", theDsl % "test->test")

lazy val tomcat = libraryProject("tomcat")
  .settings(
    description := "Tomcat implementation for http4s servers",
    libraryDependencies ++= Seq(
      tomcatCatalina,
      tomcatCoyote
    )
  )
  .dependsOn(servlet % "compile;test->test")

// `dsl` name conflicts with modern SBT
lazy val theDsl = libraryProject("dsl")
  .settings(
    description := "Simple DSL for writing http4s services"
  )
  .dependsOn(core, testing % "test->test")

lazy val jawn = libraryProject("jawn")
  .settings(
    description := "Base library to parse JSON to various ASTs for http4s",
    libraryDependencies += jawnFs2
  )
  .dependsOn(core, testing % "test->test")

lazy val argonaut = libraryProject("argonaut")
  .settings(
    description := "Provides Argonaut codecs for http4s",
    libraryDependencies ++= Seq(
      Http4sPlugin.argonaut
    )
  )
  .dependsOn(core, testing % "test->test", jawn % "compile;test->test")

lazy val boopickle = libraryProject("boopickle")
  .settings(
    description := "Provides Boopickle codecs for http4s",
    libraryDependencies ++= Seq(
      Http4sPlugin.boopickle
    ),
  )
  .dependsOn(core, testing % "test->test")

lazy val circe = libraryProject("circe")
  .settings(
    description := "Provides Circe codecs for http4s",
    libraryDependencies ++= Seq(
      circeJawn,
      circeTesting % "test"
    )
  )
  .dependsOn(core, testing % "test->test", jawn % "compile;test->test")

lazy val json4s = libraryProject("json4s")
  .settings(
    description := "Base library for json4s codecs for http4s",
    libraryDependencies ++= Seq(
      jawnJson4s,
      json4sCore
    ),
  )
  .dependsOn(jawn % "compile;test->test")

lazy val json4sNative = libraryProject("json4s-native")
  .settings(
    description := "Provides json4s-native codecs for http4s",
    libraryDependencies += Http4sPlugin.json4sNative
  )
  .dependsOn(json4s % "compile;test->test")

lazy val json4sJackson = libraryProject("json4s-jackson")
  .settings(
    description := "Provides json4s-jackson codecs for http4s",
    libraryDependencies += Http4sPlugin.json4sJackson
  )
  .dependsOn(json4s % "compile;test->test")

lazy val playJson = libraryProject("play-json")
  .settings(
    description := "Provides Play json codecs for http4s",
    libraryDependencies ++= Seq(
      jawnPlay,
      Http4sPlugin.playJson
    ),
  )
  .dependsOn(jawn % "compile;test->test")

lazy val scalaXml = libraryProject("scala-xml")
  .settings(
    description := "Provides scala-xml codecs for http4s",
    libraryDependencies ++= scalaVersion(VersionNumber(_).numbers match {
      case Seq(2, scalaMajor, _*) if scalaMajor >= 11 => Seq(Http4sPlugin.scalaXml)
      case _ => Seq.empty
    }).value,
  )
  .dependsOn(core, testing % "test->test")

lazy val twirl = http4sProject("twirl")
  .settings(
    description := "Twirl template support for http4s",
    libraryDependencies += twirlApi,
    TwirlKeys.templateImports := Nil
  )
  .enablePlugins(SbtTwirl)
  .dependsOn(core, testing % "test->test")

lazy val scalatags = http4sProject("scalatags")
  .settings(
    description := "Scalatags template support for http4s",
    libraryDependencies += scalatagsApi,
  )
  .dependsOn(core, testing % "test->test")

lazy val mimedbGenerator = http4sProject("mimedb-generator")
  .enablePlugins(PrivateProjectPlugin)
  .settings(
    description := "MimeDB source code generator",
    libraryDependencies ++= Seq(
      Http4sPlugin.treeHugger,
      Http4sPlugin.circeGeneric
    )
  )
  .dependsOn(blazeClient, circe)

lazy val bench = http4sProject("bench")
  .enablePlugins(JmhPlugin)
  .enablePlugins(PrivateProjectPlugin)
  .settings(
    description := "Benchmarks for http4s",
    libraryDependencies += circeParser,
  )
  .dependsOn(core, circe)

lazy val docs = http4sProject("docs")
  .enablePlugins(
    GhpagesPlugin,
    HugoPlugin,
    PrivateProjectPlugin,
    ScalaUnidocPlugin,
    TutPlugin
  )
  .settings(
    libraryDependencies ++= Seq(
      circeGeneric,
      circeLiteral,
      cryptobits
    ),
    description := "Documentation for http4s",
    autoAPIMappings := true,
    ScalaUnidoc / unidoc / unidocProjectFilter := inAnyProject --
      inProjects( // TODO would be nice if these could be introspected from noPublishSettings
        bench,
        examples,
        examplesBlaze,
        examplesDocker,
        examplesJetty,
        examplesTomcat,
        examplesWar,
        mimedbGenerator
      ),
    Tut / scalacOptions ~= {
      val unwanted = Set("-Ywarn-unused:params", "-Ywarn-unused:imports")
      // unused params warnings are disabled due to undefined functions in the doc
      _.filterNot(unwanted) :+ "-Xfatal-warnings"
    },
    Compile / doc / scalacOptions ++= {
      scmInfo.value match {
        case Some(s) =>
          val isMaster = git.gitCurrentBranch.value == "master"
          val isSnapshot =
            git.gitCurrentTags.value.map(git.gitTagToVersionNumber.value).flatten.isEmpty
          val gitHeadCommit = git.gitHeadCommit.value
          val v = version.value
          val path =
            if (isSnapshot && isMaster)
              s"${s.browseUrl}/tree/master€{FILE_PATH}.scala"
            else if (isSnapshot)
              s"${s.browseUrl}/blob/${gitHeadCommit.get}€{FILE_PATH}.scala"
            else
              s"${s.browseUrl}/blob/v${v}€{FILE_PATH}.scala"

          Seq(
            "-implicits",
            "-doc-source-url",
            path,
            "-sourcepath",
            (ThisBuild / baseDirectory).value.getAbsolutePath
          )
        case _ => Seq.empty
      }
    },
    Compile / doc / scalacOptions -= "-Ywarn-unused:imports",
    makeSite := makeSite.dependsOn(tutQuick, http4sBuildData).value,
    Hugo / baseURL := {
      val docsPrefix = extractDocsPrefix(version.value)
      if (isTravisBuild.value) new URI(s"https://http4s.org${docsPrefix}")
      else new URI(s"http://127.0.0.1:${previewFixedPort.value.getOrElse(4000)}${docsPrefix}")
    },
    siteMappings := {
      val docsPrefix = extractDocsPrefix(version.value)
      for ((f, d) <- siteMappings.value) yield (f, docsPrefix + "/" + d)
    },
    siteMappings ++= {
      val docsPrefix = extractDocsPrefix(version.value)
      for ((f, d) <- (ScalaUnidoc / packageDoc / mappings).value)
        yield (f, s"$docsPrefix/api/$d")
    },
    ghpagesCleanSite / includeFilter := {
      new FileFilter {
        val docsPrefix = extractDocsPrefix(version.value)
        def accept(f: File) =
          f.getCanonicalPath.startsWith(
            (ghpagesRepository.value / s"${docsPrefix}").getCanonicalPath)
      }
    },
  )
  .dependsOn(client, core, theDsl, blazeServer, blazeClient, circe, dropwizardMetrics, prometheusMetrics)

lazy val website = http4sProject("website")
  .enablePlugins(HugoPlugin, GhpagesPlugin, PrivateProjectPlugin)
  .settings(
    description := "Common area of http4s.org",
    Hugo / baseURL := {
      if (isTravisBuild.value) new URI(s"https://http4s.org")
      else new URI(s"http://127.0.0.1:${previewFixedPort.value.getOrElse(4000)}")
    },
    makeSite := makeSite.dependsOn(http4sBuildData).value,
    // all .md|markdown files go into `content` dir for hugo processing
    ghpagesNoJekyll := true,
    ghpagesCleanSite / excludeFilter  :=
      new FileFilter {
        val v = ghpagesRepository.value.getCanonicalPath + "/v"
        def accept(f: File) =
          f.getCanonicalPath.startsWith(v) &&
            f.getCanonicalPath.charAt(v.size).isDigit
      }
  )

lazy val examples = http4sProject("examples")
  .enablePlugins(PrivateProjectPlugin)
  .settings(
    description := "Common code for http4s examples",
    libraryDependencies ++= Seq(
      circeGeneric,
      logbackClassic % "runtime",
      jspApi % "runtime" // http://forums.yourkit.com/viewtopic.php?f=2&t=3733
    ),
    TwirlKeys.templateImports := Nil
  )
  .dependsOn(server, dropwizardMetrics, theDsl, circe, scalaXml, twirl)
  .enablePlugins(SbtTwirl)

lazy val examplesBlaze = exampleProject("examples-blaze")
  .settings(Revolver.settings)
  .settings(
    description := "Examples of http4s server and clients on blaze",
    fork := true,
    libraryDependencies ++= Seq(alpnBoot, dropwizardMetricsJson),
    run / javaOptions ++= addAlpnPath((Runtime / managedClasspath).value)
  )
  .dependsOn(blazeServer, blazeClient)

lazy val examplesDocker = http4sProject("examples-docker")
  .in(file("examples/docker"))
  .enablePlugins(JavaAppPackaging, DockerPlugin, PrivateProjectPlugin)
  .settings(
    description := "Builds a docker image for a blaze-server",
    Docker / packageName := "http4s/blaze-server",
    Docker / maintainer := "http4s",
    dockerUpdateLatest := true,
    dockerExposedPorts := List(8080),
  )
  .dependsOn(blazeServer, theDsl)

lazy val examplesJetty = exampleProject("examples-jetty")
  .settings(Revolver.settings)
  .settings(
    description := "Example of http4s server on Jetty",
    fork := true,
    reStart / mainClass := Some("com.example.http4s.jetty.JettyExample")
  )
  .dependsOn(jetty)

lazy val examplesTomcat = exampleProject("examples-tomcat")
  .settings(Revolver.settings)
  .settings(
    description := "Example of http4s server on Tomcat",
    fork := true,
    reStart / mainClass := Some("com.example.http4s.tomcat.TomcatExample")
  )
  .dependsOn(tomcat)

// Run this with jetty:start
lazy val examplesWar = exampleProject("examples-war")
  .enablePlugins(JettyPlugin)
  .settings(
    description := "Example of a WAR deployment of an http4s service",
    fork := true,
    libraryDependencies += javaxServletApi % "provided",
    Jetty / containerLibs := List(jettyRunner),
  )
  .dependsOn(servlet)

def http4sProject(name: String) =
  Project(name, file(name))
    .settings(commonSettings)
    .settings(
      moduleName := s"http4s-$name",
      Test / testOptions += Tests.Argument(TestFrameworks.Specs2, "showtimes", "failtrace"),
      initCommands()
    )

def libraryProject(name: String) = http4sProject(name)

def exampleProject(name: String) =
  http4sProject(name)
    .in(file(name.replace("examples-", "examples/")))
    .enablePlugins(PrivateProjectPlugin)
    .settings(libraryDependencies += logbackClassic % "runtime")
    .dependsOn(examples)

lazy val commonSettings = Seq(
  http4sJvmTarget := scalaVersion.map {
    VersionNumber(_).numbers match {
      case Seq(2, 10, _*) => "1.7"
      case _ => "1.8"
    }
  }.value,
  Compile / scalacOptions ++= Seq(
    s"-target:jvm-${http4sJvmTarget.value}"
  ),
  Compile / doc / scalacOptions += "-no-link-warnings",
  javacOptions ++= Seq(
    "-source",
    http4sJvmTarget.value,
    "-target",
    http4sJvmTarget.value,
    "-Xlint:deprecation",
    "-Xlint:unchecked"
  ),
  libraryDependencies ++= Seq(
    catsLaws,
    catsKernelLaws,
    discipline(scalaVersion.value),
    logbackClassic,
    scalacheck(scalaVersion.value),
    specs2Core(scalaVersion.value),
    specs2MatcherExtra(scalaVersion.value),
    specs2Scalacheck(scalaVersion.value)
  ).map(_ % "test"),
  ivyLoggingLevel := UpdateLogging.Quiet, // This doesn't seem to work? We see this in MiMa
  git.remoteRepo := "git@github.com:http4s/http4s.git",
  Hugo / includeFilter := (
    "*.html" | "*.png" | "*.jpg" | "*.gif" | "*.ico" | "*.svg" |
      "*.js" | "*.swf" | "*.json" | "*.md" |
      "*.css" | "*.woff" | "*.woff2" | "*.ttf" |
      "CNAME" | "_config.yml" | "_redirects"
  )
)

def initCommands(additionalImports: String*) =
  initialCommands := (List(
    "fs2._",
    "cats._",
    "cats.data._",
    "cats.effect._",
    "cats.implicits._"
  ) ++ additionalImports).mkString("import ", ", ", "")

// Everything is driven through release steps and the http4s* variables
// This won't actually release unless on Travis.
addCommandAlias("ci", ";clean ;release with-defaults")<|MERGE_RESOLUTION|>--- conflicted
+++ resolved
@@ -31,11 +31,8 @@
       parboiled,
       vault,
       scalaReflect(scalaOrganization.value, scalaVersion.value) % "provided",
-<<<<<<< HEAD
       scalaCompiler(scalaOrganization.value, scalaVersion.value) % "provided",
       scalaCollectionCompat
-=======
->>>>>>> 64176e17
     ),
   )
 
