--- conflicted
+++ resolved
@@ -23,11 +23,7 @@
 import _root_.org.http4s.ember.core.Util.readWithTimeout
 import _root_.fs2.io.tcp.SocketGroup
 import _root_.fs2.io.tls._
-<<<<<<< HEAD
-=======
-import _root_.io.chrisdavenport.log4cats.Logger
 import _root_.io.chrisdavenport.keypool.Reusable
->>>>>>> 6ad94f6f
 import javax.net.ssl.SNIHostName
 import org.http4s.headers.{Connection, Date, `User-Agent`}
 
@@ -79,14 +75,9 @@
       reuseable: Ref[F, Reusable],
       chunkSize: Int,
       maxResponseHeaderSize: Int,
-<<<<<<< HEAD
-      timeout: Duration
-  ): Resource[F, Response[F]] = {
-=======
       timeout: Duration,
       userAgent: Option[`User-Agent`]
-  )(logger: Logger[F]): Resource[F, Response[F]] = {
->>>>>>> 6ad94f6f
+  ): Resource[F, Response[F]] = {
     val RT: Timer[Resource[F, *]] = Timer[F].mapK(Resource.liftK[F])
 
     def writeRequestToSocket(
