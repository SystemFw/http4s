resolvers += "jgit-repo" at "https://download.eclipse.org/jgit/maven"
libraryDependencies += "ch.qos.logback" % "logback-classic" % "1.2.3"

// https://github.com/coursier/coursier/issues/450
classpathTypes += "maven-plugin"

addSbtPlugin("com.earldouglas"            %  "xsbt-web-plugin"           % "4.0.3")
addSbtPlugin("com.eed3si9n"               %  "sbt-buildinfo"             % "0.9.0")
addSbtPlugin("com.eed3si9n"               %  "sbt-unidoc"                % "0.4.2")
<<<<<<< HEAD
addSbtPlugin("com.github.cb372"           %  "sbt-explicit-dependencies" % "0.2.11")
addSbtPlugin("com.github.gseitz"          %  "sbt-release"               % "1.0.13")
=======
addSbtPlugin("com.github.cb372"           %  "sbt-explicit-dependencies" % "0.2.12")
addSbtPlugin("com.github.gseitz"          %  "sbt-release"               % "1.0.12")
>>>>>>> 2a1bae36
addSbtPlugin("com.github.tkawachi"        %  "sbt-doctest"               % "0.9.5")
addSbtPlugin("com.jsuereth"               %  "sbt-pgp"                   % "1.1.2")
addSbtPlugin("com.timushev.sbt"           %  "sbt-updates"               % "0.5.0")
addSbtPlugin("com.typesafe"               %  "sbt-mima-plugin"           % "0.6.1")
addSbtPlugin("com.typesafe.sbt"           %  "sbt-ghpages"               % "0.6.3")
addSbtPlugin("com.typesafe.sbt"           %  "sbt-site"                  % "1.4.0")
addSbtPlugin("com.typesafe.sbt"           %  "sbt-twirl"                 % "1.5.0")
addSbtPlugin("com.typesafe.sbt"           %  "sbt-native-packager"       % "1.5.2")
addSbtPlugin("io.get-coursier"            %  "sbt-coursier"              % "1.0.3")
addSbtPlugin("io.github.davidgregory084"  %  "sbt-tpolecat"              % "0.1.10")
addSbtPlugin("io.spray"                   %  "sbt-revolver"              % "0.9.1")
addSbtPlugin("org.scalameta"              %  "sbt-scalafmt"              % "2.3.0")
addSbtPlugin("org.scalastyle"             %% "scalastyle-sbt-plugin"     % "1.0.0")
addSbtPlugin("org.tpolecat"               %  "tut-plugin"                % "0.6.13")
addSbtPlugin("org.xerial.sbt"             %  "sbt-sonatype"              % "3.8.1")
addSbtPlugin("pl.project13.scala"         %  "sbt-jmh"                   % "0.3.7")<|MERGE_RESOLUTION|>--- conflicted
+++ resolved
@@ -7,13 +7,8 @@
 addSbtPlugin("com.earldouglas"            %  "xsbt-web-plugin"           % "4.0.3")
 addSbtPlugin("com.eed3si9n"               %  "sbt-buildinfo"             % "0.9.0")
 addSbtPlugin("com.eed3si9n"               %  "sbt-unidoc"                % "0.4.2")
-<<<<<<< HEAD
-addSbtPlugin("com.github.cb372"           %  "sbt-explicit-dependencies" % "0.2.11")
-addSbtPlugin("com.github.gseitz"          %  "sbt-release"               % "1.0.13")
-=======
 addSbtPlugin("com.github.cb372"           %  "sbt-explicit-dependencies" % "0.2.12")
 addSbtPlugin("com.github.gseitz"          %  "sbt-release"               % "1.0.12")
->>>>>>> 2a1bae36
 addSbtPlugin("com.github.tkawachi"        %  "sbt-doctest"               % "0.9.5")
 addSbtPlugin("com.jsuereth"               %  "sbt-pgp"                   % "1.1.2")
 addSbtPlugin("com.timushev.sbt"           %  "sbt-updates"               % "0.5.0")
