--- conflicted
+++ resolved
@@ -218,24 +218,13 @@
     extractApiVersion(version).productIterator.mkString("/v", ".", "")
 
   /**
-<<<<<<< HEAD
     * @return the version we want to document, for example in tuts,
     * given the version being built.
     *
     * For snapshots after a stable release, return the previous stable
     * release.  For snapshots of 0.16.0 and 0.17.0, return the latest
-    * milestone.  Otherwise, just return the current version.  Favors
-    * scalaz-7.2 "a" versions for 0.15.x and 0.16.x.
+    * milestone.  Otherwise, just return the current version.
     */
-=======
-   * @return the version we want to document, for example in tuts,
-   * given the version being built.
-   *
-   * For snapshots after a stable release, return the previous stable
-   * release.  For snapshots of 0.16.0 and 0.17.0, return the latest
-   * milestone.  Otherwise, just return the current version.
-   */
->>>>>>> 1fc8f890
   def docExampleVersion(currentVersion: String) = {
     val MilestoneVersionExtractor = """(0).(16|17).(0)a?-SNAPSHOT""".r
     val latestMilestone = "M1"
