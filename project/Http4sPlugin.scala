--- conflicted
+++ resolved
@@ -310,16 +310,10 @@
   lazy val logbackClassic                   = "ch.qos.logback"         %  "logback-classic"           % "1.2.3"
   lazy val metricsCore                      = "io.dropwizard.metrics"  %  "metrics-core"              % "4.0.3"
   lazy val metricsJson                      = "io.dropwizard.metrics"  %  "metrics-json"              % metricsCore.revision
-<<<<<<< HEAD
-  lazy val mockito                          = "org.mockito"            %  "mockito-core"              % "2.19.0"
-  lazy val okhttp                           = "com.squareup.okhttp3"   %  "okhttp"                    % "3.10.0"
-  lazy val playJson                         = "com.typesafe.play"      %% "play-json"                 % "2.6.7"
-  lazy val prometheusClient                 = "io.prometheus"          %  "simpleclient_common"       % "0.4.0"
-=======
   lazy val mockito                          = "org.mockito"            %  "mockito-core"              % "2.21.0"
   lazy val okhttp                           = "com.squareup.okhttp3"   %  "okhttp"                    % "3.11.0"
+  lazy val playJson                         = "com.typesafe.play"      %% "play-json"                 % "2.6.7"
   lazy val prometheusClient                 = "io.prometheus"          %  "simpleclient_common"       % "0.5.0"
->>>>>>> 09303456
   lazy val prometheusHotspot                = "io.prometheus"          %  "simpleclient_hotspot"      % prometheusClient.revision
   lazy val parboiled                        = "org.http4s"             %% "parboiled"                 % "1.0.0"
   lazy val quasiquotes                      = "org.scalamacros"        %% "quasiquotes"               % "2.1.0"
