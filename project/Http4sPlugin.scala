--- conflicted
+++ resolved
@@ -306,17 +306,6 @@
   lazy val log4catsTesting                  = "io.chrisdavenport"      %% "log4cats-testing"          % V.log4cats
   lazy val log4s                            = "org.log4s"              %% "log4s"                     % V.log4s
   lazy val logbackClassic                   = "ch.qos.logback"         %  "logback-classic"           % V.logback
-<<<<<<< HEAD
-  lazy val mockito                          = "org.mockito"            %  "mockito-core"              % V.mockito
-=======
-  lazy val nettyCodec                       = "io.netty"               %  "netty-codec"               % V.netty
-  lazy val nettyCodecSocks                  = "io.netty"               %  "netty-codec-socks"         % V.netty
-  lazy val nettyHandlerProxy                = "io.netty"               %  "netty-handler-proxy"       % V.netty
-  lazy val nettyCommon                      = "io.netty"               %  "netty-common"              % V.netty
-  lazy val nettyTransport                   = "io.netty"               %  "netty-transport"           % V.netty
-  lazy val nettyHandler                     = "io.netty"               %  "netty-handler"             % V.netty
-  lazy val nettyResolverDns                 = "io.netty"               %  "netty-resolver-dns"        % V.netty
->>>>>>> 298bf06c
   lazy val okhttp                           = "com.squareup.okhttp3"   %  "okhttp"                    % V.okhttp
   lazy val playJson                         = "com.typesafe.play"      %% "play-json"                 % V.playJson
   lazy val prometheusClient                 = "io.prometheus"          %  "simpleclient"              % V.prometheusClient
