package org.http4s.sbt

import dotty.tools.sbtplugin.DottyPlugin.autoImport._
import com.timushev.sbt.updates.UpdatesPlugin.autoImport._ // autoImport vs. UpdateKeys necessary here for implicit
import com.typesafe.sbt.SbtGit.git
import com.typesafe.sbt.git.JGit
import de.heikoseeberger.sbtheader.{License, LicenseStyle}
import de.heikoseeberger.sbtheader.HeaderPlugin.autoImport._
import explicitdeps.ExplicitDepsPlugin.autoImport.unusedCompileDependenciesFilter
import sbt.Keys._
import sbt._
import sbtspiewak.NowarnCompatPlugin.autoImport.nowarnCompatAnnotationProvider

object Http4sPlugin extends AutoPlugin {
  object autoImport {
    val isCi = settingKey[Boolean]("true if this build is running on CI")
    val http4sApiVersion = taskKey[(Int, Int)]("API version of http4s")
    val http4sBuildData = taskKey[Unit]("Export build metadata for Hugo")
  }
  import autoImport._

  override def trigger = allRequirements

  override def requires = Http4sOrgPlugin

  val scala_213 = "2.13.4"
  val scala_212 = "2.12.13"

  override lazy val globalSettings = Seq(
    isCi := sys.env.get("CI").isDefined
  )

  override lazy val buildSettings = Seq(
    // Many steps only run on one build. We distinguish the primary build from
    // secondary builds by the Travis build number.
    http4sApiVersion := version.map {
      case VersionNumber(Seq(major, minor, _*), _, _) => (major.toInt, minor.toInt)
    }.value,
  ) ++ sbtghactionsSettings

  override lazy val projectSettings: Seq[Setting[_]] = Seq(
    http4sBuildData := {
      val dest = target.value / "hugo-data" / "build.toml"
      val (major, minor) = http4sApiVersion.value

      val releases = latestPerMinorVersion(baseDirectory.value)
        .map { case ((major, minor), v) => s""""$major.$minor" = "${v.toString}""""}
        .mkString("\n")

      // Would be more elegant if `[versions.http4s]` was nested, but then
      // the index lookups in `shortcodes/version.html` get complicated.
      val buildData: String =
        s"""
           |[versions]
           |"http4s.api" = "$major.$minor"
           |"http4s.current" = "${version.value}"
           |"http4s.doc" = "${docExampleVersion(version.value)}"
           |circe = "${circeJawn.revision}"
           |cryptobits = "${cryptobits.revision}"
           |"argonaut-shapeless_6.2" = "1.2.0-M6"
           |
           |[releases]
           |$releases
         """.stripMargin

      IO.write(dest, buildData)
    },

    // servlet-4.0 is not yet supported by jetty-9 or tomcat-9, so don't accidentally depend on its new features
    dependencyUpdatesFilter -= moduleFilter(organization = "javax.servlet", revision = "4.0.0"),
    dependencyUpdatesFilter -= moduleFilter(organization = "javax.servlet", revision = "4.0.1"),
    // servlet containers skipped until we figure out our Jakarta EE strategy
    dependencyUpdatesFilter -= moduleFilter(organization = "org.eclipse.jetty*", revision = "10.0.*"),
    dependencyUpdatesFilter -= moduleFilter(organization = "org.eclipse.jetty*", revision = "11.0.*"),
    dependencyUpdatesFilter -= moduleFilter(organization = "org.apache.tomcat", revision = "10.0.*"),
    // Cursed release. Calls ByteBuffer incompatibly with JDK8
    dependencyUpdatesFilter -= moduleFilter(name = "boopickle", revision = "1.3.2"),
    // Incompatible with latest circe: https://github.com/circe/circe/pull/1591
    dependencyUpdatesFilter -= moduleFilter(name = "jawn*", revision = "1.0.2"),
    dependencyUpdatesFilter -= moduleFilter(name = "jawn*", revision = "1.0.3"),
    // Unsure about binary compatibility
    dependencyUpdatesFilter -= moduleFilter(name = "okio", revision = "2.10.0"),

    excludeFilter.in(headerSources) := HiddenFileFilter ||
      new FileFilter {
        def accept(file: File) = {
          attributedSources.contains(baseDirectory.value.toPath.relativize(file.toPath).toString)
        }

        val attributedSources = Set(
          "src/main/scala/org/http4s/argonaut/Parser.scala",
          "src/main/scala/org/http4s/CacheDirective.scala",
          "src/main/scala/org/http4s/Challenge.scala",
          "src/main/scala/org/http4s/Charset.scala",
          "src/main/scala/org/http4s/ContentCoding.scala",
          "src/main/scala/org/http4s/Credentials.scala",
          "src/main/scala/org/http4s/Header.scala",
          "src/main/scala/org/http4s/LanguageTag.scala",
          "src/main/scala/org/http4s/MediaType.scala",
          "src/main/scala/org/http4s/RangeUnit.scala",
          "src/main/scala/org/http4s/ResponseCookie.scala",
          "src/main/scala/org/http4s/TransferCoding.scala",
          "src/main/scala/org/http4s/Uri.scala",
          "src/main/scala/org/http4s/internal/CharPredicate.scala",
          "src/main/scala/org/http4s/parser/AcceptCharsetHeader.scala",
          "src/main/scala/org/http4s/parser/AcceptEncodingHeader.scala",
          "src/main/scala/org/http4s/parser/AcceptHeader.scala",
          "src/main/scala/org/http4s/parser/AcceptLanguageHeader.scala",
          "src/main/scala/org/http4s/parser/AdditionalRules.scala",
          "src/main/scala/org/http4s/parser/AuthorizationHeader.scala",
          "src/main/scala/org/http4s/parser/CacheControlHeader.scala",
          "src/main/scala/org/http4s/parser/ContentTypeHeader.scala",
          "src/main/scala/org/http4s/parser/CookieHeader.scala",
          "src/main/scala/org/http4s/parser/HttpHeaderParser.scala",
          "src/main/scala/org/http4s/parser/Rfc2616BasicRules.scala",
          "src/main/scala/org/http4s/parser/SimpleHeaders.scala",
          "src/main/scala/org/http4s/parser/WwwAuthenticateHeader.scala",
          "src/main/scala/org/http4s/play/Parser.scala",
          "src/main/scala/org/http4s/util/UrlCoding.scala",
          "src/main/scala/org/http4s/dsl/impl/Path.scala",
          "src/test/scala/org/http4s/dsl/PathSpec.scala",
          "src/main/scala/org/http4s/ember/core/ChunkedEncoding.scala",
          "src/main/scala/org/http4s/testing/ErrorReportingUtils.scala",
          "src/main/scala/org/http4s/testing/IOMatchers.scala",
          "src/main/scala/org/http4s/testing/RunTimedMatchers.scala",
          "src/test/scala/org/http4s/Http4sSpec.scala",
          "src/test/scala/org/http4s/testing/ErrorReporting.scala",
          "src/test/scala/org/http4s/UriSpec.scala"
        )
      },

    nowarnCompatAnnotationProvider := None,
  )

  def extractApiVersion(version: String) = {
    val VersionExtractor = """(\d+)\.(\d+)[-.].*""".r
    version match {
      case VersionExtractor(major, minor) => (major.toInt, minor.toInt)
    }
  }

  def extractDocsPrefix(version: String) =
    extractApiVersion(version).productIterator.mkString("/v", ".", "")

  /**
    * @return the version we want to document, for example in mdoc,
    * given the version being built.
    *
    * For snapshots after a stable release, return the previous stable
    * release.  For snapshots of 0.16.0 and 0.17.0, return the latest
    * milestone.  Otherwise, just return the current version.
    */
  def docExampleVersion(currentVersion: String) = {
    val MilestoneVersionExtractor = """(0).(16|17).(0)a?-SNAPSHOT""".r
    val latestMilestone = "M1"
    val VersionExtractor = """(\d+)\.(\d+)\.(\d+).*""".r
    currentVersion match {
      case MilestoneVersionExtractor(major, minor, patch) =>
        s"${major.toInt}.${minor.toInt}.${patch.toInt}-$latestMilestone"
      case VersionExtractor(major, minor, patch) if patch.toInt > 0 =>
        s"${major.toInt}.${minor.toInt}.${patch.toInt - 1}"
      case _ =>
        currentVersion
    }
  }

  def latestPerMinorVersion(file: File): Map[(Long, Long), VersionNumber] = {
    def majorMinor(v: VersionNumber) = v match {
      case VersionNumber(Seq(major, minor, _), _, _) =>
        Some((major, minor))
      case _ =>
        None
    }

    // M before RC before final
    def patchSortKey(v: VersionNumber) = v match {
      case VersionNumber(Seq(_, _, patch), Seq(q), _) if q startsWith "M" =>
        (patch, 0L, q.drop(1).toLong)
      case VersionNumber(Seq(_, _, patch), Seq(q), _) if q startsWith "RC" =>
        (patch, 1L, q.drop(2).toLong)
      case VersionNumber(Seq(_, _, patch), Seq(), _) => (patch, 2L, 0L)
      case _ => (-1L, -1L, -1L)
    }

    JGit(file).tags.collect {
      case ref if ref.getName.startsWith("refs/tags/v") =>
        VersionNumber(ref.getName.substring("refs/tags/v".size))
    }.foldLeft(Map.empty[(Long, Long), VersionNumber]) {
      case (m, v) =>
        majorMinor(v) match {
          case Some(key) =>
            val max = m.get(key).fold(v) { v0 => Ordering[(Long, Long, Long)].on(patchSortKey).max(v, v0) }
            m.updated(key, max)
          case None => m
        }
    }
  }

  def docsProjectSettings: Seq[Setting[_]] = {
    import com.typesafe.sbt.site.hugo.HugoPlugin.autoImport._
    Seq(
      git.remoteRepo := "git@github.com:http4s/http4s.git",
      Hugo / includeFilter := (
        "*.html" | "*.png" | "*.jpg" | "*.gif" | "*.ico" | "*.svg" |
          "*.js" | "*.swf" | "*.json" | "*.md" |
          "*.css" | "*.woff" | "*.woff2" | "*.ttf" |
          "CNAME" | "_config.yml" | "_redirects"
      )
    )
  }

  def sbtghactionsSettings: Seq[Setting[_]] = {
    import sbtghactions._
    import sbtghactions.GenerativeKeys._

    val setupHugoStep = WorkflowStep.Run(List("""
      |echo "$HOME/bin" > $GITHUB_PATH
      |HUGO_VERSION=0.26 scripts/install-hugo
    """.stripMargin), name = Some("Setup Hugo"))

    def siteBuildJob(subproject: String) =
      WorkflowJob(
        id = subproject,
        name = s"Build $subproject",
        scalas = List(scala_212),
        steps = List(
          WorkflowStep.CheckoutFull,
          WorkflowStep.SetupScala,
          setupHugoStep,
          WorkflowStep.Sbt(List(s"$subproject/makeSite"), name = Some(s"Build $subproject"))
        )
      )

    def sitePublishStep(subproject: String) = WorkflowStep.Run(List(s"""
      |eval "$$(ssh-agent -s)"
      |echo "$$SSH_PRIVATE_KEY" | ssh-add -
      |git config --global user.name "GitHub Actions CI"
      |git config --global user.email "ghactions@invalid"
      |sbt ++$scala_212 $subproject/makeSite $subproject/ghpagesPushSite
      |
      """.stripMargin),
      name = Some(s"Publish $subproject"),
      env = Map("SSH_PRIVATE_KEY" -> "${{ secrets.SSH_PRIVATE_KEY }}")
    )

    Http4sOrgPlugin.githubActionsSettings ++ Seq(
      githubWorkflowBuild := Seq(
        WorkflowStep
          .Sbt(List("scalafmtCheckAll"), name = Some("Check formatting")),
        WorkflowStep.Sbt(List("headerCheck", "test:headerCheck"), name = Some("Check headers")),
        WorkflowStep.Sbt(List("test:compile"), name = Some("Compile")),
        WorkflowStep.Sbt(List("mimaReportBinaryIssues"), name = Some("Check binary compatibility")),
        WorkflowStep.Sbt(List("unusedCompileDependenciesTest"), name = Some("Check unused dependencies")),
        WorkflowStep.Sbt(List("test"), name = Some("Run tests")),
        WorkflowStep.Sbt(List("doc"), name = Some("Build docs"))
      ),
      githubWorkflowTargetBranches :=
        // "*" doesn't include slashes
        List("*", "series/*"),
      githubWorkflowPublishPreamble := {
        githubWorkflowPublishPreamble.value ++ Seq(
          WorkflowStep.Run(List("git status"))
        )
      },
      githubWorkflowPublishTargetBranches := Seq(
        RefPredicate.Equals(Ref.Branch("main")),
        RefPredicate.StartsWith(Ref.Tag("v"))
      ),
      githubWorkflowPublishPostamble := Seq(
        setupHugoStep,
        sitePublishStep("website"),
        sitePublishStep("docs")
      ),
      // this results in nonexistant directories trying to be compressed
      githubWorkflowArtifactUpload := false,
      githubWorkflowAddedJobs := Seq(siteBuildJob("website"), siteBuildJob("docs")),
    )
  }

  object V { // Dependency versions
    // We pull multiple modules from several projects. This is a convenient
    // reference of all the projects we depend on, and hopefully will reduce
    // error-prone merge conflicts in the dependencies below.
    val argonaut = "6.3.3"
    val asyncHttpClient = "2.12.2"
    val blaze = "0.15.0-M1"
    val boopickle = "1.3.3"
<<<<<<< HEAD
    val caseInsensitive = "1.0.0-RC2"
    val cats = "2.4.0"
=======
    val cats = "2.4.1"
>>>>>>> 40f1fd39
    val catsEffect = "2.3.1"
    val catsEffectTesting = "0.5.1"
    val catsParse = "0.3.0"
    val circe = "0.14.0-M3"
    val cryptobits = "1.3"
    val disciplineCore = "1.1.3"
    val disciplineSpecs2 = "1.1.3"
    val dropwizardMetrics = "4.1.17"
    val fs2 = "2.5.0"
    val ip4s = "2.0.0-M1"
    val jacksonDatabind = "2.12.1"
    val jawn = "1.0.3"
    val jawnFs2 = "1.0.1"
    val jetty = "9.4.36.v20210114"
    val json4s = "3.6.10"
    val log4cats = "1.2.0-RC2"
    val keypool = "0.3.0-RC1"
    val logback = "1.2.3"
    val log4s = "1.10.0-M4"
    val mockito = "3.5.15"
    val munit = "0.7.18"
    val munitCatsEffect = "0.13.0"
    val munitDiscipline = "1.0.5"
    val netty = "4.1.59.Final"
    val okio = "2.10.0"
    val okhttp = "4.9.1"
    val playJson = "2.10.0-RC1"
    val prometheusClient = "0.10.0"
    val reactiveStreams = "1.0.3"
    val quasiquotes = "2.1.0"
    val scalacheck = "1.15.2"
    val scalacheckEffect = "0.7.0"
    val scalafix = _root_.scalafix.sbt.BuildInfo.scalafixVersion
    val scalatags = "0.9.3"
    val scalaXml = "2.0.0-M4"
    val scodecBits = "1.1.23"
    val servlet = "3.1.0"
    val slf4j = "1.7.30"
    val specs2 = "4.10.6"
    val tomcat = "9.0.43"
    val treehugger = "0.4.4"
    val twirl = "1.4.2"
    val vault = "2.1.0-M14"
  }

  lazy val argonaut                         = "io.argonaut"            %% "argonaut"                  % V.argonaut
  lazy val argonautJawn                     = "io.argonaut"            %% "argonaut-jawn"             % V.argonaut
  lazy val asyncHttpClient                  = "org.asynchttpclient"    %  "async-http-client"         % V.asyncHttpClient
  lazy val blazeCore                        = "org.http4s"             %% "blaze-core"                % V.blaze
  lazy val blazeHttp                        = "org.http4s"             %% "blaze-http"                % V.blaze
  lazy val boopickle                        = "io.suzaku"              %% "boopickle"                 % V.boopickle
  lazy val caseInsensitive                  = "org.typelevel"          %% "case-insensitive"          % V.caseInsensitive
  lazy val caseInsensitiveTesting           = "org.typelevel"          %% "case-insensitive-testing"  % V.caseInsensitive
  lazy val catsCore                         = "org.typelevel"          %% "cats-core"                 % V.cats
  lazy val catsEffect                       = "org.typelevel"          %% "cats-effect"               % V.catsEffect
  lazy val catsEffectLaws                   = "org.typelevel"          %% "cats-effect-laws"          % V.catsEffect
  lazy val catsEffectTestingSpecs2          = "com.codecommit"         %% "cats-effect-testing-specs2" % V.catsEffectTesting
  lazy val catsLaws                         = "org.typelevel"          %% "cats-laws"                 % V.cats
  lazy val catsParse                        = "org.typelevel"          %% "cats-parse"                % V.catsParse
  lazy val circeCore                        = "io.circe"               %% "circe-core"                % V.circe
  lazy val circeGeneric                     = "io.circe"               %% "circe-generic"             % V.circe
  lazy val circeJawn                        = "io.circe"               %% "circe-jawn"                % V.circe
  lazy val circeLiteral                     = "io.circe"               %% "circe-literal"             % V.circe
  lazy val circeParser                      = "io.circe"               %% "circe-parser"              % V.circe
  lazy val circeTesting                     = "io.circe"               %% "circe-testing"             % V.circe
  lazy val cryptobits                       = "org.reactormonk"        %% "cryptobits"                % V.cryptobits
  lazy val disciplineCore                   = "org.typelevel"          %% "discipline-core"           % V.disciplineCore
  lazy val disciplineSpecs2                 = "org.typelevel"          %% "discipline-specs2"         % V.disciplineSpecs2
  lazy val dropwizardMetricsCore            = "io.dropwizard.metrics"  %  "metrics-core"              % V.dropwizardMetrics
  lazy val dropwizardMetricsJson            = "io.dropwizard.metrics"  %  "metrics-json"              % V.dropwizardMetrics
  lazy val fs2Core                          = "co.fs2"                 %% "fs2-core"                  % V.fs2
  lazy val fs2Io                            = "co.fs2"                 %% "fs2-io"                    % V.fs2
  lazy val fs2ReactiveStreams               = "co.fs2"                 %% "fs2-reactive-streams"      % V.fs2
  lazy val ip4sCore                         = "com.comcast"            %% "ip4s-core"                 % V.ip4s
  lazy val ip4sTestKit                      = "com.comcast"            %% "ip4s-test-kit"             % V.ip4s  
  lazy val jacksonDatabind                  = "com.fasterxml.jackson.core" % "jackson-databind"       % V.jacksonDatabind
  lazy val javaxServletApi                  = "javax.servlet"          %  "javax.servlet-api"         % V.servlet
  lazy val jawnFs2                          = "org.http4s"             %% "jawn-fs2"                  % V.jawnFs2
  lazy val jawnJson4s                       = "org.typelevel"          %% "jawn-json4s"               % V.jawn
  lazy val jawnParser                       = "org.typelevel"          %% "jawn-parser"               % V.jawn
  lazy val jawnPlay                         = "org.typelevel"          %% "jawn-play"                 % V.jawn
  lazy val jettyClient                      = "org.eclipse.jetty"      %  "jetty-client"              % V.jetty
  lazy val jettyHttp                        = "org.eclipse.jetty"      %  "jetty-http"                % V.jetty
  lazy val jettyHttp2Server                 = "org.eclipse.jetty.http2" %  "http2-server"             % V.jetty
  lazy val jettyRunner                      = "org.eclipse.jetty"      %  "jetty-runner"              % V.jetty
  lazy val jettyServer                      = "org.eclipse.jetty"      %  "jetty-server"              % V.jetty
  lazy val jettyServlet                     = "org.eclipse.jetty"      %  "jetty-servlet"             % V.jetty
  lazy val jettyUtil                        = "org.eclipse.jetty"      %  "jetty-util"                % V.jetty
  lazy val json4sCore                       = "org.json4s"             %% "json4s-core"               % V.json4s
  lazy val json4sJackson                    = "org.json4s"             %% "json4s-jackson"            % V.json4s
  lazy val json4sNative                     = "org.json4s"             %% "json4s-native"             % V.json4s
  lazy val keypool                          = "org.typelevel"          %% "keypool"                   % V.keypool
  lazy val log4catsCore                     = "org.typelevel"          %% "log4cats-core"             % V.log4cats
  lazy val log4catsSlf4j                    = "org.typelevel"          %% "log4cats-slf4j"            % V.log4cats
  lazy val log4catsTesting                  = "org.typelevel"          %% "log4cats-testing"          % V.log4cats
  lazy val log4s                            = "org.log4s"              %% "log4s"                     % V.log4s
  lazy val logbackClassic                   = "ch.qos.logback"         %  "logback-classic"           % V.logback
  lazy val munit                            = "org.scalameta"          %% "munit"                     % V.munit
  lazy val munitCatsEffect                  = "org.typelevel"          %% "munit-cats-effect-2"       % V.munitCatsEffect
  lazy val munitDiscipline                  = "org.typelevel"          %% "discipline-munit"          % V.munitDiscipline
  lazy val nettyBuffer                      = "io.netty"               %  "netty-buffer"              % V.netty
  lazy val nettyCodecHttp                   = "io.netty"               %  "netty-codec-http"          % V.netty
  lazy val okio                             = "com.squareup.okio"      %  "okio"                      % V.okio
  lazy val okhttp                           = "com.squareup.okhttp3"   %  "okhttp"                    % V.okhttp
  lazy val playJson                         = "com.typesafe.play"      %% "play-json"                 % V.playJson
  lazy val prometheusClient                 = "io.prometheus"          %  "simpleclient"              % V.prometheusClient
  lazy val prometheusCommon                 = "io.prometheus"          %  "simpleclient_common"       % V.prometheusClient
  lazy val prometheusHotspot                = "io.prometheus"          %  "simpleclient_hotspot"      % V.prometheusClient
  lazy val reactiveStreams                  = "org.reactivestreams"    %  "reactive-streams"          % V.reactiveStreams
  lazy val quasiquotes                      = "org.scalamacros"        %% "quasiquotes"               % V.quasiquotes
  lazy val scalacheck                       = "org.scalacheck"         %% "scalacheck"                % V.scalacheck
  lazy val scalacheckEffect                 = "org.typelevel"          %% "scalacheck-effect"         % V.scalacheckEffect
  lazy val scalacheckEffectMunit            = "org.typelevel"          %% "scalacheck-effect-munit"   % V.scalacheckEffect
  def scalaReflect(sv: String)              = "org.scala-lang"         %  "scala-reflect"             % sv
  lazy val scalatagsApi                     = "com.lihaoyi"            %% "scalatags"                 % V.scalatags
  lazy val scalaXml                         = "org.scala-lang.modules" %% "scala-xml"                 % V.scalaXml
  lazy val scodecBits                       = "org.scodec"             %% "scodec-bits"               % V.scodecBits
  lazy val slf4jApi                         = "org.slf4j"              %  "slf4j-api"                 % V.slf4j
  lazy val specs2Cats                       = "org.specs2"             %% "specs2-cats"               % V.specs2
  lazy val specs2Common                     = "org.specs2"             %% "specs2-common"             % V.specs2
  lazy val specs2Core                       = "org.specs2"             %% "specs2-core"               % V.specs2
  lazy val specs2Matcher                    = "org.specs2"             %% "specs2-matcher"            % V.specs2
  lazy val specs2MatcherExtra               = "org.specs2"             %% "specs2-matcher-extra"      % V.specs2
  lazy val specs2Scalacheck                 = "org.specs2"             %% "specs2-scalacheck"         % V.specs2
  lazy val tomcatCatalina                   = "org.apache.tomcat"      %  "tomcat-catalina"           % V.tomcat
  lazy val tomcatCoyote                     = "org.apache.tomcat"      %  "tomcat-coyote"             % V.tomcat
  lazy val tomcatUtilScan                   = "org.apache.tomcat"      %  "tomcat-util-scan"          % V.tomcat
  lazy val treeHugger                       = "com.eed3si9n"           %% "treehugger"                % V.treehugger
  lazy val twirlApi                         = "com.typesafe.play"      %% "twirl-api"                 % V.twirl
  lazy val vault                            = "org.typelevel"          %% "vault"                     % V.vault
}<|MERGE_RESOLUTION|>--- conflicted
+++ resolved
@@ -285,12 +285,8 @@
     val asyncHttpClient = "2.12.2"
     val blaze = "0.15.0-M1"
     val boopickle = "1.3.3"
-<<<<<<< HEAD
     val caseInsensitive = "1.0.0-RC2"
-    val cats = "2.4.0"
-=======
     val cats = "2.4.1"
->>>>>>> 40f1fd39
     val catsEffect = "2.3.1"
     val catsEffectTesting = "0.5.1"
     val catsParse = "0.3.0"
