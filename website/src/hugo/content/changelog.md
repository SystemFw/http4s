---
menu: main
weight: 101
title: Changelog
---

Maintenance branches are merged before each new release. This change log is
ordered chronologically, so each release contains all changes described below
it.

<<<<<<< HEAD
# v1.0.0-M7 (2020-11-20)

## Breaking changes

### http4s-dsl

* [#3876](https://github.com/http4s/http4s/pull/3876): Replace `dsl.Http4sDsl.Path` with `core.Uri.Path`. The new `Path` in 1.0 is rich enough to support the DSL's routing needs, and this eliminates a conversion between models on every `->` extractor.  This change is source compatible in typical extractions.

## Dependency updates

* argonaut-6.3.2
=======
# v0.21.12 (2020-11-25)

## Bugfixes

### http4s-core

* [#3911](https://github.com/http4s/http4s/pull/3911): Support raw query strings. Formerly, all query strings were stored as a vector of key-value pairs, which was lossy in the percent-encoding of sub-delimiter characters (e.g., '+' vs '%2B').  Queries constructed with `.fromString` will be rendered as-is, for APIs that assign special meaning to sub-delimiters.
* [#3921](https://github.com/http4s/http4s/pull/3921): Fix rendering of URIs with colons. This was a regression in v0.21.9.

### http4s-circe

* [#3906](https://github.com/http4s/http4s/pull/3906): Fix streamed encoder for empty stream. It was not rendering the `{`.

## Enhancements

### http4s-core

* [#3902](https://github.com/http4s/http4s/pull/3902): Add `Hash` and `BoundedEnumerable` instances for `HttpVersion`
* [#3909](https://github.com/http4s/http4s/pull/3909): Add `Order` instance for `Header` and `Headers`

## Dependency upgrades

* fs2-2.4.6
* jetty-9.4.35.v20201120
>>>>>>> 1e15d95a

# v0.21.11 (2020-11-20)

## Enhancements

### http4s-core

* [#3864](https://github.com/http4s/http4s/pull/3864): Cache a `Right` of the common `HttpVersion`s for its `ParseResult`.

### http4s-circe

* [#3891](https://github.com/http4s/http4s/pull/3891): Encode JSON streams in their constituent chunks instead of a chunk-per-`Json`. This can significantly reduce the network flushes on most backends.

### http4s-dsl

* [#3844](https://github.com/http4s/http4s/pull/3844): Add `MatrixVar` extractor for [Matrix URIs](https://www.w3.org/DesignIssues/MatrixURIs.html)

### http4s-async-http-client

* [#3859](https://github.com/http4s/http4s/pull/3859): Add `AsyncHttpClient.apply` method that takes an already constructed async-http-client. This is useful for keeping a handle on bespoke of the client, such as its stats. Adds a functional `AsyncHttpClientStats` wrapper around the native stats class.

## Internals

These changes should be transparent, but are mentioned for completeness.

### Dotty preparations

* [#3798](https://github.com/http4s/http4s/pull/3798): Parenthesize some arguments to lambda functions.

### Build

* [#3868](https://github.com/http4s/http4s/pull/3868), [#3870](https://github.com/http4s/http4s/pull/3870): Start building with sbt-github-actions.

## Dependency updates

* discipline-1.1.2
* dropwizard-metrics-4.1.15
* jackson-databind-2.11.3
* jawn-1.0.1
* netty-4.1.54.Final
* okio-2.9.0
* tomcat-9.0.40

~~# v0.21.10 (2020-11-20)~~

Cursed release, accidentally tagged from main.
Proceed directly to 0.21.11.

# v1.0.0-M6 (2020-11-11)

## Breaking changes

* [#3758](https://github.com/http4s/http4s/pull/3758): Refactor query param infix operators for deprecations in Scala 2.13. Not source breaking.
* [#3366](https://github.com/http4s/http4s/pull/3366): Add `Method` and `Uri` to `UnexpectedStatus` exception to improve client error handling. Not source breaking in most common usages.

# v0.21.9 (2020-11-11)

## Bugfixes

* [#3757](https://github.com/http4s/http4s/pull/3757): Restore mixin forwarders in `Http4sDsl` for binary compatibility back to v0.21.0.  These were removed in v0.21.6 by [#3492](https://github.com/http4s/http4s/pull/3492), but not caught by an older version of MiMa.
* [#3752](https://github.com/http4s/http4s/pull/3752): Fix rendering of absolute `Uri`s with no scheme.  They were missing the `//`.
* [#3810](https://github.com/http4s/http4s/pull/3810): In okhttp-client, render the request body synchronously on an okhttp-managed thread. There was a race condition that could truncate bodies.

## Enhancements

* [#3609](https://github.com/http4s/http4s/pull/3609): Introduce `Forwarded` header
* [#3789](https://github.com/http4s/http4s/pull/3789): In Ember, apply `Transfer-Encoding: chunked` in the absence of contrary information
* [#3815](https://github.com/http4s/http4s/pull/3815): Add `Show`, `Hash`, and `Order` instances to `QueryParamKey` and `QueryParamValue`
* [#3820](https://github.com/http4s/http4s/pull/3820): In jetty-client, eliminate uninformative request logging of failures

## Dotty preparations

Dotty support remains [in progress](https://github.com/http4s/http4s/projects/5), though many http4s features can be used now in compatibility mode.

* [#3767](https://github.com/http4s/http4s/pull/3767): Name "unbound placeholders."
* [#3757](https://github.com/http4s/http4s/pull/3757): Replace `@silent` annotations with `@nowarn`.

## Dependency updates

* blaze-0.14.14
* discipline-specs2-1.1.1
* dropwizard-metrics-4.1.14
* fs2-2.4.5
* jetty-9.4.34.v20201102
* log4s-1.9.0
* scalacheck-1.15.1

# v1.0.0-M5 (2020-10-16)

## Bugfixes

* [#3714](https://github.com/http4s/http4s/pull/3638): Use correct prefix when composing with `Router`
* [#3738](https://github.com/http4s/http4s/pull/3738): In `PrometheusExportService`, correctly match the `/metrics` endpoint

## Breaking changes

* [#3649](https://github.com/http4s/http4s/pull/3649): Make `QueryParam` a subclass of `QueryParamLike`
* [#3440](https://github.com/http4s/http4s/pull/3440): Simplify `Method` model. Drop `PermitsBody`, `NoBody`, and `Semantics` mixins. No longer a case class.

## Enhancements

* [#3638](https://github.com/http4s/http4s/pull/3638): Model `Access-Control-Expose-Headers`
* [#3735](https://github.com/http4s/http4s/pull/3735): Add `preferGzipped` parameter to `WebjarServiceBuilder`

## Dependency updates

* argonaut-6.3.1

# v0.21.8 (2020-10-16)

## Security

* [GHSA-8hxh-r6f7-jf45](https://github.com/http4s/http4s/security/advisories/GHSA-8hxh-r6f7-jf45): The version of Netty used by async-http-client is affected by [CVE-2020-11612](https://app.snyk.io/vuln/SNYK-JAVA-IONETTY-564897).  A server we connect to with http4s-async-http-client could theoretically respond with a large or malicious compressed stream and exhaust memory in the client JVM. This does not affect any release in the 1.x series.

## Bugfixes

* [#3666](https://github.com/http4s/http4s/pull/3666): In CSRF middleware, always use the `onFailure` handler instead of a hardcoded 403 response
* [#3716](https://github.com/http4s/http4s/pull/3716): Fail in `Method.fromString` when a token is succeeded by non-token characters.
* [#3743](https://github.com/http4s/http4s/pull/3743): Fix `ListSep` parser according to RFC.

## Enhancements

* [#3605](https://github.com/http4s/http4s/pull/3605): Improve header parsing in Ember
* [#3634](https://github.com/http4s/http4s/pull/3634): Query parameter codecs for `LocalDate` and `ZonedDate`
* [#3659](https://github.com/http4s/http4s/pull/3659): Make requests to mock client cancelable
* [#3701](https://github.com/http4s/http4s/pull/3701): In `matchHeader`, only parse headers with matching names. This improves parsing laziness.
* [#3641](https://github.com/http4s/http4s/pull/3641): Add `FormDataDecoder` to decode `UrlForm` to case classes via `QueryParamDecoder`

## Documentation

* [#3693](https://github.com/http4s/http4s/pull/3693): Fix some typos
* [#3703](https://github.com/http4s/http4s/pull/3703): Fix non-compiling example in streaming.md
* [#3670](https://github.com/http4s/http4s/pull/3670): Add scaladocs for various headers, including RFC links
* [#3692](https://github.com/http4s/http4s/pull/3692): Mention partial unification is no longer needed in Scala 2.13
* [#3710](https://github.com/http4s/http4s/pull/3710): Add docs for `OptionalValidatingQueryParamDecoderMatcher`
* [#3712](https://github.com/http4s/http4s/pull/3712): Add integrations.md with feature comparison of backends

## Miscellaneous

* [#3742](https://github.com/http4s/http4s/pull/3742): Drop JDK14 tests for JDK15

## Dependency updates

* dropwizard-metrics-4.1.13
* cats-2.2.0
* cats-effect-2.2.0
* fs2-2.4.4
* jetty-9.4.32.v20200930
* json4s-3.6.10
* netty-4.1.53.Final (async-http-client transitive dependency)
* okhttp-4.9.0
* play-json-2.9.1
* scalafix-0.9.21
* scalatags-0.9.2
* tomcat-9.0.39

# v1.0.0-M4 (2020-08-09)

This milestone merges the changes in 0.21.7.
It is not binary compatible with 1.0.0-M3

## Breaking changes

* [#3577](https://github.com/http4s/http4s/pull/3577): Add a model of the `Max-Forwards` header.
* [#3567](https://github.com/http4s/http4s/pull/3577): Add a model of the `Content-Language` header.
* [#3555](https://github.com/http4s/http4s/pull/3555): Support for UTF-8 basic authentication, per [RFC7617](https://tools.ietf.org/html/rfc7617). Attempt to decode Basic auth credentials as UTF-8, falling back to ISO-8859-1. Provide a charset to `BasicCredentials` that allows encoding with an arbitrary charset, defaulting to UTF-8. 
* [#3583](https://github.com/http4s/http4s/pull/3583): Allow configuration of `CirceInstances` to permit duplicate keys
* [#3587](https://github.com/http4s/http4s/pull/3587): Model `Access-Control-Allow-Headers` header

## Documentation

* [#3571](https://github.com/http4s/http4s/pull/3571): Fix comments in deprecated `AgentToken`, `AgentComment`, and `AgentProduct`.

## Dependency updates

* dropwizard-metrics-4.1.12

# v0.21.7 (2020-08-08)

## Bugfixes

* [#3548](https://github.com/http4s/http4s/pull/3548): Fixes `IllegalStateException` when a path matches a directory in `ResourceService`
* [#3546](https://github.com/http4s/http4s/pull/3546): In ember, encode headers as ISO-8859-1. Includes performance improvements
* [#3550](https://github.com/http4s/http4s/pull/3550): Don't attempt to decompress empty response bodies in `GZip` client middleware
* [#3598](https://github.com/http4s/http4s/pull/3598): Fix connection keep-alives in ember-client
* [#3594](https://github.com/http4s/http4s/pull/3594): Handle `FileNotFoundException` in `StaticFile.fromURL` by returning a 404 response
* [#3625](https://github.com/http4s/http4s/pull/3625): Close `URLConnection` in `StaticFile.fromURL` when the resource is not expired
* [#3624](https://github.com/http4s/http4s/pull/3624): Use client with the http4s defaults instead of a the Jetty defaults in `JettyClientBuilder#resource` and `JettyClientBuilder#stream`

## Enhancements

* [#3552](https://github.com/http4s/http4s/pull/3552): Add `liftKleisli` operation to `Client.` This is useful for integration with [natchez](https://github.com/tpolecat/natchez).
* [#3566](https://github.com/http4s/http4s/pull/3566): Expose `RetryPolicy.isErrorOrRetriablestatus`
* [#3558](https://github.com/http4s/http4s/pull/3558): Add `httpRoutes` and `httpApp` convenience constructors to `HSTS` middleware
* [#3559](https://github.com/http4s/http4s/pull/3559): Add `httpRoutes` and `httpApp` convenience constructors to `HttpsRedirect` middleware
* [#3623](https://github.com/http4s/http4s/pull/3623): Add `configure` method to allow more configurations of async-http-client
* [#3607](https://github.com/http4s/http4s/pull/3607): Add request key to the connection manager debug logs in blaze-client
* [#3602](https://github.com/http4s/http4s/pull/3602): Support trailer headers in Ember.
* [#3603](https://github.com/http4s/http4s/pull/3603): Enable connection reuse in ember-server.
* [#3601](https://github.com/http4s/http4s/pull/3601): Improve ember-client by adding `keep-alive`, a `Date` header if not present, and a configurable `User-Agent` header if not present.

## Refactoring

* [#3547](https://github.com/http4s/http4s/pull/3547): Refactor the ember request parser

## Documentation

* [#3545](https://github.com/http4s/http4s/pull/3545): Refresh the getting started guide to match the current template.
* [#3595](https://github.com/http4s/http4s/pull/3595): Show handling of `Year.of` exceptions in DSL tutorial

## Dependency upgrades

* cats-effect-2.1.4
* dropwizard-metrics-4.1.11
* jetty-9.4.31.v20200723
* okhttp-4.8.1
* tomcat-9.0.37

# v1.0.0-M3 (2020-06-27)

This milestone merges the changes in 0.21.6.
It is binary compatible with 1.0.0-M2.

# v0.21.6 (2020-06-27)

## Bugfixes

* [#3538](https://github.com/http4s/http4s/pull/3538): In ember, fix request and response parser to recognize chunked transfer encoding. In chunked messages, bodies were incorrectly empty.

## Enhancements

* [#3492](https://github.com/http4s/http4s/pull/3538): Split the request extractors in the server DSL into `org.http4s.dsl.request`. This leaner DSL does not deal with bodies, and does not require an `F[_]` parameter. Use of the existing `http4s-dsl` is unaffected.

## Dependency updates

* blaze-0.14.13

# v1.0.0-M2 (2020-06-25)

This is the first milestone release in the 1.x series.
It is not binary compatible with prior releases.

## Where is M1?

Unpublished. The release build from the tag failed, and the fix required a new tag.

## Breaking changes

* [#3174](https://github.com/http4s/http4s/pull/3174): Drop http4s-prometheus dependency on http4s-dsl
* [#2615](https://github.com/http4s/http4s/pull/2615): Model the `Server` header
* [#3206](https://github.com/http4s/http4s/pull/2615): Model the `Content-Location` header
* [#3264](https://github.com/http4s/http4s/pull/3264): Remove unused `EntityEncoder` argument in `PlayInstances`.
* [#3257](https://github.com/http4s/http4s/pull/3257): Make `SameSite` cookie attribute optional
* [#3291](https://github.com/http4s/http4s/pull/3291): Remove unused `F[_]` parameter from `Server`
* [#3241](https://github.com/http4s/http4s/pull/3241): Port all macros to blackbox in anticipation of Dotty support
* [#3323](https://github.com/http4s/http4s/pull/3323): Drop deprecated `ArbitraryInstances#charsetRangesNoQuality`
* [#3322](https://github.com/http4s/http4s/pull/3322): Drop deprecated `getAs` and `prepAs` methods from `Client`
* [#3371](https://github.com/http4s/http4s/pull/3271): In http4s-metrics, add `rootCause` field to `TerminationType.Abnormal` and `TerminationType.Error`.  Add `TerminationType.Canceled`
* [#3335](https://github.com/http4s/http4s/pull/3335): Remove unused `Bracket` instance in `Client#translate`
* [#3390](https://github.com/http4s/http4s/pull/3390): Replace `org.http4s.util.CaseInsensitiveString` with `org.typelevel.ci.CIString`
* [#3221](https://github.com/http4s/http4s/pull/3221): Implement a `Uri.Path` type to replace the type alias for `String`
* [#3450](https://github.com/http4s/http4s/pull/3450): Model `Accept-Patch` header as a `NonEmptyList[MediaType]`
* [#3463](https://github.com/http4s/http4s/pull/3450): Model `Access-Control-Allow-Credentials` header as a nullary case class.
* [#3325](https://github.com/http4s/http4s/pull/3325): Add a WebSocket builder with a `Pipe[F, WebSocketFrame, WebSocketFrame]` to unify sending and receiving.
* [#3373](https://github.com/http4s/http4s/pull/3373): Parameterize `ClassLoader` for `ResourceService` and `WebjarService`. Changes the `CacheStrategy`'s `uriPath` argument to `Uri.Path`.
* [#3460](https://github.com/http4s/http4s/pull/3460): Remove deprecated `Service` and related aliases
* [#3529](https://github.com/http4s/http4s/pull/3529): Refresh the `MediaType`s constants from the IANA registry. Not source breaking, but shifts constants in a binary breaking way.

## Enhancements

* [#3320](https://github.com/http4s/http4s/pull/3320): Reimplement `Media#as` with `F.rethrow`

## Deprecations

* [#3359](https://github.com/http4s/http4s/pull/3359): Deprecate the `org.http4s.util.execution` package.
* [#3422](https://github.com/http4s/http4s/pull/3359): Deprecate `BlazeClientBuilder#withSslContextOption`.

# Documentation

* [#3374](https://github.com/http4s/http4s/pull/3374): Add a deployment tutorial, including for GraalVM. See also #[3416](https://github.com/http4s/http4s/pull/3416).
* [#3410](https://github.com/http4s/http4s/pull/3410): Suggest a global execution context for the argument to `BlazeClientBuilder`

## Internal refactoring

* [#3386](https://github.com/http4s/http4s/pull/3386): Drop internal argonaut parser in favor of jawn's
* [#3266](https://github.com/http4s/http4s/pull/3266): Replace `fs2.compress` with `fs2.compression`

## Dependency updates

* argonaut-6.3.0
* async-http-client-2.12.1
* blaze-http-0.14.13
* play-json-2.9.0
* simpleclient-0.9.0 (Prometheus)

~~# v1.0.0-M1 (2020-06-25)~~

Did not publish successfully from tag.

# v0.21.5 (2020-06-24)

This release is fully backward compatible with 0.21.4.

## New modules

* [#3372](https://github.com/http4s/http4s/pull/3372): `http4s-scalafix`: starting with this release, we have integrated Scalafix rules into the build.  All our Scalafix rules will be published as both snapshots and with core releases.  The http4s-scalafix version is equivalent to the output version of the scalafix rules.  The scalafix rules are intended to assist migrations with deprecations (within this series) and breaking changes (in the upcoming push to 1.0).

## Bugfixes

* [#3476](https://github.com/http4s/http4s/pull/3476): Fix crash of `GZip` client middleware on responses to `HEAD` requests
* [#3488](https://github.com/http4s/http4s/pull/3488): Don't call `toString` on input of `ResponseLogger` on cancellation. The input is usually a `Request`. We filter a set of default sensitive headers in `Request#toString`, but custom headers can also be sensitive and could previously be leaked by this middleware.
* [#3521](https://github.com/http4s/http4s/pull/3521): In async-http-client, raise errors into response body stream when thrown after we've begun streaming. Previously, these errors were logged, but the response body was truncated with no value indicating failure.
* [#3520](https://github.com/http4s/http4s/pull/3520): When adding a query parameter to a `Uri` with a blank query string (i.e., the URI ends in '?'), don't prepend it with a `'&'` character. This is important in OAuth1 signing.
* [#3518](https://github.com/http4s/http4s/pull/3518): Fix `Cogen[ContentCoding]` in the testing arbitraries to respect the case-insensitivity of the coding field.
* [#3501](https://github.com/http4s/http4s/pull/3501): Explicitly use `Locale.ENGLISH` when comparing two `ContentCoding`'s coding fields. This only matters if your default locale has different casing semantics than English for HTTP token characters.

## Deprecations

* [#3441](https://github.com/http4s/http4s/pull/3441): Deprecate `org.http4s.util.threads`, which is not related to HTTP
* [#3442](https://github.com/http4s/http4s/pull/3442): Deprecate `org.http4s.util.hashLower`, which is not related to HTTP
* [#3466](https://github.com/http4s/http4s/pull/3466): Deprecate `util.decode`, which may loop infinitely on certain malformed input.  Deprecate `Media#bodyAsText` and `EntityDecoder.decodeString`, which may loop infinitely for charsets other than UTF-8.  The latter two methods are replaced by `Media#bodyText` and `EntityDecoder.decodeText`.
* [#3372](https://github.com/http4s/http4s/pull/3372): Deprecate `Client.fetch(request)(f)` in favor of `Client#run(request).use(f)`. This is to highlight the dangers of using `F.pure` or similar as `f`, which gives access to the body after the client may have recycled the connection.  For training and code reviewing purposes, it's easier to be careful with `Resource#use` than convenience methods like `fetch` that are `use` in disguise. This change can be fixed with our new http4s-scalafix.

## Enhancements

* [#3286](https://github.com/http4s/http4s/pull/3286): Add `httpRoutes` constructor for `Autoslash middleware`
* [#3382](https://github.com/http4s/http4s/pull/3382): Use more efficient String compiler in `EntityDecoder[F, String]`
* [#3439](https://github.com/http4s/http4s/pull/3439): Add `Hash[Method]` instance. See also [#3490](https://github.com/http4s/http4s/pull/3490).
* [#3438](https://github.com/http4s/http4s/pull/3438): Add `PRI` method
* [#3474](https://github.com/http4s/http4s/pull/3474): Add `httpApp` and `httpRoutes` constructors for `HeaderEcho` middleware
* [#3473](https://github.com/http4s/http4s/pull/3473): Add `httpApp` and `httpRoutes` constructors for `ErrorHandling` middleware
* [#3472](https://github.com/http4s/http4s/pull/3472): Add `httpApp` and `httpRoutes` constructors for `EntityLimiter` middleware
* [#3487](https://github.com/http4s/http4s/pull/3487): Add new `RequestID` middleware.
* [#3515](https://github.com/http4s/http4s/pull/3472): Add `httpApp` and `httpRoutes` constructors for `ErrorAction` middleware
* [#3513](https://github.com/http4s/http4s/pull/3513): Add `httpRoutes` constructor for `DefaultHead`. Note that `httpApp` is not relevant.
* [#3497](https://github.com/http4s/http4s/pull/3497): Add `logBodyText` functions to `Logger` middleware to customize the logging of the bodies

## Documentation

* [#3358](https://github.com/http4s/http4s/pull/3358): Replaced tut with mdoc
* [#3421](https://github.com/http4s/http4s/pull/3421): New deployment tutorial, including GraalVM
* [#3404](https://github.com/http4s/http4s/pull/3404): Drop reference to http4s-argonaut61, which is unsupported.
* [#3465](https://github.com/http4s/http4s/pull/3465): Update sbt version used in `sbt new` command
* [#3489](https://github.com/http4s/http4s/pull/3489): Remove obsolete scaladoc about `Canceled` in blaze internals

## Internals

* [#3478](https://github.com/http4s/http4s/pull/3478): Refactor `logMessage` in client and server logging middlewares

## Dependency updates

* scala-2.13.2
* boopickle-1.3.3
* fs2-2.4.2
* metrics-4.1.9 (Dropwizard)
* jetty-9.4.30
* json4s-3.6.9
* log4cats-1.1.1
* okhttp-4.7.2
* scalafix-0.9.17
* scalatags-0.9.1
* tomcat-9.0.36

# v0.21.4 (2020-04-28)

This release is fully backward compatible with 0.21.3.

## Bugfixes

* [#3338](https://github.com/http4s/http4s/pull/3338): Avoid incorrectly responding with an empty body in http4s-async-http-client

## Enhancements

* [#3303](https://github.com/http4s/http4s/pull/3303): In blaze, cache `Date` header value 
* [#3350](https://github.com/http4s/http4s/pull/3350): Use stable host address in `ConnectionFailure` message. Makes code more portable post-JDK11.

## Deprecation

* [#3361](https://github.com/http4s/http4s/pull/3361): Deprecate the `org.http4s.util.execution` package.

## Documentation

* [#3279](https://github.com/http4s/http4s/pull/3279): Improve Prometheus middleware usage example

## Dependency updates

* fs2-2.3.0
* okhttp-4.5.0
* scalafix-0.9.12
* scala-xml-1.3.0
* specs2-4.9.3

# v0.20.23 (2020-04-28)

This release restores backward compatibility with the 0.20 series.
This is the final planned release in the 0.20 series.

## Compatibility

* [#3362](https://github.com/http4s/http4s/pull/3362): Restores binary compatibility in http4s-jetty back to 0.20.21.

# v0.20.22 (2020-04-28)

This release is backward compatible with 0.20, except for http4s-jetty.
This incompatibility will be corrected in 0.20.23.

## Breaking changes

* [#3333](https://github.com/http4s/http4s/pull/3333): Add Http2c support to jetty-server. This accidentally broke binary compatibility, and will be patched in v0.20.23.

## Bugfixes

* [#3326](https://github.com/http4s/http4s/pull/3326): In `WebjarService`, do not use OS-specific directory separators
* [#3331](https://github.com/http4s/http4s/pull/3326): In `FileService`, serve index.html if request points to directory

## Enhancements

* [#3327](https://github.com/http4s/http4s/pull/3327): Add `httpRoutes` and `httpApp` convenience constructors to `Date` middleware
* [#3381](https://github.com/http4s/http4s/pull/3327): Add `httpRoutes` and `httpApp` convenience constructors to `CORS` middleware
* [#3298](https://github.com/http4s/http4s/pull/3298): In `Logger` client and server middlewares, detect any media types ending in `+json` as non-binary

## Deprecations

* [#3330](https://github.com/http4s/http4s/pull/3330): Deprecate `BlazeServerBuilder#apply()` in favor of passing an `ExecutionContext` explicitly.  Formerly, `ExecutionContext.global` was referenced by the default builder, and would spin up its thread pool even if the app never used the global execution context.
* [#3361](https://github.com/http4s/http4s/pull/3361): Deprecate `org.http4s.util.bug`, which is for internal use only.

## Backports

These appeared in previous releases, but have been backported to 0.20.x

* [#2591](https://github.com/http4s/http4s/pull/2591): Change literal interpolator macros to use unsafe methods to avoid triggering Wartremover's EitherProjectionPartial warning
* [#3115](https://github.com/http4s/http4s/pull/3115): Drop UTF-8 BOM when decoding
* [#3148](https://github.com/http4s/http4s/pull/3148): Add `HttpRoutes.strict`
* [#3185](https://github.com/http4s/http4s/pull/3185): In blaze, recover `EOF` on `bodyEncoder.write` to close connection
* [#3196](https://github.com/http4s/http4s/pull/3196): Add convenience functions to `Caching` middleware

## Build improvements

* Start testing on JDK14

## Dependency updates

* blaze-0.14.12
* metrics-4.1.6
* jetty-9.4.28.v20200408
* scala-2.12.11
* tomcat-9.0.34

# v0.21.3 (2020-04-02)

This release is fully backward compatible with 0.21.2.

# Bugfixes

* [#3243](https://github.com/http4s/http4s/pull/3243): Write ember-client request to socket before reading response

## Enhancements

* [#3196](https://github.com/http4s/http4s/pull/3196): Add convenience functions to `Caching` middleware. 
* [#3155](https://github.com/http4s/http4s/pull/3155): Internal `j.u.c.CompletionStage` conversions.

## Dependency updates

* cats-2.1.1
* okhttp-4.4.1

# v0.20.21 (2020-04-02)

This release is fully backward compatible with 0.20.20.

## Dependency updates

* argonaut-6.2.5
* jetty-9.4.27.v20200227
* metrics-4.1.5 (Dropwizard)
* tomcat-9.0.33

# v0.21.2 (2020-03-24)

This release is fully backward compatible with 0.21.1.

## Security fixes
* [GHSA-66q9-f7ff-mmx6](https://github.com/http4s/http4s/security/advisories/GHSA-66q9-f7ff-mmx6): Fixes a local file inclusion vulnerability in `FileService`, `ResourceService`, and `WebjarService`.
  * Request paths with `.`, `..`, or empty segments will now return a 400 in all three services.  Combinations of these could formerly be used to escape the configured roots and expose arbitrary local resources.
  * Request path segments are now percent-decoded to support resources with reserved characters in the name.

## Bug fixes

* [#3261](https://github.com/http4s/http4s/pull/3261): In async-http-client, fixed connection release when body isn't run, as well as thread affinity.

## Enhancements

* [#3253](https://github.com/http4s/http4s/pull/3253): Preparation for Dotty support. Should be invisible to end users, but calling out because it touches a lot.

# v0.20.20 (2020-03-24)

This release is fully backward compatible with 0.20.19.

## Security fixes
* [GHSA-66q9-f7ff-mmx6](https://github.com/http4s/http4s/security/advisories/GHSA-66q9-f7ff-mmx6): Fixes a local file inclusion vulnerability in `FileService`, `ResourceService`, and `WebjarService`.
  * Request paths with `.`, `..`, or empty segments will now return a 400 in all three services.  Combinations of these could formerly be used to escape the configured roots and expose arbitrary local resources.
  * Request path segments are now percent-decoded to support resources with reserved characters in the name.

## Enhancements

* [#3167](https://github.com/http4s/http4s/pull/3167): Add `MetricsOps.classifierFMethodWithOptionallyExcludedPath`.name.

# v0.18.26 (2020-03-24)

This release is fully backward compatible with 0.18.25.

## Security fixes
* [GHSA-66q9-f7ff-mmx6](https://github.com/http4s/http4s/security/advisories/GHSA-66q9-f7ff-mmx6): Fixes a local file inclusion vulnerability in `FileService`, `ResourceService`, and `WebjarService`.
  * Request paths with `.`, `..`, or empty segments will now return a 400 in all three services.  Combinations of these could formerly be used to escape the configured roots and expose arbitrary local resources.
  * Request path segments are now percent-decoded to support resources with reserved characters in the name.

# v0.21.1 (2020-02-13)

This release is fully backward compatible with v0.21.0, and includes all the changes from v0.20.18.

## Bug fixes

* [#3192](https://github.com/http4s/http4s/pull/3192): Parse `SameSite` cookie attribute and values case insensitively.

## Enhancements

* [#3185](https://github.com/http4s/http4s/pull/3185): In blaze-server, recover `EOF` to close the connection instead of catching it. This reduces log noise in Cats Effect implementations that wrap uncaught exceptions.

## Dependency updates

* jawn-fs2-1.0.0: We accidentally released v0.21.0 against an RC of jawn-fs2. This is fully compatible.

# v0.20.19 (2020-02-13)

This release is fully backward compatible with 0.20.18.

## Bugfixes

* [#3199](https://github.com/http4s/http4s/pull/3199): When `Uri#withPath` is called without a slash and an authority is defined, add a slash to separate them.

## Enhancements

* [#3199](https://github.com/http4s/http4s/pull/3199): 
  * New `addSegment` alias for `Uri#/`
  * New `Uri#addPath` function, which splits the path segments and adds each, URL-encoded.

# v0.20.18 (2020-02-13)

This release is fully backward compatible with 0.20.17.

## Bugfixes

* [#3178](https://github.com/http4s/http4s/pull/3178): In `TomcatBuilder`, use the correct values for the `clientAuth` connector attribute.
* [#3184](https://github.com/http4s/http4s/pull/3184): 
  * Parse cookie attribute names case insensitively.
  * Preserve multiple extended cookie attributes, delimited by a `';'`
  * Support cookie domains with a leading `'.'`

## Enhancements

* [#3190](https://github.com/http4s/http4s/pull/3190): Remove reflection from initialization of `HttpHeaderParser`. This allows modeled headers to be parsed when running on Graal. The change is fully transparent on the JVM.

## Dependency updates

* argonaut-6.2.4
* async-http-client-2.10.5
* tomcat-9.0.31

# v0.21.0 (2020-02-09)

This release is fully compatible with 0.21.0-RC4.  Future releases in the 0.21.x series will maintain binary compatibility with this release.  All users on the 0.20.x or earlier are strongly encouraged to upgrade.

## Dependency updates

* argonaut-6.2.4
* circe-0.13.0

# v0.21.0-RC5 (2020-02-08)

This release is binary compatible with 0.21.0-RC4.

We announced this as built on circe-0.13.0.  That was not correct, but is fixed in 0.21.0.

## Enhancements

* [#3148](https://github.com/http4s/http4s/pull/3148): Add `HttpRoutes.strict` and `ContextRoutes.strict` for routes that require only an `Applicative`, at the cost of evaluating `combineK`ed routes strictly.

## Dependency updates

* async-http-client-2.10.5
* cats-effect-2.1.1
* scalatags-0.8.5

# v0.21.0-RC4 (2020-02-04)

This release is binary incompatible with 0.21.0-RC2, but is source compatible.

## Breaking changes

### Binary

* [#3145](https://github.com/http4s/http4s/pull/3145): Relax constraints from `Effect` to `Sync` in `resourceService`, `fileService`, and `webjarService`.

# v0.21.0-RC3 (2020-02-03)

This release is binary incompatible with 0.21.0-RC2, but should be source compatible, with deprecations.

## Breaking changes

### Binary

* [#3126](https://github.com/http4s/http4s/pull/3126): Remove unnecessary `Applicative` constraints from http4s-circe
* [#3124](https://github.com/http4s/http4s/pull/3124): Relax constraints from `Effect` to `Sync` in `FileService`.
* [#3136](https://github.com/http4s/http4s/pull/3136): In `WebSocketBuilder`, add `filterPingPongs` parameter, default true.  When false, `send` and `receive` will see pings and pongs sent by the client.  The server still responds automatically to pings.  This change should be transparent to existing users.
* [#3138](https://github.com/http4s/http4s/pull/3124): Remove unnecessary `Applicative` constraints on `EntityEncoder` instances in several modules.

### Semantic
  
* [#3139](https://github.com/http4s/http4s/pull/3139): Changes `Router` to find the longest matching prefix by path segments rather than character-by-character.  This is arguably a bug fix.  The old behavior could cause unexpected matches, is inconsistent with the servlet mappings that inspired `Router`, and is unlikely to have been intentionally depended on.

### Deprecation

* [#3134](https://github.com/http4s/http4s/pull/3132): Deprecate `JettyBuilder#withSSLContext` in favor of new methods in favor of new `withSslContext*` methods.
* [#3132](https://github.com/http4s/http4s/pull/3132): Deprecate `BlazeServerBuilder#withSSLContext` and `BlazeServerBuilder#withSSL` in favor of new `withSslContext*` methods.
* [#3140](https://github.com/http4s/http4s/pull/3140): Deprecate `JettyBuilder#withSSL`, to match `BlazeServerBuilder`. It's still necessary in Tomcat, which doesn't take a `ServletContext`.  Deprecate `SSLConfig`, `KeyStoreBits`, and `SSLContextBits`, which had already been removed from public API.

## Bugfixes

* [#3140](https://github.com/http4s/http4s/pull/3140): In `TomcatBuilder`, fix mapping of `SSLClientAuthMode` to Tomcat's connector API.

## Enhancements

* [#3134](https://github.com/http4s/http4s/pull/3132): In `JettyBuilder`, add `withSslContext` and `withSslContextAndParameters` to permit full control of `SSLParameters`.  Add `withoutSsl`.
* [#3132](https://github.com/http4s/http4s/pull/3132): In `BlazeBuilder`, add `withSslContext` and `withSslContextAndParameters` to permit full control of `SSLParameters`.  Add `withoutSsl`.

## Dependency updates

* cats-effect-2.1.0
* fs2-2.2.2

# v0.21.0-RC2 (2020-01-27)

## Breaking changes

### Binary and source

* [#3110](https://github.com/http4s/http4s/pull/3110): Change `MessageFailure#toHttpResponse` to return a `Response[F]` instead of an `F[Response[F]]`, and relax constraints accordingly. Drops the `inHttpResponse` method.
* [#3107](https://github.com/http4s/http4s/pull/3107): Add `covary[F[_]]` method to `Media` types.  Should not break your source unless you have your own `Media` subclass, which you shouldn't.

### Binary only

* [#3098](https://github.com/http4s/http4s/pull/3098): Update `MimeDB` from IANA registry. 

### Deprecation

* [#3087](https://github.com/http4s/http4s/pull/3087): Deprecate the public http4s-testing module.  This was mostly Specs2 matchers, the majority of which block threads.  This is not to be confused with http4s-laws, which depends only on Discipline and is still maintained.

## Bugfixes

* [#3105](https://github.com/http4s/http4s/pull/3105): Fix "cannot have more than one pending write request" error in blaze-server web sockets.
* [#3115](https://github.com/http4s/http4s/pull/3115): Handle BOM at the head of a chunk in `decode`.

## Enhancements

* [#3106](https://github.com/http4s/http4s/pull/3106): Interrupt response body in `DefaultHead` middleware. This optimization saves us from draining a potentially large response body that, because `HEAD` is a safe method, should not have side effects.
* [#3095](https://github.com/http4s/http4s/pull/3095): Add `Request#asCurl` method to render a request as a curl command.  Renders the method, URI, and headers, but not yet the body.

# v0.20.17 (2020-01-25)

This release is fully compatible with 0.20.16.

## Bugfixes

* [#3105](https://github.com/http4s/http4s/pull/3105): Fix "cannot have more than one pending write request" error in blaze-server web sockets.

## Dependency updates

* simpleclient-0.8.1 (Prometheus)
  
# v0.18.25 (2020-01-21)

## Bug fixes
* [#3093](https://github.com/http4s/http4s/pull/3093): Backport [#3086](https://github.com/http4s/http4s/pull/3086): Fix connection leak in blaze-client pool manager when the next request in the queue is expired.

# v0.21.0-RC1 (2020-01-21)

## Breaking changes

* [#3012](https://github.com/http4s/http4s/pull/3012): Use `HttpApp` instead of `HttpRoutes` in `Http4sServlet`. The servlet builders themselves retain compatibility.
* [#3078](https://github.com/http4s/http4s/pull/3078): Wrap Java exceptions in `ConnectionFailure` when a blaze-client fails to establish a connection. This preserves information about which host could not be connected to.
* [#3062](https://github.com/http4s/http4s/pull/3062): http4s' JSON support is now built on jawn-1.0.0, which is a binary break from jawn-0.14.x.  This comes with a bump to circe-0.13.  Most circe-0.13 modules are binary compatible with circe-0.12, but note that circe-parser is not.
* [#3055](https://github.com/http4s/http4s/pull/3055): Add fs2-io's TLS support to ember-client.  The `sslContext: Option[(ExecutionContext, SSLContext)]` argument is replaced by a `tlsContext: Option[TLSContext]`.`

## Enhancements

* [#3004](https://github.com/http4s/http4s/pull/3004): Add `classloader` argument to `StaticFile.fromResource` 
* [#3007](https://github.com/http4s/http4s/pull/3007): Add `classloader` argument to `TomcatBuilder`
* [#3008](https://github.com/http4s/http4s/pull/3008): Consistently use `collection.Seq` across Scala versions in DSL
* [#3031](https://github.com/http4s/http4s/pull/3031): Relax `Router.apply` constraint from `Sync` to `Monad`
* [#2821](https://github.com/http4s/http4s/pull/2821): Add `Media` supertype of `Message` and `Part`, so multipart parts can use `EntityDecoder`s
* [#3021](https://github.com/http4s/http4s/pull/3021): Relax `Throttle.apply` constraint from `Sync` to `Monad`. Add a `mapK` operation to `TokenBucket`.
* [#3056](https://github.com/http4s/http4s/pull/3056): Add `streamJsonArrayEncoder*` operations to circe support, to encode a `Stream` of `A` to a JSON array, given an encoder for `A`.
* [#3053](https://github.com/http4s/http4s/pull/3053): Remove unneeded `Functor[G]` constraint on `HeaderEcho.apply`.
* [#3054](https://github.com/http4s/http4s/pull/3054): Add `SameSite` cookie support
* [#2518](https://github.com/http4s/http4s/pull/2518): Add `status` methods to `Client` that take a `String` or `Uri`
* [#3069](https://github.com/http4s/http4s/pull/3069): Add `ContextMiddleware.const` function
* [#3070](https://github.com/http4s/http4s/pull/3070): Add `NonEmptyTraverse` instance to `ContextRequest`
* [#3060](https://github.com/http4s/http4s/pull/3060): Stop mixing context bounds and implicits in `CirceInstances`.
* [#3024](https://github.com/http4s/http4s/pull/3024): Add `withQueryParams` and `withMultiValueQueryParams` to `QueryOps`
* [#3092](https://github.com/http4s/http4s/pull/3092): Add TLS support to ember-server via fs2-io.

## Dependency updates

* cats-2.1.0
* circe-0.13.0-RC1
* fs2-2.2.0
* jawn-1.0.0
* jawn-fs2-1.0.0-RC2
* okhttp-4.3.1
* play-json-2.8.1
* scalacheck-1.14.3
* scalatags-0.8.4
* specs2-4.8.3

# v0.20.16 (2020-01-21)

## Bugfixes

* [#3086](https://github.com/http4s/http4s/pull/3086): Fix connection leak in blaze-client pool manager when the next request in the queue is expired.

## Breaking changes

* [#3053](https://github.com/http4s/http4s/pull/3053): Deprecate `HttpDate.now`, which is not referentially transparent. Prefer `HttpDate.current`.

## Enhancements

* [#3049](https://github.com/http4s/http4s/pull/3049): Add new `Date` server middleware
* [#3051](https://github.com/http4s/http4s/pull/3051): Add `HttpDate.current` convenience constructor, based on `Clock`.
* [#3052](https://github.com/http4s/http4s/pull/3052): Add `Caching` server middleware.
* [#3065](https://github.com/http4s/http4s/pull/3065): Add `ErrorAction` server middleware
* [#3082](https://github.com/http4s/http4s/pull/3082): Wrap `UnresolvedAddressException` in blaze in an `UnresolvedAddressException` subtype that contains the address that could not resolve to aid diagnostics.  This is a conservative change.  See [#3078](https://github.com/http4s/http4s/pull/3078) for the wrapper forthcoming in http4s-0.21.

## Documentation

* [#3017](https://github.com/http4s/http4s/pull/3017): Correct the documentation in `Timeout.apply`
* [#3020](https://github.com/http4s/http4s/pull/3020): Update scaladoc to compiling example code on OptionalMultiQueryParamDecoderMatcher

## Dependency updates

* async-http-client-2.10.4
* jetty-9.4.26.v20200117
* metrics-4.1.2 (Dropwizard)
* log4s-1.8.2
* okhttp-3.14.6
* simpleclient-0.8.0 (Prometheus)
* tomcat-9.0.30

# v0.20.15 (2019-11-27)

## Enhancements

* [#2966](https://github.com/http4s/http4s/pull/2966): Add `HttpsRedirect` middleware
* [#2965](https://github.com/http4s/http4s/pull/2965): Add `Request#addCookies` method
* [#2887](https://github.com/http4s/http4s/pull/2887): Support realm in the `OAuth1` header

## Bug fixes

* [#2916](https://github.com/http4s/http4s/pull/2916): Ensure that `Metrics` only decrements active requests once
* [#2889](https://github.com/http4s/http4s/pull/2889): In `Logger`, log the prelude if `logBody` and `logHeaders` are false

# v0.20.14 (2019-11-26)

## Bug fixes

* [#2909](https://github.com/http4s/http4s/pull/2909): Properly propagate streamed errors in jetty-client
* The blaze upgrade fixes the "SSL Handshake WRAP produced 0 bytes" error on JDK 11.

## Enhancements

* [#2911](https://github.com/http4s/http4s/pull/2911): Add missing bincompat syntax to `org.http4s.implicits`.

## Dependency updates

* blaze-0.14.11
* circe-0.11.2
* jawn-0.14.3
* jetty-9.4.24.v20191120
* tomcat-9.0.29

# v0.20.13 (2019-11-05)

## Bug fixes

* [#2946](https://github.com/http4s/http4s/pull/2946): Restore binary compatibility of private `UrlCodingUtils`. [#2930](https://github.com/http4s/http4s/pull/2930) caused a breakage in rho.
* [#2922](https://github.com/http4s/http4s/pull/2922): Handle Content-Length longer that Int.MaxValue in chunked uploads
* [#2941](https://github.com/http4s/http4s/pull/2941): Fix for `BlockingHttp4sServlet` with shifted IO.
* [#2953](https://github.com/http4s/http4s/pull/2953): Fix connection info in servlet backend.  The local and remote addresses were reversed.
* [#2942](https://github.com/http4s/http4s/pull/2942): Fix `Request.addcookie` to consolidate all `Cookie` headers into one.
* [#2957](https://github.com/http4s/http4s/pull/2957): Shift the write to Blocker in `BlockingServletIo`

## Enhancements

* [#2948](https://github.com/http4s/http4s/pull/2948): Add all missing `ContentCoding`s from the IANA registry.

## Dependency updates

* blaze-0.14.9

# v0.20.12 (2019-10-31)

## Enhancements

* [#2930](https://github.com/http4s/http4s/pull/2830): Move private `UrlCodingUtils` to the `Uri` companion object, make public

## Dependency updates

* jawn-0.14.2
* jetty-9.4.22
* json4s-0.14.2
* metrics-4.1.1
* okhttp-3.14.4
* play-json-2.7.4
* tomcat-9.0.27
* twirl-1.4.2

# v0.21.0-M5 (2019-09-19)

## Breaking changes

* [#2815](https://github.com/http4s/http4s/pull/2815): Allow `Allow` header to specify an empty set of methods.
* [#2832](https://github.com/http4s/http4s/pull/2836): Add natural transformation to `ResponseGenerator` to allow the `F` and `G` to work in unison. Relevant for http4s-directives.

## Enhancements

* [#2836](https://github.com/http4s/http4s/pull/2836): Add `additionalSocketOptions` to ember configs
* [#2869](https://github.com/http4s/http4s/pull/2869): Add JsonDebugErrorHandler middleware
* [#2830](https://github.com/http4s/http4s/pull/2830): Add encoder and decoder helpers to `Uri` companion

## Documentation

* [#2733](https://github.com/http4s/http4s/pull/2733): Add CSRF documentation

## Dependency updates

* async-http-client-2.10.2
* cats-2.0.0
* cats-effect-2.0.0
* circe-0.12.1
* fs2-2.0.0
* keypool-2.0.0
* log4cats-core-1.0.0
* okhttp-4.2.0
* jawn-fs2-0.15.0
* tomcat-9.0.24
* vault-2.0.0

# v0.20.11 (2019-09-19)

## Breaking changes

* [#2792](https://github.com/http4s/http4s/pull/2792): Drop support for Scala 2.13.0-M5. Users of Scala 2.13 should be on a stable release of Scala on the http4s-0.21 release series.
* [#2800](https://github.com/http4s/http4s/pull/2800): Revert [#2785](https://github.com/http4s/http4s/pull/2785), using `F[A]` instead of `G[A]` in `EntityResponseGenerator`, which broke directives.

## Bug fixes

* [#2807](https://github.com/http4s/http4s/pull/2807): In jetty-client, don't follow redirects with the internal client, which throws an exception in the http4s wrapper.

## Enhancements

* [#2817](https://github.com/http4s/http4s/pull/2817): In jetty-client, disable internal client's default `Content-Type` to prevent default `application/octet-stream` for empty bodies.

## Dependency updates

* jetty-9.4.20

# v0.21.0-M4 (2019-08-14)

## Dependency updates

* cats-core-2.0.0-RC1
* cats-effect-2.0.0-RC1
* circe-0.12.0-RC1
* discipline-1.0.0
* keypool-0.2.0-RC1
* log4cats-1.0.0-RC1
* vault-2.0.0-RC1

# v0.20.10 (2019-08-14)

## Breaking changes

* [#2785](https://github.com/http4s/http4s/pull/2785): Use `F[A]` instead of `G[A]` in the DSL's `EntityResponseGenerator`. This change is binary compatible, but not source compatible for users of `Http4sDsl2` where `F` is not `G`. This is uncommon.

## Bug fixes

* [#2778](https://github.com/http4s/http4s/pull/2778): Don't truncate signing keys in CSRF middleware to 20 bytes, which causes a loss of entropy.

## Enhancements

* [#2776](https://github.com/http4s/http4s/pull/2776): Add `MaxActiveRequest` middleware
* [#2724](https://github.com/http4s/http4s/pull/2724): Add `QueryParamEncoder[Instant]` and `QueryParamDecoder[Instant]`. Introduce `QueryParamCodec` for convenience.
* [#2777](https://github.com/http4s/http4s/pull/2777): Handle invalid `Content-Range` requests with a 416 response and `Accept-Range` header.

# v0.20.9 (2019-08-07)

## Bug fixes

* [#2761](https://github.com/http4s/http4s/pull/2761): In blaze-client, don't add `ResponseHeaderTimeoutStage` when `responseHeaderTimeout` is infinite. This prevents an `IllegalArgumentException` when debug logging is turned on.
* [#2762](https://github.com/http4s/http4s/pull/2762): Fix text in warnings when blaze-client timeouts are questionably ordered.

# v0.21.0-M3 (2019-08-02)

## Breaking changes

* [#2572](https://github.com/http4s/http4s/pull/2572): Make `Http1Stage` private to `org.http4s`, which we highly doubt anybody extended directly anyway.

## Bug fixes

* [#2727](https://github.com/http4s/http4s/pull/2727): Fix `UserInfo` with `+` sign

## Enhancements

* [#2623](https://github.com/http4s/http4s/pull/2623): Propagate cookies in `FollowRedirect` client middleware

## Documentation

* [#2717](https://github.com/http4s/http4s/pull/2717): Update quickstart for v0.21
* [#2734](https://github.com/http4s/http4s/pull/2734): Add missing comma in code sample
* [#2740](https://github.com/http4s/http4s/pull/2740): Clarify `Method` imports for client DSL

## Internals

* [#2747](https://github.com/http4s/http4s/pull/2717): Create .mergify.yml

## Dependency upgrades

* better-monadic-for-0.3.1
* cats-effect-2.0.0-M5
* log4cats-0.4.0-M2
* okhttp-4.0.1

# v0.20.8 (2019-08-02)

## Enhancements

* [#2550](https://github.com/http4s/http4s/pull/2550): Adjust default timeouts and add warnings about misconfiguration

## Dependency updates

* blaze-0.14.8
* cats-effect-1.4.0

# v0.20.7 (2019-07-30)

## Bug fixes
* [#2728](https://github.com/http4s/http4s/pull/2728): Preserve division of `request.uri.path` into `scriptName` and `pathInfo` when calling `withPathInfo`.
* [#2737](https://github.com/http4s/http4s/pull/2737): Fix deadlock in blaze-server web socket shutdown.

## Enhancements
* [#2736](https://github.com/http4s/http4s/pull/2736): Implement a `connectTimeout` in blaze-client, defaulted to 10 seconds.  Prevents indefinite hangs on non-responsive hosts.

## Documentation
* [#2741](https://github.com/http4s/http4s/pull/2741): Improve docs surrounding auth middleware and fall through.

## Dependency upgrades
- blaze-0.14.7
- tomcat-9.0.22

# v0.21.0-M2 (2019-07-09)

This release drops support for Scala 2.11 and adds the `http4s-ember-server` and `http4s-ember-client` backends.  Ember is new and experimental, but we intend for it to become the reference implementation.  Notably, it only requires a `Concurrent` constraint.

## Bugfixes
* [#2691](https://github.com/http4s/http4s/pull/2691): Fix deadlock in client by releasing current connection before retrying in `Retry` client middleware.  The constraint is upgraded to `Concurrent`.
* [#2693](https://github.com/http4s/http4s/pull/2693): Fix deadlock in client by releasing current connection before retrying in `FollowRedirect` client middleware.  The constraint is upgraded to `Concurrent`.
* [#2671](https://github.com/http4s/http4s/pull/2671): Upgrade `Uri.UserInfo` to a case class with username and password, fixing encoding issues. This is for RFC 3986 compliance, where it's deprecated for security reasons. Please don't use this.
* [#2704](https://github.com/http4s/http4s/pull/2704): Remove unused `Sync` constraint on `Part.formData`.

## Breaking changes
* [#2654](https://github.com/http4s/http4s/pull/2654): Extract an http4s-laws module from http4s-testing, with no dependency on Specs2.  The arbitraries, laws, and tests are now laid out in a similar structure to cats and cats-effect.
* [#2665](https://github.com/http4s/http4s/pull/2665): Change `withBlock` to `withBlocker` in `OkHttpBuilder`
* [#2661](https://github.com/http4s/http4s/pull/2661): Move string contexts macros for literals from `org.http4s` to `org.http4s.implicits`
* [#2679](https://github.com/http4s/http4s/pull/2679): Replace `Uri.IPv4` with `Uri.Ipv4Address`, including an `ipv4` interpolator and interop with `Inet4Address`.
* [#2694](https://github.com/http4s/http4s/pull/2694): Drop Scala 2.11 support 
* [#2700](https://github.com/http4s/http4s/pull/2700): Replace `Uri.IPv6` with `Uri.Ipv6Address`, including an `ipv6` interpolator and interop with `Inet6Address`.

## Enhancements
* [#2656](https://github.com/http4s/http4s/pull/2656): Add `emap` and `emapValidatedNel` to `QueryParamDecoder`
* [#2696](https://github.com/http4s/http4s/pull/2696): Introduce `http4s-ember-server` and `http4s-ember-client`

## Documentation
* [#2658](https://github.com/http4s/http4s/pull/2658): Link to http4s-jdk-http-client
* [#2668](https://github.com/http4s/http4s/pull/2668): Clarify scaladoc for `Uri.Scheme`

## Internal
* [#2655](https://github.com/http4s/http4s/pull/2655): Tune JVM options for throughput

## Dependency updates
* async-http-client-2.10.1
* circe-0.12.0-M4
* json4s-3.6.7
* okhttp-4.0.0
* specs2-core-4.6.0

# v0.20.6 (2019-07-09)

## Bug fixes
* [#2705](https://github.com/http4s/http4s/pull/2705): Upgrades blaze to close `SSLEngine` when an `SSLStage` shuts down. This is useful in certain `SSLContext` implementations.  See [blaze#305](https://github.com/http4s/blaze/pull/305) for more.

## Dependency upgrades
- blaze-0.14.6

~~# v0.20.5 (2019-07-09)~~

Cursed release.  Sonatype staging repo closed in flight.

# v0.20.4 (2019-07-06)

## Bug fixes
* [#2687](https://github.com/http4s/http4s/pull/2687): Don't throw in `Uri.fromString` on invalid ports
* [#2695](https://github.com/http4s/http4s/pull/2695): Handle EOF in blaze-server web socket by shutting down stage

## Enhancements
* [#2673](https://github.com/http4s/http4s/pull/2673): Add `GZip` middleware for client

## Documentation
* [#2668](https://github.com/http4s/http4s/pull/2668): Clarifications in `Uri.Scheme` scaladoc

## Dependency upgrades
- blaze-0.14.5
- jetty-9.14.19.v20190610 (for client)

# v0.21.0-M1 (2019-06-17)

## Breaking changes
* [#2565](https://github.com/http4s/http4s/pull/2565): Change constraint on server `Metrics` from `Effect` to `Sync`
* [#2551](https://github.com/http4s/http4s/pull/2551): Refactor `AuthMiddleware` to not require `Choice` constraint
* [#2614](https://github.com/http4s/http4s/pull/2614): Relax various `ResponseGenerator` constraints from `Monad` to `Applicative` in http4s-dsl.
* [#2613](https://github.com/http4s/http4s/pull/2613): Rename implicit `http4sKleisliResponseSyntax` and its parameter name.
* [#2624](https://github.com/http4s/http4s/pull/2624): In `BlazeServerBuilder`, don't depend on laziness of `SSLContext`. `None` now disables the secure context. The default argument tries to load `Some(SSLContext.getDefault())`, but falls back to `None` in case of failure.
* [#2493](https://github.com/http4s/http4s/pull/2493): Scala 2.13 support and related upgrades
  * Scala 2.13.0-M5 is dropped.
  * All modules are supported on 2.11, 2.12, and 2.13 again.
  * Use cats-effect-2.0's new `Blocker` in place of `ExecutionContext` where appropriate

## Enhancements
* [#2591](https://github.com/http4s/http4s/pull/2590): Add `MediaType.unsafeParse` and `QValue.unsafeFromString`. 
* [#2548](https://github.com/http4s/http4s/pull/2548): Add `Client#translate`
* [#2622](https://github.com/http4s/http4s/pull/2622): Add `Header#renderedLength`

## Docs
* [#2569](https://github.com/http4s/http4s/pull/2569): Fix typo in CORS scaladoc
* [#2608](https://github.com/http4s/http4s/pull/2608): Replace `Uri.uri` with `uri` in tuts
* [#2626](https://github.com/http4s/http4s/pull/2626): Fix typos in root package and DSL docs
* [#2635](https://github.com/http4s/http4s/pull/2635): Remove obsolete scaladoc from client
* [#2645](https://github.com/http4s/http4s/pull/2645): Fix string literal in router example in static file docs

## Internal
* [#2563](https://github.com/http4s/http4s/pull/2563): Refactor `EntityDecoder#decode`
* [#2553](https://github.com/http4s/http4s/pull/2553): Refactor `Timeout`
* [#2564](https://github.com/http4s/http4s/pull/2564): Refactor boopickle and circe decoders
* [#2580](https://github.com/http4s/http4s/pull/2580): Refactor server `RequestLogger`
* [#2581](https://github.com/http4s/http4s/pull/2581): Remove redundant braces in various types
* [#2539](https://github.com/http4s/http4s/pull/2539): Narrow cats imports
* [#2582](https://github.com/http4s/http4s/pull/2582): Refactor `DefaultHead`
* [#2590](https://github.com/http4s/http4s/pull/2590): Refactor `GZip`
* [#2591](https://github.com/http4s/http4s/pull/2590): Refactor literal macros to not use `.get`
* [#2596](https://github.com/http4s/http4s/pull/2596): Refactor `MimeLoader`
* [#2542](https://github.com/http4s/http4s/pull/2542): Refactor `WebjarService`
* [#2555](https://github.com/http4s/http4s/pull/2555): Refactor `FileService`
* [#2597](https://github.com/http4s/http4s/pull/2597): Optimize internal hex encoding
* [#2599](https://github.com/http4s/http4s/pull/2599): Refactor `ChunkAggregator`
* [#2574](https://github.com/http4s/http4s/pull/2574): Refactor `FollowRedirect`
* [#2648](https://github.com/http4s/http4s/pull/2648): Move `mimedb-generator` from a project to an internal SBT plugin. Run with `core/generateMimeDb`.

## Dependency updates
* cats-2.0.0-M4
* cats-effect-2.0.0-M4
* circe-0.12.0-M3
* discipline-0.12.0-M3
* fs2-1.1.0-M1
* jawn-0.14.2
* jawn-fs2-0.15.0-M1
* json4s-3.6.6
* log4s-1.8.2
* parboiled-2.0.1 (internal fork)
* play-json-2.7.4
* sbt-doctest-0.9.5 (tests only)
* sbt-native-packager-1.3.22 (examples only)
* sbt-site-1.4.0 (docs only)
* sbt-tpolecat-0.1.6 (compile time only)
* scalacheck-1.14.0
* scalatags-0.7.0 (2.12 and 2.13 only)
* scalaxml-1.2.0
* specs2-4.5.1 
* mockito-core-2.28.2 (tests only)
* tut-0.6.12 (docs only)
* twirl-1.4.2
* vault-2.0.0-M2

# v0.20.3 (2019-06-12)

## Bug fixes
* [#2638](https://github.com/http4s/http4s/pull/2638): Fix leaking sensitive headers in server RequestLogger

# v0.18.24 (2019-06-12)

## Bug fixes
* [#2639](https://github.com/http4s/http4s/pull/2639): Fix leaking sensitive headers in server RequestLogger

## Dependency updates
- cats-1.6.1
- jetty-9.4.19.v20190610
- tomcat-9.0.21

# v0.20.2 (2019-06-12)

## Bug fixes
* [#2604](https://github.com/http4s/http4s/pull/2604): Defer creation of `SSLContext.getDefault()` in blaze-client
* [#2611](https://github.com/http4s/http4s/pull/2611): Raise errors with `getResource()` into effect in `StaticFile`

## Enhancements
* [#2567](https://github.com/http4s/http4s/pull/2567): Add `mapK` to `AuthedRequest`.  Deprecate `AuthedService` in favor of `AuthedRoutes`.

## Internals
* [#2579](https://github.com/http4s/http4s/pull/2579): Skip Travis CI on tags

## Dependency updates
* blaze-0.14.4
* cats-core-1.6.1
* cats-effect-1.3.1
* fs2-1.0.5 (except Scala 2.13.0-M5)
* okhttp-3.14.2
* tomcat-9.0.21

# v0.20.1 (2019-05-16)

Users of blaze-client are strongly urged to upgrade.  This patch fixes a bug and passes new tests, but we still lack 100% confidence in it.  The async-http-client backend has proven stable for a large number of users.

## Bug fixes
* [#2562](https://github.com/http4s/http4s/pull/2562): Fix issue in `PoolManager` that causes hung requests in blaze-client.
* [#2571](https://github.com/http4s/http4s/pull/2571): Honor `If-None-Match` request header in `StaticFile`

## Enhancements
* [#2532](https://github.com/http4s/http4s/pull/2532): Add queue limit to log message when client wait queue is full
* [#2535](https://github.com/http4s/http4s/pull/2535): Add `translate` to `HttpRoutes` and `HttpApp`

## Documentation
* [#2533](https://github.com/http4s/http4s/pull/2533): Fix link to Metrics middleware
* [#2538](https://github.com/http4s/http4s/pull/2538): Add @MartinSnyder's presentation, update giter8 instructions
* [#2559](https://github.com/http4s/http4s/pull/2559): Add @gvolpe's presentation and http4s-tracer

## Internals
* [#2525](https://github.com/http4s/http4s/pull/2525): Pointful implementation of `AuthMiddleware.noSpider`
* [#2534](https://github.com/http4s/http4s/pull/2534): Build with xenial and openjdk8 on Travis CI
* [#2530](https://github.com/http4s/http4s/pull/2530): Refactoring of `authentication.challenged`
* [#2531](https://github.com/http4s/http4s/pull/2531): Refactoring of `PushSupport`
* [#2543](https://github.com/http4s/http4s/pull/2543): Rename maintenance branches to `series/x.y`
* [#2549](https://github.com/http4s/http4s/pull/2549): Remove workarounds in `BlazeClient` for [typelevel/cats-effect#487](https://github.com/typelevel/cats-effect/issues/487)
* [#2575](https://github.com/http4s/http4s/pull/2575): Fix the Travis CI release pipeline

## Dependency updates
* blaze-0.14.2
* cats-effect-1.3.0
* jetty-server-9.4.18.v20190429
* metrics-core-4.1.0
* sbt-native-packager-1.3.21 (examples only)
* tomcat-9.0.20

# v0.20.0 (2019-04-22)

## Announcements

### blaze-client stability

We are declaring this a stable release, though we acknowledge a handful of lingering issues with the blaze-client.  Users who have trouble with the blaze backend are invited to try the async-http-client, okhttp, or jetty-client backends instead.

### Scala 2.13 compatibility

When our dependencies are published for Scala 2.13.0-RC1, we will publish for it and drop support for Scala 2.13.0-M5.  We know it's out there, and we're as anxious as you.

### cats-2 and http4s-0.21

Cats 2.0 is expected soon, and a Cats Effect 2.0 is under discussion.  These will be binary compatible with their 1.x versions, with the exception of their laws modules.  We intend to publish http4s-0.21 on these when they are available in order to provide a compatible stack for our own laws.

### EOL of 0.18

This marks the end of active support for the 0.18 series.  Further releases in that series will require a pull request and an accompanying tale of woe.

## Breaking changes
* [#2506](https://github.com/http4s/http4s/pull/2506): Raise `DecodeFailure` with `MonadError` in `Message#as` rather than relying on effect to catch in `fold`. Requires a new `MonadError` constraint.

## Bugfixes
* [#2502](https://github.com/http4s/http4s/pull/2502): Stop relying on undefined behavior of `fold` to catch errors in client.

## Enhancements
* [#2508](https://github.com/http4s/http4s/pull/2508): Add `mediaType` String context macro for validating literals.  Provide the same for `uri` and `qValue`, deprecating `Uri.uri` and `QValue.q`.
* [#2520](https://github.com/http4s/http4s/pull/2520): Parameterize `selectorThreadFactory` for blaze server.  This allows setting the priority for selector threads.

## Documentation
* [#2488](https://github.com/http4s/http4s/pull/2488): Fix bad link in changelog
* [#2494](https://github.com/http4s/http4s/pull/2494): Add note on queue usage to `BlazeWebSocketExample`
* [#2509](https://github.com/http4s/http4s/pull/2509): Add Formation as adopter
* [#2516](https://github.com/http4s/http4s/pull/2516): Drop redundant `enableWebSockets` in blaze example.

## Internals
* [#2521](https://github.com/http4s/http4s/pull/2521): Add utility conversion for `java.util.concurrent.CompletableFuture` to `F[_]: Concurrent`

## Dependency updates
* blaze-0.14.0
* jetty-9.4.16.v20190411
* kind-projector-0.10.0 (build only)
* okhttp-3.14.1
* mockito-core-2.27.0 (test only)
* sbt-jmh-0.3.6 (benchmarks only)
* tomcat-9.0.19
* tut-plugin-0.6.11 (docs only)

# v0.20.0-RC1 (2019-04-03)

## Breaking changes
* [#2471](https://github.com/http4s/http4s/pull/2471): `Headers` is no longer an `Iterable[Header]`
* [#2393](https://github.com/http4s/http4s/pull/2393): Several changes related to 2.13 support:
  * Replace `Seq` with `List` on:
    * `` `Accept-Ranges.`.rangeUnits``
    * ``CacheDirective.`no-cache`.fieldNames``
    * `CacheDirective.private.fieldNames`
    * `LanguageTag.subTags`
    * `MediaType.fileExtensions`
    * `` `User-Agent`.other``
  * Replace `Seq` with `immutable.Seq` on:
    * `Query#multiParams.values`
    * `Query#params.values`
    * `Uri#multipParams.values`
  * `Query` is no longer a `Seq[Query.KeyValue]`
  * `RequestCookieJar` is no longer an `Iterable[RequestCookie]`.

## Enhancements
* [#2466](https://github.com/http4s/http4s/pull/2466): Provide better message for `WaitQueueFullFailure`
* [#2479](https://github.com/http4s/http4s/pull/2479): Refresh `MimeDb` from the IANA registry
* [#2393](https://github.com/http4s/http4s/pull/2393): Scala 2.13.0-M5 support
  * All modules except http4s-boopickle
  * `Monoid[Headers]` instance

## Bugfixes
* [#2470](https://github.com/http4s/http4s/pull/2470): Don't wait indefinitely if a request timeout happens while borrowing a connection in blaze-client.

## Documentation
* [#2469](https://github.com/http4s/http4s/pull/2469): Add scala-steward to adopters
* [#2472](https://github.com/http4s/http4s/pull/2472): Add http4s-chatserver demo
* [#2478](https://github.com/http4s/http4s/pull/2478): Better scaladoc for `HttpApp`
* [#2480](https://github.com/http4s/http4s/pull/2480): Enhance documentation of static rendering

## Other
* [#2474](https://github.com/http4s/http4s/pull/2474): Skip another blaze test that fails only on CI

## Dependency upgrades
* argonaut-6.2.3
* blaze-0.14.0-RC1
* sbt-jmh-0.3.5 (benchmarks only)
* sbt-native-packager (example only)
* scalatags-0.6.8

# v0.20.0-M7 (2019-03-20)

## Bugfixes
* [#2450](https://github.com/http4s/http4s/pull/2450): Fix `CirceInstances.builder` initialization, which referenced unintialized eager vals.

## Enhancements
* [#2435](https://github.com/http4s/http4s/pull/2435): Log information about canceled requests in `ResponseLogger`
* [#2429](https://github.com/http4s/http4s/pull/2429): Add `httpRoutes` and `httpApp` convenience constructors to `ChunkAggregator`
* [#2446](https://github.com/http4s/http4s/pull/2446): Introduce `Http4sDsl2[F[_], G[_]]` trait to support `http4s-directives` library.  `Http4sDsl` extends it as `Http4sDsl[F, F]`.  This change should be invisible to http4s-dsl users.
* [#2444](https://github.com/http4s/http4s/pull/2444): New modeled headers for `If-Match` and `If-Unmodified-Since`
* [#2458](https://github.com/http4s/http4s/pull/2458): Building on bugfix in [#2453](https://github.com/http4s/http4s/pull/2453), don't clean up the stage if it's going to be shut down anyway

## Documentation
* [#2432](https://github.com/http4s/http4s/pull/2432): Fix Github URL in Scaladoc for tagged versions
* [#2440](https://github.com/http4s/http4s/pull/2440): Fix broken links in client documentation
* [#2447](https://github.com/http4s/http4s/pull/2447): Clarification of webjar path on static files
* [#2448](https://github.com/http4s/http4s/pull/2448): Update copyright year
* [#2454](https://github.com/http4s/http4s/pull/2454): Update `mountService` reference to `withHttpApp`
* [#2455](https://github.com/http4s/http4s/pull/2455): Remove dangling reference to `G` parameter in `HttpApp` scaladoc
* [#2460](https://github.com/http4s/http4s/pull/2460): Add `circuit-http4s` to adopters

## Other
* [#2464](https://github.com/http4s/http4s/pull/2464): Temporarily disable blaze tests that fail only on CI while running on CI.

## Dependency upgrades
* async-http-client-2.8.1
* fs2-1.0.4
* json4s-3.6.5
* okhttp-3.14.0
* play-json-2.7.2
* sbt-explicit-depenendencies-0.2.9 (build only)
* sbt-native-packager-1.3.19 (example only)

# v0.18.23 (2019-03-19)

## Bug fixes
* [#2453](https://github.com/http4s/http4s/pull/2453): Fix bug in blaze-client that unnecessarily recycled connections.

## Dependency upgrades
- jetty-9.4.15.v20190215
- log4s-1.7.0
- metrics-4.0.5
- mockito-2.25.1 (test only)
- scodec-bits-1.1.9
- tomcat-9.0.17

# v0.20.0-M6 (2019-02-16)

## Breaking changes
* [#2369](https://github.com/http4s/http4s/pull/2369): Make `log` operation on logging middlewares return an `F[Unit]` to support pure logging.
* [#2370](https://github.com/http4s/http4s/pull/2370): `Prometheus.apply` returns in `F[_]` to represent its effect on the collector registry.
* [#2398](https://github.com/http4s/http4s/pull/2398): Add media ranges to `jsonDecoderAdaptive` to support overriding the media type in an `EntityDecoder`
* [#2396](https://github.com/http4s/http4s/pull/2396): Parameterize `Logger` middlewares to work with any `Http[G, F]` instead of requiring `HttpApp[F]`.
* [#2318](https://github.com/http4s/http4s/pull/2318): Replace `AttributeMap` with `io.christopherdavenport.Vault`
* [#2414](https://github.com/http4s/http4s/pull/2414): Default to a no-op cookie store in async-http-client for more uniform behavior with other clients
* [#2419](https://github.com/http4s/http4s/pull/2419): Relax constraint on `Retry` middleware from `Effect` to `Sync`

## Bugfixes
* [#2421](https://github.com/http4s/http4s/pull/2421): Fix buggy use of `toString` in async-http-client when rendering URIs.

## Enhancements
* [#2364](https://github.com/http4s/http4s/pull/2364): Scalafix `allocate` to `allocated`
* [#2366](https://github.com/http4s/http4s/pull/2366): Add `chunkBufferMaxSize` parameter to `BlazeClientBuilder` and `BlazeServerBuilder`. Change default to 10kB.
* [#2316](https://github.com/http4s/http4s/pull/2316): Support custom error messages in circe, argonaut, and jawn.
* [#2403](https://github.com/http4s/http4s/pull/2403): Add `MemoryAllocationExports` to `PrometheusExportService`
* [#2355](https://github.com/http4s/http4s/pull/2355), [#2407](https://github.com/http4s/http4s/pull/2407): Add new `HttpMethodOverride` middleware
* [#2391](https://github.com/http4s/http4s/pull/2391): Add `Authorization` to `*` as a default allowed header in default CORS config
* [#2424](https://github.com/http4s/http4s/pull/2424): Include Chunked Transfer-Encoding header in Multipart Requests

## Documentation
* [#2378](https://github.com/http4s/http4s/pull/2378): Fix typo in `EntityDecoder` scaladoc
* [#2374](https://github.com/http4s/http4s/pull/2374): Include scheme in CORS examples
* [#2399](https://github.com/http4s/http4s/pull/2399): Link to @kubukoz' presentation
* [#2418](https://github.com/http4s/http4s/pull/2418): Fix typo in CORS documentation
* [#2420](https://github.com/http4s/http4s/pull/2420): Add Raster Foundry to adopters

## Internal
* [#2359](https://github.com/http4s/http4s/pull/2359): Remove code coverage checks
* [#2382](https://github.com/http4s/http4s/pull/2382): Refactor the blaze-server pipeline construction
* [#2401](https://github.com/http4s/http4s/pull/2401), [#2408](https://github.com/http4s/http4s/pull/2408), [#2409](https://github.com/http4s/http4s/pull/2409): Stop building with sbt-rig, deal with fallout
* [#2422](https://github.com/http4s/http4s/pull/2422): Use Scala 2.12.8 and slash-syntax in SBT files

## Dependency upgrades
* async-http-client-2.7.0
* cats-1.6.0
* circe-0.11.1
* fs2-1.0.3
* jawn-fs2-0.14.2
* json4s-3.6.4
* log4s-1.7.0
* mockito-core-2.24.5 (tests only)
* okhttp-3.13.1
* parboiled-1.0.1 (http4s' internal fork)
* play-json-2.7.1
* sbt-build-info-0.9.0 (build only)
* sbt-native-packager-1.3.18 (examples only)
* sbt-updates-0.4.0 (build only)
* tomcat-9.0.6
* twirl-1.4.0

# v0.18.22 (2019-02-13)

## Enhancements
* [#2389](https://github.com/http4s/http4s/pull/2389): Add `RequestKey` to Logging when eviction is necessary

# v0.20.0-M5 (2019-01-12)

Consider the blaze beta and all other modules RC quality. Don't forget
there is a scalafix to assist migration from 0.18!

## Breaking changes
* [#2308](https://github.com/http4s/http4s/pull/2308): Change `allocate` to `allocated` on backend builders for consistency with `cats.effect.Resource#allocated`.
* [#2332](https://github.com/http4s/http4s/pull/2332): Make double slashes behave more reasonably in the DSL.
* [#2351](https://github.com/http4s/http4s/pull/2351): Change `clientAuthMode` on server builders from `Boolean` to sum type `SSLClientAuthMode`

## Enhancements
* [#2309](https://github.com/http4s/http4s/pull/2308): Specialize `TimeoutException` to `WaitQueueTimeoutException` in client pool manager.  Do not retry this by default in `Retry` middleware.
* [#2342](https://github.com/http4s/http4s/pull/2342): Add `expectOption` and `expectOptionOr` which behave like `expect` and `expectOr` respectively, but return `None` on `404` and `410` responses and `Some[A]` on other successful responses.  Other status codes still raise an error.
* [#2328](https://github.com/http4s/http4s/pull/2328): Add a `SecureSession` attribute to server requests to expose the SSL session ID, the cipher suite, the key size, and a list of X509 certificates.

## Documentation
* [#2337](https://github.com/http4s/http4s/pull/2337): Use `tut:silent` on imports in docs
* [#2336](https://github.com/http4s/http4s/pull/2336): Add example of building a server from a `Resource`

## Internal
* [#2310](https://github.com/http4s/http4s/pull/2310): Use max of 16 cores in `-Ybackend-parallelism`
* [#2332](https://github.com/http4s/http4s/pull/2332): Don't make `F` evidence parameter a val in jetty-client `ResponseListener`.

## Dependency upgrades
* blaze-0.14.0-M2
* circe-0.11.0
* jawn-0.14.1
* jawn-fs2-0.14.1
* json4s-3.6.3
* metrics-4.0.5
* okhttp-3.12.1
* play-json-2.6.13
* scalafix-0.9.1 (scalafix only)
* tomcat-9.0.14

# v0.20.0-M4 (2018-12-05)

## Bugfixes
* [#2283](https://github.com/http4s/http4s/pull/2283): Fix client metrics bug that decremented active requests and recorded time before the resource was released.
* [#2288](https://github.com/http4s/http4s/pull/2288): Stop leaking `IdleTimeoutStage`s in the blaze client.  They were not always removed properly, leading to multiple timeout stages remaining in a connection's blaze pipeline.
* [#2281](https://github.com/http4s/http4s/pull/2281): Fix `ClassCastException` on `decode` of an empty `Chunk`
* [#2305](https://github.com/http4s/http4s/pull/2305): Correctly shut down the blaze-client

## Enhancements
* [#2275](https://github.com/http4s/http4s/pull/2275): Set default prefix for Prometheus and Dropwizard metrics backends.
* [#2276](https://github.com/http4s/http4s/pull/2276): Make scalafix Github based instead of binary based
* [#2285](https://github.com/http4s/http4s/pull/2285): Finish deprecating `BlazeServer` in favor of `BlazeServerBuilder`.  The former's internals are now expressed in terms of the latter.
* [#2286](https://github.com/http4s/http4s/pull/2286): Improvements to scalafix
  * Fix `withEntitywithEntity` bug in migration
  * Migration to `BlazeServerBuilder`
  * Fix `MessageSyntax#withBody`
  * Import `ResponseCookie` instead of an alias to the old `Cookie`

# Documentation
* [#2297](https://github.com/http4s/http4s/pull/2297): Remove appveyor badge

## Dependency upgrades
* cats-1.5.0
* cats-effect-1.1.0
* jetty-9.4.14.v20181114
* kind-projector-0.9.9 (internal)
* mockito-2.23.4 (tests only)
* okhttp-3.12.0
* play-json-2.6.11
* simpleclient-0.6.0 (Prometheus)
* sbt-1.2.7 (build only)
* sbt-native-packager-1.3.15 (examples only)
* tut-0.6.10 (docs only)

# v0.20.0-M3 (2018-11-13)

## Breaking changes
* [#2228](https://github.com/http4s/http4s/pull/2228): Support more attributes for the response cookie in `CSRF` middleware. Configuration is now done through a builder, similar to backends.
* [#2269](https://github.com/http4s/http4s/pull/2269): In the client DSL, move the body parameter ahead of the `Uri`. This works around an ambiguous overload that previously made it impossible to call `(Uri, Header)` on methods that take a body.
* [#2262](https://github.com/http4s/http4s/pull/2262): Replace `Seq` with `Chain` in `UrlForm`.
* [#2197](https://github.com/http4s/http4s/pull/2262): Require `Signal` rather than `SignallingRef` in `serveWhile`

## Bugfixes
* [#2260](https://github.com/http4s/http4s/pull/2260): Fix leak in blaze-client on a canceled connection
* [#2258](https://github.com/http4s/http4s/pull/2258): Fix deadlocks in the blaze-client pool manager under cancellation and certain other failures.

## Enhancements
* [#2266](https://github.com/http4s/http4s/pull/2266): Support flag query parameters (i.e., parameters with no value) in the DSL with `FlagQueryParamMatcher`.
* [#2240](https://github.com/http4s/http4s/pull/2240): Add `.resource`, `.stream`. and `.allocate` constructors to all server and client builders.
* [#2242](https://github.com/http4s/http4s/pull/2242): Support setting socket channel options on blaze-server.
* [#2270](https://github.com/http4s/http4s/pull/2270): Refresh `MimeDB` from the IANA registry.

## Internal
* [#2250](https://github.com/http4s/http4s/pull/2250): Ignore http4s updates in scalafix-inputs
* [#2267](https://github.com/http4s/http4s/pull/2267): Drop appveyor continuous integration
* [#2256](https://github.com/http4s/http4s/pull/2256): Bump base version of scalafix to 0.18.21.
* [#2271](https://github.com/http4s/http4s/pull/2271): Fix compilation error introduced between [#2228](https://github.com/http4s/http4s/pull/2228) and [#2262](https://github.com/http4s/http4s/pull/2262).

## Documentation
* [#2255](https://github.com/http4s/http4s/pull/2255): Improve scalafix docs

## Dependency upgrades
* blaze-0.14.0-M11
* tomcat-9.0.13

# v0.20.0-M2 (2018-11-05)

## Bug fixes
* [#2239](https://github.com/http4s/http4s/pull/2239): Fix hang when `.allocate` on a client builder fails

## Breaking changes
* [#2207](https://github.com/http4s/http4s/pull/2207): Remove `PathNormalizer`. The functionality is now on `Uri.removeDotSegments`.
* [#2210](https://github.com/http4s/http4s/pull/2210): Streamline instances:
  * `Http4s`, `Http4sInstances`, and `Http4sFunctions` are deprecated
  * Move instances `F[A]` for cats type classes `F` into companions of `A`
  * `Http4sDsl` no longer mixes in `UriFunctions`
  * `EntityEncoderInstances` and `EntityDecoderInstances` are removed. The instances moved to the companion objects.
* [#2243](https://github.com/http4s/http4s/pull/2243): Cleanup `ServerBuilder` defaults and traits
  * Make `ServerBuilder` private.  The public server builders (e.g., `BlazeServerBuilder`) remain, but they no longer implement a public interface.
  * Remove `IdleTimeoutSupport`, `AsyncTimeout`, `SSLKeyStoreSupport`, `SSLContextSupport`, and `WebSocketSupport` traits. The properties remain on the public server builders.
  * Deprecated defaults on those support companion objects, in favor of `org.http4s.server.defaults`.
* [#2063](https://github.com/http4s/http4s/pull/2063): Cancel request whenever a blaze server connection is shutdown.
* [#2234](https://github.com/http4s/http4s/pull/2234): Clean up `Message` trait
  * Remove deprecated `EffectMessageSyntax`, `EffectRequestSyntax`, `EffectResponseSyntax` traits and associated objects
  * Remove `MessageOps`, `RequestOps`, and `ResponseOps` and put the removed methods, sans unneeded implicit parameters, directly in the classes
  * Deprecate `replaceAllHeaders`, pointing to `withHeaders` instead.
  * Deprecate `withType`, which takes a `MediaType` and just wraps it in a `Content-Type`
  * Add `withoutAttribute` and `withoutTrailerHeaders` to complement the with variants
  * Correct `filterHeaders`' scaladoc comment, which described the opposite of the behavior
  * Fix bug in `withoutContentType`

## Enhancements
* [#2205](https://github.com/http4s/http4s/pull/2205): Add new `ResponseTiming` middleware, which adds a header to the Response as opposed to full `MetricsOps`.
* [#2222](https://github.com/http4s/http4s/pull/2222): Add `shutdownTimeout` property to `JettyBuilder`.  Shutdown of the server waits for existing connections to complete for up to this duration before a hard shutdown with a `TimeoutException`.
* [#2227](https://github.com/http4s/http4s/pull/2227): Add `withMaxHeaderLength` setter to `BlazeClientBuilder`
* [#2230](https://github.com/http4s/http4s/pull/2230): `DefaultServerErrorHandler` only handles `NonFatal` `Throwable`s, instead of all `Throwable`s that aren't `VirtualMachineError`s
* [#2237](https://github.com/http4s/http4s/pull/2237): Support parsing cookies with trailing semi-colons. This is invalid per spec, but seen often in the wild.
* [#1687](https://github.com/http4s/http4s/pull/1687): Add a modeled `Link` header.
* [#2244](https://github.com/http4s/http4s/pull/2244): Refactor blaze-server idle timeout
  * Quiet `Abnormal NIO1HeadStage termination\njava.util.concurrent.TimeoutException: Timeout of 30 seconds triggered. Killing pipeline.` error logging, even on idling persistent connections.  This is reduced to a debug log.
  * Use a `TickWheelExecutor` resource per blaze-server instead of a global that does not shut down when the server does.

## Bug fixes
* [#2239](https://github.com/http4s/http4s/pull/2239): Fix hang when `.allocate` on a client builder fails
* [#2214](https://github.com/http4s/http4s/pull/2214): Add a scalafix from http4s-0.18.20 to 0.20.0-M2.  See [upgrading](https://http4s.org/v0.20/upgrading/) for instructions.
* [#2241](https://github.com/http4s/http4s/pull/2241): Restrict internal `IdleTimeoutStage` to a `FiniteDuration`.  Fixes an exception when converting to milliseconds when debug logging.

## Documentation
* [#2223](https://github.com/http4s/http4s/pull/2223): Fix color of EOL label on v0.19
* [#2226](https://github.com/http4s/http4s/pull/2226): Correct erroneous `Resource` in 0.19.0-M3 changelog

## Internal
* [#2219](https://github.com/http4s/http4s/pull/2219): Allow test failures on openjdk11 until we can fix the SSL issue
* [#2221](https://github.com/http4s/http4s/pull/2194): Don't grant MiMa exceptions for 0.19.1, which will never be

## Dependency upgrades
* async-http-client-2.6.0
* blaze-0.14.0-M10
* circe-0.10.1
* json4s-3.6.2
* sbt-native-packager-1.3.12 (examples only)
* tut-0.6.9 (docs only)

# v0.20.0-M1 (2018-10-27)

Due to the inadvertent release of 0.19.0, we have opened a new minor version.  The stable release with MiMa enforcement will be v0.20.0.

## Breaking changes
* [#2159](https://github.com/http4s/http4s/pull/2159): Add a `responseHeaderTimeout` property to `BlazeServerBuilder`. Responses that timeout are completed with `Response.timeout`, which defaults to 503 Service Unavailable.  `BlazeServerBuilder` now requires a `Timer[F]`.
* [#2177](https://github.com/http4s/http4s/pull/2177): Deprecate `org.http4s.syntax.async`, which was not directly relevant to HTTP.
* [#2131](https://github.com/http4s/http4s/pull/2131): Refactor server metrics
  * `http4s-server-metrics` module merged into `http4s-dropwizard-metrics`
  * `http4s-prometheus-server-metrics` module merged into `http4s-prometheus-metrics`
  * The `org.http4s.server.middleware.metrics.Metrics` middleware now takes a `MetricsOps`, implemented by Dropwizard, Prometheus, or your custom interpreter.
* [#2180](https://github.com/http4s/http4s/pull/2180): Change default response on `Timeout` middlware to `503 Service Unavailable`

## Enhancements
* [#2159](https://github.com/http4s/http4s/pull/2159): Set default client request timeout to 1 minute
* [#2163](https://github.com/http4s/http4s/pull/2163): Add `mapK` to `Request` and `Response`
* [#2168](https://github.com/http4s/http4s/pull/2168): Add `allocate` to client builders
* [#2174](https://github.com/http4s/http4s/pull/2159): Refactor the blaze-client timeout architecture.
  * A `TickWheelExecutor` is now allocated per client, instead of globally.
  * Request rendering and response parsing is now canceled more aggressively on timeout.
* [#2184](https://github.com/http4s/http4s/pull/2184): Receive response concurrently with sending request in blaze client. This reduces waste when the server is not interested in the entire request body.
* [#2190](https://github.com/http4s/http4s/pull/2190): Add `channelOptions` to blaze-client to customize socket options.

## Bug fixes
* [#2166](https://github.com/http4s/http4s/pull/2166): Fix request timeout calculation in blaze-client to resolve "Client response header timeout after 0 millseconds" error.
* [#2189](https://github.com/http4s/http4s/pull/2189): Manage the `TickWheelTimer` as a resource instead of an `F[A, F[Unit]]`. This prevents a leak in (extremely unlikely) cases of cancellation.

## Internal
* [#2179](https://github.com/http4s/http4s/pull/2179): Method to silence expected exceptions in tests
* [#2194](https://github.com/http4s/http4s/pull/2194): Remove ill-conceived, zero-timeout unit tests
* [#2199](https://github.com/http4s/http4s/pull/2199): Make client test sizes proportional to the number of processors for greater Travis stability

## Dependency upgrades
* alpn-boot-8.1.13.v20181017 (examples only)
* blaze-0.14.0-M9
* sbt-native-packager-1.3.11 (examples only)

# v0.18.21 (2018-11-05)

## Bug fixes
* [#2231](https://github.com/http4s/http4s/pull/2231): Fix off-by-one error that lets blaze-client wait queue grow one past its limit

# v0.18.20 (2018-10-18)

## Bug fixes
* [#2181](https://github.com/http4s/http4s/pull/2181): Honor `redactHeadersWhen` in client `RequestLogger` middleware

## Enhancements
* [#2178](https://github.com/http4s/http4s/pull/2178): Redact sensitive headers by default in `Retry` middleware. Add `retryWithRedactedHeaders` function that parameterizes the headers predicate.

## Documentation
* [#2147](https://github.com/http4s/http4s/pull/2147): Fix link to v0.19 docs

## Internal
* [#2130](https://github.com/http4s/http4s/pull/2130): Build with scala-2.12.7 and sbt-1.2.3

# ~~v0.19.0 (2018-10-05)~~

This release is identical to v0.19.0-M4.  We mistagged it.  Please proceed to the 0.20 series.

# v0.19.0-M4 (2018-10-05)

## Breaking changes
* [#2137](https://github.com/http4s/http4s/pull/2137): Remove `ExecutionContext` argument to jetty-client in favor of the `ContextShift[F]`.
* [#2070](https://github.com/http4s/http4s/pull/2070): Give `AbitraryInstances` unique names with `http4sTesting` prefix.
* [#2136](https://github.com/http4s/http4s/pull/2136): Add `stream` method to `Client` interface. Deprecate `streaming`, which is just a `flatMap` of `Stream`.
* [#2143](https://github.com/http4s/http4s/pull/2143): WebSocket model improvements:
  * The `org.http4s.websocket` package in unified in http4s-core
  * Drop http4s-websocket module dependency
  * All frames use an immutable `scodec.bits.ByteVector` instead of an `Array[Byte]`.
  * Frames moved from `WebSocketBits` to the `WebSocketFrame` companion
  * Rename all instances of `Websocket*` to `WebSocket*` for consistency
* [#2094](https://github.com/http4s/http4s/pull/2094): Metrics unification
  * Add a `MetricsOps` algebra to http4s-core to be implemented by any metrics backend.
  * Create new `Metrics` middleware in http4s-client based on `MetricsOps`
  * Replace http4s-dropwizard-client-metrics and http4s-proemtheus-client-metrics modules with http4s-dropwizard-metrics and http4s-prometheus-metrics to implement `MetricsOps`.

## Enhancements
* [#2149](https://github.com/http4s/http4s/pull/2134): Refresh `MimeDB` constants from the public registry
* [#2151](https://github.com/http4s/http4s/pull/2151): Changed default response timeout code from 500 to 503

## Documentation updates
* [#2134](https://github.com/http4s/http4s/pull/2134): Add Cats Friendly badge to readme
* [#2139](https://github.com/http4s/http4s/pull/2139): Reinstate example projects
* [#2145](https://github.com/http4s/http4s/pull/2145): Fix deprecated calls to `Client#streaming`

## Internal
* [#2126](https://github.com/http4s/http4s/pull/2126): Delete obsolete `bin` directory
* [#2127](https://github.com/http4s/http4s/pull/2127): Remove MiMa exceptions for new modules
* [#2128](https://github.com/http4s/http4s/pull/2128): Don't run `dependencyUpdates` on load
* [#2129](https://github.com/http4s/http4s/pull/2129): Build with sbt-1.2.3 and scala-2.12.7
* [#2133](https://github.com/http4s/http4s/pull/2133): Build with kind-projector-0.9.8
* [#2146](https://github.com/http4s/http4s/pull/2146): Remove all use of `OutboundCommand` in blaze integration

## Dependency upgrades
* async-http-client-2.5.4
* blaze-0.14.0-M5
* fs2-1.0.0
* jawn-0.13.0
* scala-xml-1.1.1

# v0.19.0-M3 (2018-09-27)

## Breaking changes
* [#2081](https://github.com/http4s/http4s/pull/2081): Remove `OkHttp` code redundant with `OkHttpBuilder`.
* [#2092](https://github.com/http4s/http4s/pull/2092): Remove `ExecutionContext` and `Timer` implicits from async-http-client. Threads are managed by the `ContextShift`.
* [#2115](https://github.com/http4s/http4s/pull/2115): Refactoring of `Server` and `ServerBuilder`:
  * Removed `Server#shutdown`, `Server#shutdownNow`, `Server#onShutdown`, and `Server#awaitShutdown`.  `Server` lifecycles are managed as a `fs2.Stream` or a `cats.effect.Resource`.
  * `ServerBuilder#start` replaced by `Server#resource`, which shuts down the `Server` after use.
  * Added a `ServerBuilder#stream` to construct a `Stream` from a `Resource`.
* [#2118](https://github.com/http4s/http4s/pull/2118): Finalize various case classes.
* [#2102](https://github.com/http4s/http4s/pull/2102): Refactoring of `Client` and some builders:
  * `Client` is no longer a case class.  Construct a new `Client` backend or middleware with `Client.apply(run: Request[F] => Resource[F, Response[F]])` for any `F` with a `Bracket[Throwable, F]`.
  * Removed `DisposableResponse[F]` in favor of `Resource[F, Response[F]]`.
  * Removed `Client#open` in favor of `Client#run`.
  * Removed `Client#shutdown` in favor of `cats.effect.Resource` or `fs2.Stream`.
  * Removed `AsyncHttpClient.apply`. It was not referentially transparent, and no longer possible. Use `AsyncHttpClient.resource` instead.
  * Removed deprecated `blaze.Http1Client.apply`

## Enhancements
* [#2042](https://github.com/http4s/http4s/pull/2042): New `Throttle` server middleware
* [#2036](https://github.com/http4s/http4s/pull/2036): New `http4s-jetty-client` backend, with HTTP/2 support
* [#2080](https://github.com/http4s/http4s/pull/2080): Make `Http4sMatchers` polymorphic on their effect type
* [#2082](https://github.com/http4s/http4s/pull/2082): Structured parser for the `Origin` header
* [#2061](https://github.com/http4s/http4s/pull/2061): Send `Disconnect` event on EOF in blaze-server for faster cleanup of mid stages
* [#2093](https://github.com/http4s/http4s/pull/2093): Track redirects in the `FollowRedirect` client middleware
* [#2109](https://github.com/http4s/http4s/pull/2109): Add `→` as a synonym for `->` in http4s-dsl
* [#2100](https://github.com/http4s/http4s/pull/2100): Tighten up module dependencies
  * http4s-testing only depends on specs2-matchers instead of specs2-core
  * http4s-prometheus-server-metrics depends on simpleclient_common instead of simpleclient

## Bugfixes
* [#2069](https://github.com/http4s/http4s/pull/2069): Add proper `withMaxTotalConnections` method to `BlazeClientBuilder` in place of misnamed `withIdleTimeout` overload.
* [#2106](https://github.com/http4s/http4s/pull/2106): Add the servlet timeout listener before the response has a chance to complete the `AsyncContext`

## Documentation updates
* [#2076](https://github.com/http4s/http4s/pull/2076): Align coloring of legend and table for milestone on versoins page
* [#2077](https://github.com/http4s/http4s/pull/2077): Replace Typelevel Code of Conduct with Scala Code of Conduct
* [#2083](https://github.com/http4s/http4s/pull/2083): Fix link to 0.19 on the website
* [#2100](https://github.com/http4s/http4s/pull/2100): Correct `re-start` to `reStart` in docs

## Internal
* [#2105](https://github.com/http4s/http4s/pull/2105): Test on OpenJDK 11
* [#2113](https://github.com/http4s/http4s/pull/2113): Check for unused compile dependencies in build
* [#2115](https://github.com/http4s/http4s/pull/2115): Stop testing on Oracle JDK 10
* [#2079](https://github.com/http4s/http4s/pull/2079): Use `readRange`, as contributed to fs2
* [#2123](https://github.com/http4s/http4s/pull/2123): Remove unmaintained `load-test` module

## Dependency upgrades
* cats-1.4.0
* circe-0.10.0
* fs2-1.0.0-RC1
* jawn-fs2-0.13.0-RC1
* play-json-3.6.10 for Scala 2.11.x
* tomcat-9.0.12

# v0.18.19 (2018-09-27)

## Bug fixes
* [#2101](https://github.com/http4s/http4s/pull/2101): `haveHeaders` checks by equality, not reference
* [#2117](https://github.com/http4s/http4s/pull/2117): Handle unsuccessful responses in `JavaNetClient`

## Internal
* [#2116](https://github.com/http4s/http4s/pull/2116): Test against OpenJDK 11. Retire Oracle JDK 10.

# v0.18.18 (2018-09-18)

## Bug fixes
* [#2048](https://github.com/http4s/http4s/pull/2048): Correct misleading logging in `Retry` middleware
* [#2078](https://github.com/http4s/http4s/pull/2078): Replace generic exception on full wait queue with new `WaitQueueFullFailure`

## Enhancements
* [#2078](https://github.com/http4s/http4s/pull/2078): Replace generic exception on full wait queue with new `WaitQueueFullFailure`
* [#2095](https://github.com/http4s/http4s/pull/2095): Add `Monoid[UrlForm]` instance

## Dependency upgrades
* cats-1.4.0
* fs2-0.10.6
* jetty-9.4.12.v20180830
* tomcat-9.0.12

# v0.19.0-M2 (2018-09-07)

## Breaking changes
* [#1802](https://github.com/http4s/http4s/pull/1802): Race servlet requests against the `AsyncContext.timeout`. `JettyBuilder` and `TomcatBuilder` now require a `ConcurrentEffect` instance.
* [#1934](https://github.com/http4s/http4s/pull/1934): Refactoring of `ConnectionManager`.  Now requires a `Concurrent` instance, which ripples to a `ConcurrentEffect` in blaze-client builders
* [#2023](https://github.com/http4s/http4s/pull/2023): Don't overwrite existing `Vary` headers from `CORS`
* [#2030](https://github.com/http4s/http4s/pull/2023): Restrict `MethodNotAllowed` response generator in DSL
* [#2032](https://github.com/http4s/http4s/pull/2032): Eliminate mutable `Status` registry. IANA-registered `Status`es are still cached, but `register` is no longer public.
* [#2026](https://github.com/http4s/http4s/pull/2026): `CSRF` enhancements
  * CSRF tokens represented with a newtype
  * CSRF token signatures are encoded hexadecimal strings, making them URI-safe.
  * Added a `headerCheck: Request[F] => Boolean` parameter
  * Added an `onFailure: Response[F]` parameter, which defaults to a `403`. This was formerly a hardcoded `401`.
* [#1993](https://github.com/http4s/http4s/pull/2026): Massive changes from cats-effect and fs2 upgrades
  * `Timer` added to `AsyncHttpClient`
  * Dropwizard `Metrics` middleware now takes a `Clock` rather than a `Timer`
  * Client builders renamed and refactored for consistency and to support binary compatible evolution after 1.0:
    * `BlazeClientBuilder` replaces `Http1Client`, `BlazeClient`, and `BlazeClientConfig`
    * Removed deprecated `SimpleHttp1Client`
    * `JavaNetClient` renamed to `JavaNetClientBuilder`, which now has a `resource` and `stream`
    * `OkHttp` renamed to `OkHttpBuilder`.  The client now created from an `OkHttpClient` instance instead of an `F[OkHttpClient.Builder]`. A default client can be created as a `Resource` through `OkHttp.default`.
  * Fallout from removal of `fs2.Segment`
    * `EntityDecoder.collectBinary` now decodes a `Chunk`
    * `EntityDecoder.binaryChunk` deprecated
    * `SegmentWriter` is removed
    * Changes to:
      * `ChunkWriter`s in blaze rewritten
      * `Logger` middlewares
      * `MemoryCache`
  * Blocking I/O now requires a blocking `ExecutionContext` and a `ContextShift`:
    * `EntityDecoder`s:
      * `EntityDecoder.binFile`
      * `EntityDecoder.textFile`
      * `MultipartDecoder.mixedMultipart`
    * `EntityEncoder`s (no longer implicit):
      * `File`
      * `Path`
      * `InputStream`
      * `Reader`
    * Multipart:
      * `MultipartParser.parseStreamedFile`
      * `MultipartParser.parseToPartsStreamedFile`
      * `Part.fileData`
    * Static resources:
      * `StaticFile.fromString`
      * `StaticFile.fromResource`
      * `StaticFile.fromURL`
      * `StaticFile.fromFile`
      * `FileService.Config`
      * `ResourceService.Config`
      * `WebjarService.Config`
    * `OkHttpBuilder`
    * Servlets:
      * `BlockingHttp4sServlet`
      * `BlockingServletIo`
  * Servlet backend changes:
    * `Http4sServlet` no longer shift onto an `ExecutionContext` by default.  Accordingly, `ServerBuilder` no longer has a `withExecutionContext`.
    * Jetty and Tomcat builders use their native executor types instead of shifting onto an `ExecutionContext`.  Accordingly, `ServletBuilder#withExecutionContext` is removed.
    * `AsyncHttp4sServlet` and `ServletContextSyntax` now default to non-blocking I/O.  No startup check is made against the servlet version, which failed classloading on an older servlet container.  Neither takes an `ExeuctionContext` parameter anymore.
  * Removed deprecated `StreamApp` aliases. `fs2.StreamApp` is removed and replaced by `cats.effect.IOApp`, `monix.eval.TaskApp`, or similar.
  * Removed deprecated `ServerApp`.
  * `EntityLimiter` middleware now requires an `ApplicativeError`
* [#2054](https://github.com/http4s/http4s/pull/2054): blaze-server builder changes
  * `BlazeBuilder` deprecated for `BlazeServerBuilder`
  * `BlazeServerBuidler` has a single `withHttpApp(HttpApp)` in place of zero-to-many calls `mountService(HttpRoutes)`.
    * This change makes it possible to mount an `HttpApp` wrapped in a `Logger` middleware, which only supports `HttpApp`
    * Call `.orNotFound`, from `org.http4s.implicits._`, to cap an `HttpRoutes` as `HttpApp`
    * Use `Router` to combine multiple `HttpRoutes` into a single `HttpRoutes` by prefix
    * This interface will see more changes before 0.19.0 to promote long-term binary compatibility

## Enhancements
* [#1953](https://github.com/http4s/http4s/pull/1953): Add `UUIDVar` path extractor
* [#1963](https://github.com/http4s/http4s/pull/1963): Throw `ConnectException` rather than `IOException` on blaze-client connection failures
* [#1961](https://github.com/http4s/http4s/pull/1961): New `http4s-prometheus-client-metrics` module
* [#1974](https://github.com/http4s/http4s/pull/1974): New `http4s-client-metrics` module for Dropwizard Metrics
* [#1973](https://github.com/http4s/http4s/pull/1973): Add `onClose` handler to `WebSocketBuilder`
* [#2024](https://github.com/http4s/http4s/pull/2024): Add `HeaderEcho` server middleware
* [#2062](https://github.com/http4s/http4s/pull/2062): Eliminate "unhandled inbund command: Disconnected"` warnings in blaze-server

## Bugfixes
* [#2027](https://github.com/http4s/http4s/pull/2024): Miscellaneous websocket fixes
  * Stop sending frames even after closed
  * Avoid deadlock on small threadpools
  * Send `Close` frame in response to `Close` frame

## Documentation updates
* [#1935](https://github.com/http4s/http4s/pull/1953): Make `http4sVersion` lowercase
* [#1943](https://github.com/http4s/http4s/pull/1943): Make the imports in the Client documentation silent
* [#1944](https://github.com/http4s/http4s/pull/1944): Upgrade to cryptobits-1.2
* [#1971](https://github.com/http4s/http4s/pull/1971): Minor corrections to DSL tut
* [#1972](https://github.com/http4s/http4s/pull/1972): Add `UUIDVar` to DSL tut
* [#2034](https://github.com/http4s/http4s/pull/1958): Add branch to quickstart instructions
* [#2035](https://github.com/http4s/http4s/pull/2035): Add Christopher Davenport to community staff
* [#2060](https://github.com/http4s/http4s/pull/2060): Guide to setting up IntelliJ for contributors

## Internal
* [#1966](https://github.com/http4s/http4s/pull/1966): Use scalafmt directly from IntelliJ
* [#1968](https://github.com/http4s/http4s/pull/1968): Build with sbt-1.2.1
* [#1996](https://github.com/http4s/http4s/pull/1996): Internal refactoring of `JettyBuilder`
* [#2041](https://github.com/http4s/http4s/pull/2041): Simplify implementations of `RetryPolicy`
* [#2050](https://github.com/http4s/http4s/pull/2050): Replace test `ExecutionContext` in `Http4sWSStageSpec`
* [#2052](https://github.com/http4s/http4s/pull/2050): Introduce expiring `TestScheduler` to avoid leaking threads on tests

## Dependency upgrades
* async-http-client-2.5.2
* blaze-0.14.0-M4
* cats-1.3.1
* cats-effect-1.0.0
* circe-0.10.0-M2
* fs2-1.0.0-M5
* jawn-0.13.0
* jawn-fs2-0.13.0-M4
* json4s-3.6.0

# v0.18.17 (2018-09-04)
* Accumulate errors in `OptionalMultiQueryParamDecoderMatcher` [#2000](https://github.com/http4s/pull/2000)
* New http4s-scalatags module [#2002](https://github.com/http4s/pull/2002)
* Resubmit bodies in `Retry` middleware where allowed by policy [#2001](https://github.com/http4s/pull/2001)
* Dependency upgrades:
  * play-json-3.6.10 (for Scala 2.12)
  * tomcat-9.0.11

# v0.18.16 (2018-08-14)
* Fix regression for `AutoSlash` when nested in a `Router` [#1948](https://github.com/http4s/http4s/pull/1948)
* Respect `redactHeadersWhen` in `Logger` middleware [#1952](https://github.com/http4s/http4s/pull/1952)
* Capture `BufferPoolsExports` in prometheus server middleware [#1977](https://github.com/http4s/http4s/pull/1977)
* Make `Referer` header extractable [#1984](https://github.com/http4s/http4s/pull/1984)
* Log server startup banner in a single call to prevent interspersion [#1985](https://github.com/http4s/http4s/pull/1985)
* Add support module for play-json [#1946](https://github.com/http4s/http4s/pull/1946)
* Introduce `TranslateUri` middleware, which checks the prefix of the service it's translating against the request. Deprecated `URITranslation`, which chopped the prefix length without checking for a match. [#1964](https://github.com/http4s/http4s/pull/1964)
* Dependency upgrades:
  * cats-1.2.0
  * metrics-4.0.3
  * okhttp-3.11.0
  * prometheus-client-0.5.0
  * scodec-bits-1.1.6

# v0.18.15 (2018-07-05)
* Bugfix for `AutoSlash` Middleware in Router [#1937](https://github.com/http4s/http4s/pull/1937)
* Add `StaticHeaders` middleware that appends static headers to a service [#1939](https://github.com/http4s/http4s/pull/1939)

# v0.19.0-M1 (2018-07-04)
* Add accumulating version of circe `EntityDecoder` [#1647](https://github.com/http4/http4s/1647)
* Add ETag support to `StaticFile` [#1652](https://github.com/http4s/http4s/pull/1652)
* Reintroduce the option for fallthrough for authenticated services [#1670]((https://github.com/http4s/http4s/pull/1670)
* Separate `Cookie` into `RequestCookie` and `ResponseCookie` [#1676](https://github.com/http4s/http4s/pull/1676)
* Add `Eq[Uri]` instance [#1688](https://github.com/http4s/http4s/pull/1688)
* Deprecate `Message#withBody` in favor of `Message#withEntity`.  The latter returns a `Message[F]` rather than an `F[Message[F]]`. [#1694](https://github.com/http4s/http4s/pull/1694)
* Myriad new `Arbitrary` and `Cogen` instances [#1677](https://github.com/http4s/http4s/pull/1677)
* Add non-deprecated `LocationResponseGenerator` functions [#1715](https://github.com/http4s/http4s/pull/1715)
* Relax constraint on `Router` from `Sync` to `Monad` [#1723](https://github.com/http4s/http4s/pull/1723)
* Drop scodec-bits dependency [#1732](https://github.com/http4s/http4s/pull/1732)
* Add `Show[ETag]` instance [#1749](https://github.com/http4s/http4s/pull/1749)
* Replace `fs2.Scheduler` with `cats.effect.Timer` in `Retry` [#1754](https://github.com/http4s/http4s/pull/1754)
* Remove `Sync` constraint from `EntityEncoder[Multipart]` [#1762](https://github.com/http4s/http4s/pull/1762)
* Generate `MediaType`s from [MimeDB](https://github.com/jshttp/mime-db) [#1770](https://github.com/http4s/http4s/pull/1770)
  * Continue phasing out `Renderable` with `MediaRange` and `MediaType`.
  * Media types are now namespaced by main type.  This reduces backticks.  For example, `` MediaType.`text/plain` `` is replaced by `MediaType.text.plain`.
* Remove `Registry`. [#1770](https://github.com/http4s/http4s/pull/1770)
* Deprecate `HttpService`: [#1693](https://github.com/http4s/http4s/pull/1693)
  * Introduces an `Http[F[_], G[_]]` type alias
  * `HttpService` is replaced by `HttpRoutes`, which is an `Http[OptionT[F, ?], ?]`.  `HttpRoutes.of` replaces `HttpService` constructor from `PartialFunction`s.
  * `HttpApp` is an `Http[F, F]`, representing a total HTTP function.
* Add `BlockingHttp4sServlet` for use in Google App Engine and Servlet 2.5 containers.  Rename `Http4sServlet` to `AsyncHttp4sServlet`. [#1830](https://github.com/http4s/http4s/pull/1830)
* Generalize `Logger` middleware to log with `String => Unit` instead of `logger.info(_)` [#1839](https://github.com/http4s/http4s/pull/1839)
* Generalize `AutoSlash` middleware to work on `Kleisli[F, Request[G], B]` given `MonoidK[F]` and `Functor[G]`. [#1885](https://github.com/http4s/http4s/pull/1885)
* Generalize `CORS` middleware to work on `Http[F, G]` given `Applicative[F]` and `Functor[G]`. [#1889](https://github.com/http4s/http4s/pull/1889)
* Generalize `ChunkAggegator` middleware to work on `Kleisli[F, A, Response[G]]` given `G ~> F`, `FlatMap[F]`, and `Sync[G]`. [#1886](https://github.com/http4s/http4s/pull/1886)
* Generalize `EntityLimiter` middleware to work on `Kleisli[F, Request[G], B]`. [#1892](https://github.com/http4s/http4s/pull/1892)
* Generalize `HSTS` middleware to work on `Kleisli[F, A, Response[G]]` given `Functor[F]` and `Functor[G]`. [#1893](https://github.com/http4s/http4s/pull/1893)
* Generalize `UrlFormLifter` middleware to work on `Kleisli[F, Request[G], Response[G]]` given `G ~> F`, `Sync[F]` and `Sync[G]`.  [#1894](https://github.com/http4s/http4s/pull/1894)
* Generalize `Timeout` middleware to work on `Kleisli[F, A, Response[G]]` given `Concurrent[F]` and `Timer[F]`. [#1899](https://github.com/http4s/http4s/pull/1899)
* Generalize `VirtualHost` middleware to work on `Kleisli[F, Request[G], Response[G]]` given `Applicative[F]`.  [#1902](https://github.com/http4s/http4s/pull/1902)
* Generalize `URITranslate` middleware to work on `Kleisli[F, Request[G], B]` given `Functor[G]`.  [#1895](https://github.com/http4s/http4s/pull/1895)
* Generalize `CSRF` middleware to work on `Kleisli[F, Request[G], Response[G]]` given `Sync[F]` and `Applicative[G]`.  [#1909](https://github.com/http4s/http4s/pull/1909)
* Generalize `ResponseLogger` middleware to work on `Kleisli[F, A, Response[F]]` given `Effect[F]`.  [#1916](https://github.com/http4s/http4s/pull/1916)
* Make `Logger`, `RequestLogger`, and `ResponseLogger` work on `HttpApp[F]` so a `Response` is guaranteed unless the service raises an error [#1916](https://github.com/http4s/http4s/pull/1916)
* Rename `RequestLogger.apply0` and `ResponseLogger.apply0` to `RequestLogger.apply` and `ResponseLogger.apply`.  [#1837](https://github.com/http4s/http4s/pull/1837)
* Move `org.http4s.server.ServerSoftware` to `org.http4s.ServerSoftware` [#1884](https://github.com/http4s/http4s/pull/1884)
* Fix `Uncompressible` and `NotBinary` flags in `MimeDB` generator. [#1900](https://github.com/http4s/http4s/pull/1884)
* Generalize `DefaultHead` middleware to work on `Http[F, G]` given `Functor[F]` and `MonoidK[F]` [#1903](https://github.com/http4s/http4s/pull/1903)
* Generalize `GZip` middleware to work on `Http[F, G]` given `Functor[F]` and `Functor[G]` [#1903](https://github.com/http4s/http4s/pull/1903)
* `jawnDecoder` takes a `RawFacade` instead of a `Facade`
* Change `BasicCredentials` extractor to return `(String, String)` [#1924](https://github.com/http4s/http4s/1925)
* `Effect` constraint relaxed to `Sync`:
  * `Logger.logMessage`
* `Effect` constraint relaxed to `Async`:
  * `JavaNetClient`
* `Effect` constraint changed to `Concurrent`:
  * `Logger` (client and server)
  * `RequestLogger` (client and server)
  * `ResponseLogger` (client and server)
  * `ServerBuilder#serve` (moved to abstract member of `ServerBuilder`)
* `Effect` constraint strengthened to `ConcurrentEffect`:
  * `AsyncHttpClient`
  * `BlazeBuilder`
  * `JettyBuilder`
  * `TomcatBuilder`
* Implicit `ExecutionContext` removed from:
  * `RequestLogger` (client and server)
  * `ResponseLogger` (client and server)
  * `ServerBuilder#serve`
  * `ArbitraryInstances.arbitraryEntityDecoder`
  * `ArbitraryInstances.cogenEntity`
  * `ArbitraryInstances.cogenEntityBody`
  * `ArbitraryInstances.cogenMessage`
  * `JavaNetClient`
* Implicit `Timer` added to:
  * `AsyncHttpClient`
  * `JavaNetClient.create`
* `Http4sWsStage` removed from public API
* Removed charset for argonaut instances [#1914](https://github.com/http4s/http4s/pull/1914)
* Dependency upgrades:
  * async-http-client-2.4.9
  * blaze-0.14.0-M3
  * cats-effect-1.0.0-RC2
  * circe-0.10.0-M1
  * fs2-1.0.0-M1
  * fs2-reactive-streams-0.6.0
  * jawn-0.12.1
  * jawn-fs2-0.13.0-M1
  * prometheus-0.4.0
  * scala-xml-1.1.0

# v0.18.14 (2018-07-03)
* Add `CirceEntityCodec` to provide an implicit `EntityEncoder` or `EntityDecoder` from an `Encoder` or `Decoder`, respectively. [#1917](https://github.com/http4s/http4s/pull/1917)
* Add a client backend based on `java.net.HttpURLConnection`.  Note that this client blocks and is primarily intended for use in a REPL. [#1882](https://github.com/http4s/http4s/pull/1882)
* Dependency upgrades:
  * jetty-9.4.11
  * tomcat-9.0.10
	
# v0.18.13 (2018-06-22)
* Downcase type in `MediaRange` generator [#1907](https://github.com/http4s/http4s/pull/1907)
* Fixed bug where `PoolManager` would try to dequeue from an empty queue [#1922](https://github.com/http4s/http4s/pull/1922)
* Dependency upgrades:
  * argonaut-6.2.2
  * fs2-0.10.5

# v0.18.12 (2018-05-28)
* Deprecated `Part.empty` [#1858](https://github.com/http4s/http4s/pull/1858)
* Log requests with an unconsumed body [#1861](https://github.com/http4s/http4s/pull/1861)
* Log requests when the service returns `None` or raises an error [#1875](https://github.com/http4s/http4s/pull/1875)
* Support streaming parsing of multipart and storing large parts as temp files [#1865](https://github.com/http4s/http4s/pull/1865)
* Add an OkHttp client, with HTTP/2 support [#1864](https://github.com/http4s/http4s/pull/1864)
* Add `Host` header to requests to `Client.fromHttpService` if the request URI is absolute [#1874](https://github.com/http4s/http4s/pull/1874)
* Log `"service returned None"` or `"service raised error"` in service `ResponseLogger` when the service does not produce a successful response [#1879](https://github.com/http4s/http4s/pull/1879)
* Dependency upgrades:
  * jetty-9.4.10.v20180503
  * json4s-3.5.4
  * tomcat-9.0.8

# v0.18.11 (2018-05-10)
* Prevent zero-padding of servlet input chunks [#1835](https://github.com/http4s/http4s/pull/1835)
* Fix deadlock in client loggers.  `RequestLogger.apply` and `ResponseLogger.apply` are each replaced by `apply0` to maintain binary compatibility. [#1837](https://github.com/http4s/http4s/pull/1837)
* New `http4s-boopickle` module supports entity codecs through `boopickle.Pickler` [#1826](https://github.com/http4s/http4s/pull/1826)
* Log as much of the response as is consumed in the client. Previously, failure to consume the entire body prevented any part of the body from being logged. [#1846](https://github.com/http4s/http4s/pull/1846)
* Dependency upgrades:
  * prometheus-client-java-0.4.0

# v0.18.10 (2018-05-03)
* Eliminate dependency on Macro Paradise and macro-compat [#1816](https://github.com/http4s/http4s/pull/1816)
* Add `Logging` middleware for client [#1820](https://github.com/http4s/http4s/pull/1820)
* Make blaze-client tick wheel executor lazy [#1822](https://github.com/http4s/http4s/pull/1822)
* Dependency upgrades:
  * cats-effect-0.10.1
  * fs2-0.10.4
  * specs2-4.1.0

# v0.18.9 (2018-04-17)
* Log any exceptions when writing the header in blaze-server for HTTP/1 [#1781](https://github.com/http4s/http4s/pull/1781)
* Drain the response body (thus running its finalizer) when there is an error writing a servlet header or body [#1782](https://github.com/http4s/http4s/pull/1782)
* Clean up logging of errors thrown by services. Prevents the possible swallowing of errors thrown during `renderResponse` in blaze-server and `Http4sServlet` [#1783](https://github.com/http4s/http4s/pull/1783)
* Fix `Uri.Scheme` parser for schemes beginning with `http` other than `https` [#1790](https://github.com/http4s/http4s/pull/1790)
* Fix blaze-client to reset the connection start time on each invocation of the `F[DisposableResponse]`. This fixes the "timeout after 0 milliseconds" error. [#1792](https://github.com/http4s/http4s/pull/1792)
* Depdency upgrades:
  * blaze-0.12.13
  * http4s-websocket-0.2.1
  * specs2-4.0.4
  * tomcat-9.0.7

# v0.18.8 (2018-04-11)
* Improved ScalaDoc for BlazeBuilder [#1775](https://github.com/http4s/http4s/pull/1775)
* Added a stream constructor for async-http-client [#1776](https://github.com/http4s/http4s/pull/1776)
* http4s-prometheus-server-metrics project created. Prometheus Metrics middleware implemented for metrics on http4s server. Exposes an HttpService ready to be scraped by Prometheus, as well pairing to a CollectorRegistry for custom metric registration. [#1778](https://github.com/http4s/http4s/pull/1778)

# v0.18.7 (2018-04-04)
* Multipart parser defaults to fields interpreted as utf-8. [#1767](https://github.com/http4s/http4s/pull/1767)

# v0.18.6 (2018-04-03)
* Fix parsing of multipart bodies across chunk boundaries. [#1764](https://github.com/http4s/http4s/pull/1764)

# v0.18.5 (2018-03-28)
* Add `&` extractor to http4s-dsl. [#1758](https://github.com/http4s/http4s/pull/1758)
* Deprecate `EntityEncoder[F, Future[A]]`.  The `EntityEncoder` is strict in its argument, which causes any side effect of the `Future` to execute immediately.  Wrap your `future` in `IO.fromFuture(IO(future))` instead. [#1759](https://github.com/http4s/http4s/pull/1759)
* Dependency upgrades:
  * circe-0.9.3

# v0.18.4 (2018-03-23)
* Deprecate old `Timeout` middleware methods in favor of new ones that use `FiniteDuration` and cancel timed out effects [#1725](https://github.com/http4s/http4s/pull/1725)
* Add `expectOr` methods to client for custom error handling on failed expects [#1726](https://github.com/http4s/http4s/pull/1726)
* Replace buffered multipart parser with a streaming version. Deprecate all uses of fs2-scodec. [#1727](https://github.com/http4s/http4s/pull/1727)
* Dependency upgrades:
  * blaze-0.12.2
  * fs2-0.10.3
  * log4s-1.6.1
  * jetty-9.4.9.v20180320

# v0.18.3 (2018-03-17)
* Remove duplicate logging in pool manager [#1683]((https://github.com/http4s/http4s/pull/1683)
* Add request/response specific properties to logging [#1709](https://github.com/http4s/http4s/pull/1709)
* Dependency upgrades:
  * async-http-client-2.0.39
  * cats-1.1.0
  * cats-effect-0.10
  * circe-0.9.2
  * discipline-0.9.0
  * jawn-fs2-0.12.2
  * log4s-1.5.0
  * twirl-1.3.15

# v0.18.2 (2018-03-09)
* Qualify reference to `identity` in `uriLiteral` macro [#1697](https://github.com/http4s/http4s/pull/1697)
* Make `Retry` use the correct duration units [#1698](https://github.com/http4s/http4s/pull/1698)
* Dependency upgrades:
  * tomcat-9.0.6

# v0.18.1 (2018-02-27)
* Fix the rendering of trailer headers in blaze [#1629](https://github.com/http4s/http4s/pull/1629)
* Fix race condition between shutdown and parsing in Http1SeverStage [#1675](https://github.com/http4s/http4s/pull/1675)
* Don't use filter in `Arbitrary[``Content-Length``]` [#1678](https://github.com/http4s/http4s/pull/1678)
* Opt-in fallthrough for authenticated services [#1681](https://github.com/http4s/http4s/pull/1681)
* Dependency upgrades:
  * cats-effect-0.9
  * fs2-0.10.2
  * fs2-reactive-streams-0.5.1
  * jawn-fs2-0.12.1
  * specs2-4.0.3
  * tomcat-9.0.5
  * twirl-1.3.4

# v0.18.0 (2018-02-01)
* Add `filename` method to `Part`
* Dependency upgrades:
  * fs2-0.10.0
  * fs2-reactive-streams-0.5.0
  * jawn-fs2-0.12.0

# v0.18.0-M9 (2018-01-26)
* Emit Exit Codes On Server Shutdown [#1638](https://github.com/http4s/http4s/pull/1638) [#1637](https://github.com/http4s/http4s/pull/1637)
* Register Termination Signal and Frame in Http4sWSStage [#1631](https://github.com/http4s/http4s/pull/1631)
* Trailer Headers Are Now Being Emitted Properly [#1629](https://github.com/http4s/http4s/pull/1629)
* Dependency Upgrades:
   * alpn-boot-8.1.12.v20180117
   * circe-0.9.1
   * fs2-0.10.0-RC2
   * fs2-reactive-streams-0.3.0
   * jawn-fs2-0.12.0-M7
   * metrics-4.0.2
   * tomcat-9.0.4

# v0.18.0-M8 (2018-01-05)
* Dependency Upgrades:
   * argonaut-6.2.1
   * circe-0.9.0
   * fs2-0.10.0-M11
   * fs2-reactive-streams-0.2.8
   * jawn-fs2-0.12.0-M6
   * cats-1.0.1
   * cats-effect-0.8

# v0.18.0-M7 (2017-12-23)
* Relax various typeclass constraints from `Effect` to `Sync` or `Async`. [#1587](https://github.com/http4s/http4s/pull/1587)
* Operate on `Segment` instead of `Chunk` [#1588](https://github.com/http4s/http4s/pull/1588)
   * `EntityDecoder.collectBinary` and `EntityDecoder.binary` now
     return `Segment[Byte, Unit]` instead of `Chunk[Byte]`.
   * Add `EntityDecoder.binaryChunk`.
   * Add `EntityEncoder.segmentEncoder`.
   * `http4sMonoidForChunk` replaced by `http4sMonoidForSegment`.
* Add new generators for core RFC 2616 types. [#1593](https://github.com/http4s/http4s/pull/1593)
* Undo obsolete copying of bytes in `StaticFile.fromURL`. [#1202](https://github.com/http4s/http4s/pull/1202)
* Optimize conversion of `Chunk.Bytes` and `ByteVectorChunk` to `ByteBuffer. [#1602](https://github.com/http4s/http4s/pull/1602)
* Rename `read` to `send` and `write` to `receive` in websocket model. [#1603](https://github.com/http4s/http4s/pull/1603)
* Remove `MediaRange` mutable `Registry` and add `HttpCodec[MediaRange]` instance [#1597](https://github.com/http4s/http4s/pull/1597)
* Remove `Monoid[Segment[A, Unit]]` instance, which is now provided by fs2. [#1609](https://github.com/http4s/http4s/pull/1609)
* Introduce `WebSocketBuilder` to build `WebSocket` responses.  Allows headers (e.g., `Sec-WebSocket-Protocol`) on a successful handshake, as well as customization of the response to failed handshakes. [#1607](https://github.com/http4s/http4s/pull/1607)
* Don't catch exceptions thrown by `EntityDecoder.decodeBy`. Complain loudly in logs about exceptions thrown by `HttpService` rather than raised in `F`. [#1592](https://github.com/http4s/http4s/pull/1592)
* Make `abnormal-terminations` and `service-errors` Metrics names plural. [#1611](https://github.com/http4s/http4s/pull/1611)
* Refactor blaze client creation. [#1523](https://github.com/http4s/http4s/pull/1523)
   * `Http1Client.apply` returns `F[Client[F]]`
   * `Http1Client.stream` returns `Stream[F, Client[F]]`, bracketed to shut down the client.
   * `PooledHttp1Client` constructor is deprecated, replaced by the above.
   * `SimpleHttp1Client` is deprecated with no direct equivalent.  Use `Http1Client`.
* Improve client timeout and wait queue handling
   * `requestTimeout` and `responseHeadersTimeout` begin from the submission of the request.  This includes time spent in the wait queue of the pool. [#1570](https://github.com/http4s/http4s/pull/1570)
   * When a connection is `invalidate`d, try to unblock a waiting request under the same key.  Previously, the wait queue would only be checked on recycled connections.
   * When the connection pool is closed, allow connections in the wait queue to complete.
* Changes to Metrics middleware. [#1612](https://github.com/http4s/http4s/pull/1612)
   * Decrement the active requests gauge when no request matches
   * Don't count non-matching requests as 4xx in case they're composed with other services.
   * Don't count failed requests as 5xx in case they're recovered elsewhere.  They still get recorded as `service-error`s.
* Dependency upgrades:
   * async-http-client-2.0.38
   * cats-1.0.0.RC2
   * circe-0.9.0-M3
   * fs2-0.10.0-M10
   * fs2-jawn-0.12.0-M5
   * fs2-reactive-streams-0.2.7
   * scala-2.10.7 and scala-2.11.12

# v0.18.0-M6 (2017-12-08)
* Tested on Java 9.
* `Message.withContentType` now takes a `Content-Type` instead of an
  ``Option[`Content-Type`]``.  `withContentTypeOption` takes an `Option`,
  and `withoutContentType` clears it.
* `QValue` has an `HttpCodec` instance
* `AuthMiddleware` never falls through.  See
  [#1530](https://github.com/http4s/http4s/pull/1530) for more.
* `ContentCoding` is no longer a `Registry`, but has an `HttpCodec`
  instance.
* Render a banner on server startup.  Customize by calling
  `withBanner(List[String])` or `withoutBanner` on the
  `ServerBuilder`.
* Parameterize `isZippable` as a predicate of the `Response` in `GZip`
  middleware.
* Add constant for `application/vnd.api+json` MediaType.
* Limit memory consumption in `GZip` middleware
* Add `handleError`, `handleErrorWith`, `bimap`, `biflatMap`,
  `transform`, and `transformWith` to `EntityDecoder`.
* `org.http4s.util.StreamApp` and `org.http4s.util.ExitCode` are
  deprecated in favor of `fs2.StreamApp` and `fs2.StreamApp.ExitCode`,
  based on what was in http4s.
* Dependency upgrades:
  * fs2-0.10.0-M9
  * fs2-reactive-streams-0.2.6
  * jawn-fs2-0.12.0-M4
  * specs2-4.0.2

# v0.17.6 (2017-12-05)
* Fix `StaticFile` to serve files larger than `Int.MaxValue` bytes
* Dependency upgrades:
  * tomcat-8.5.24

# v0.16.6 (2017-12-04)
* Add a CSRF server middleware
* Fix `NullPointerException` when starting a Tomcat server related to `docBase`
* Log version info and server address on server startup
* Dependency upgrades:
  * jetty-9.4.8.v20171121
  * log4s-1.4.0
  * scalaz-7.2.17
  * twirl-1.3.13

# v0.18.0-M5 (2017-11-02)
* Introduced an `HttpCodec` type class that represents a type that can round
  trip to and from a `String`.  `Uri.Scheme` and `TransferCoding` are the first
  implementors, with more to follow.  Added an `HttpCodecLaws` to http4s-testing.
* `Uri.Scheme` is now its own type instead of a type alias.
* `TransferCoding` is no longer a case class. Its `coding` member is now a
  `String`, not a `CIString`. Its companion is no longer a
  `Registry`.
* Introduced `org.http4s.syntax.literals`, which contains a `StringContext` forAll
  safely constructing a `Uri.Scheme`.  More will follow.
* `org.http4s.util.StreamApp.ExitCode` moved to `org.http4s.util.ExitCode`
* Changed `AuthService[F[_], T]` to `AuthService[T, F[_]]` to support
  partial unification when combining services as a `SemigroupK`.
* Unseal the `MessageFailure` hierarchy. Previous versions of http4s had a
  `GenericParsingFailure`, `GenericDecodeFailure`, and
  `GenericMessageBodyFailure`. This was not compatible with the parameterized
  effect introduced in v0.18. Now, `MessageFailure` is unsealed, so users
  wanting precise control over the default `toHttpResponse` can implement their
  own failure conditions.
* `MessageFailure` now has an `Option[Throwable]` cause.
* Removed `KleisliInstances`. The `SemigroupK[Kleisli[F, A, ?]]` is now provided
  by cats.  Users should no longer need to import `org.http4s.implicits._` to
  get `<+>` composition of `HttpService`s
* `NonEmptyList` extensions moved from `org.http4s.util.nonEmptyList` to
  `org.http4s.syntax.nonEmptyList`.
* There is a classpath difference in log4s version between blaze and http4s in this
  milestone that will be remedied in M6. We believe these warnings are safe.
* Dependency upgrades:
  * cats-1.0.0-RC1
  * fs2-0.10.0-M8
  * fs2-reactive-streams-0.2.5

# v0.18.0-M4 (2017-10-12)
* Syntax for building requests moved from `org.http4s.client._` to
  `org.http4s.client.dsl.Http4sClientDsl[F]`, with concrete type `IO`
  available as `org.http4s.client.dsl.io._`.  This is consistent with
  http4s-dsl for servers.
* Change `StreamApp` to return a `Stream[F, ExitCode]`. The first exit code
  returned by the stream is the exit code of the JVM. This allows custom exit
  codes, and eases dead code warnings in certain constructions that involved
  mapping over `Nothing`.
* `AuthMiddleware.apply` now takes an `Kleisli[OptionT[F, ?], Request[F], T]`
  instead of a `Kleisli[F, Request[F], T]`.
* Set `Content-Type` header on default `NotFound` response.
* Merges from v0.16.5 and v0.17.5.
* Remove mutable map that backs `Method` registry. All methods in the IANA
  registry are available through `Method.all`. Custom methods should be memoized
  by other means.
* Adds an `EntityDecoder[F, Array[Byte]]` and `EntityDecoder[F, Array[Char]]`
  for symmetry with provided `EntityEncoder` instances.
* Adds `Arbitrary` instances for `Headers`, `EntityBody[F]` (currently just
  single chunk), `Entity[F]`, and `EntityEncoder[F, A]`.
* Adds `EntityEncoderLaws` for `EntityEncoder`.
* Adds `EntityCodecLaws`.  "EntityCodec" is not a type in http4s, but these
  laws relate an `EntityEncoder[F, A]` to an `EntityDecoder[F, A]`.
* There is a classpath difference in log4s version between blaze and http4s in this
  milestone that will be remedied in M6. We believe these warnings are safe.

# v0.17.5 (2017-10-12)
* Merges only.

# v0.16.5 (2017-10-11)
* Correctly implement sanitization of dot segments in static file paths
  according to RFC 3986 5.2.4. Most importantly, this fixes an issue where `...`
  is reinterpreted as `..` and can escape the root of the static file service.

# v0.18.0-M3 (2017-10-04)
* Merges only.
* There is a classpath difference in log4s version between blaze and http4s in this
  milestone that will be remedied in M6. We believe these warnings are safe.

# v0.17.4 (2017-10-04)
* Fix reading of request body in non-blocking servlet backend. It was previously
  only reading the first byte of each chunk.
* Dependency upgrades:
  * fs2-reactive-streams-0.1.1

# v0.16.4 (2017-10-04)
* Backport removal `java.xml.bind` dependency from `GZip` middleware,
  to play more nicely with Java 9.
* Dependency upgrades:
  * metrics-core-3.2.5
  * tomcat-8.0.23
  * twirl-1.3.12

# v0.18.0-M2 (2017-10-03)
* Use http4s-dsl with any effect type by either:
    * extend `Http4sDsl[F]`
    * create an object that extends `Http4sDsl[F]`, and extend that.
    * `import org.http4s.dsl.io._` is still available for those who
      wish to specialize on `cats.effect.IO`
* Remove `Semigroup[F[MaybeResponse[F]]]` constraint from
  `BlazeBuilder`.
* Fix `AutoSlash` middleware when a service is mounted with a prefix.
* Publish internal http4s-parboiled2 as a separate module.  This does
  not add any new third-party dependencies, but unbreaks `sbt
  publishLocal`.
* Add `Request.from`, which respects `X-Fowarded-For` header.
* Make `F` in `EffectMessageSyntax` invariant
* Add `message.decodeJson[A]` syntax to replace awkward `message.as(implicitly,
  jsonOf[A])`. Brought into scope by importing one of the following, based on
  your JSON library of choice.
  * `import org.http4s.argonaut._`
  * `import org.http4s.circe._`
  * `import org.http4s.json4s.jackson._`
  * `import org.http4s.json4s.native._`
* `AsyncHttpClient.apply` no longer takes a `bufferSize`.  It is made
  irrelevant by fs2-reactive-streams.
* `MultipartParser.parse` no longer takes a `headerLimit`, which was unused.
* Add `maxWaitQueueLimit` (default 256) and `maxConnectionsPerRequestKey`
  (default 10) to `PooledHttp1Client`.
* Remove private implicit `ExecutionContext` from `StreamApp`. This had been
  known to cause diverging implicit resolution that was hard to debug.
* Shift execution of the routing of the `HttpService` to the `ExecutionContext`
  provided by the `JettyBuilder` or `TomcatBuilder`. Previously, it only shifted
  the response task and stream. This was a regression from v0.16.
* Add two utility execution contexts. These may be used to increase throughput
  as the server builder's `ExecutionContext`. Blocking calls on routing may
  decrease fairness or even deadlock your service, so use at your own risk:
  * `org.http4s.util.execution.direct`
  * `org.http4s.util.execution.trampoline`
* Deprecate `EffectRequestSyntax` and `EffectResponseSyntax`. These were
  previously used to provide methods such as `.putHeaders` and `.withBody`
  on types `F[Request]` and `F[Response]`.  As an alternative:
  * Call `.map` or `.flatMap` on `F[Request]` and `F[Response]` to get access
    to all the same methods.
  * Variadic headers have been added to all the status code generators in
    `Http4sDsl[F]` and method generators in `import org.http4s.client._`.
    For example:
    * `POST(uri, urlForm, Header("Authorization", "Bearer s3cr3t"))`
    * ``Ok("This will have an html content type!", `Content-Type`(`text/html`))``
* Restate `HttpService[F]` as a `Kleisli[OptionT[F, ?], Request[F], Response[F]]`.
* Similarly, `AuthedService[F]` as a `Kleisli[OptionT[F, ?], AuthedRequest[F], Response[F]]`.
* `MaybeResponse` is removed, because the optionality is now expressed through
  the `OptionT` in `HttpService`. Instead of composing `HttpService` via a
  `Semigroup`, compose via a `SemigroupK`. Import `org.http4s.implicits._` to
  get a `SemigroupK[HttpService]`, and chain services as `s1 <+> s2`. We hope to
  remove the need for `org.http4s.implicits._` in a future version of cats with
  [issue 1428](https://github.com/typelevel/cats/issues/1428).
* The `Service` type alias is deprecated in favor of `Kleisli`.  It used to represent
  a partial application of the first type parameter, but since version 0.18, it is
  identical to `Kleisli.
* `HttpService.lift`, `AuthedService.lift` are deprecated in favor of `Kleisli.apply`.
* Remove `java.xml.bind` dependency from `GZip` middleware to avoid an
  extra module dependency in Java 9.
* Upgraded dependencies:
    * jawn-fs2-0.12.0-M2
    * log4s-1.4.0
* There is a classpath difference in log4s version between blaze and http4s in this
  milestone that will be remedied in M6. We believe these warnings are safe.

# v0.17.3 (2017-10-02)
* Shift execution of HttpService to the `ExecutionContext` provided by the
  `BlazeBuilder` when using HTTP/2. Previously, it only shifted the response
  task and body stream.

# v0.16.3 (2017-09-29)
* Fix `java.io.IOException: An invalid argument was supplied` on blaze-client
  for Windows when writing an empty sequence of `ByteBuffer`s.
* Set encoding of `captureWriter` to UTF-8 instead of the platform default.
* Dependency upgrades:
  * blaze-0.12.9

# v0.17.2 (2017-09-25)
* Remove private implicit strategy from `StreamApp`. This had been known to
  cause diverging implicit resolution that was hard to debug.
* Shift execution of HttpService to the `ExecutionContext` provided by the
  `BlazeBuilder`. Previously, it only shifted the response stream. This was a
  regression from 0.16.
* Split off http4s-parboiled2 module as `"org.http4s" %% "parboiled"`. There are
  no externally visible changes, but this simplifies and speeds the http4s
  build.

# v0.16.2 (2017-09-25)
* Dependency patch upgrades:
  * async-http-client-2.0.37
  * blaze-0.12.8: changes default number of selector threads to
    from `2 * cores + 1` to `max(4, cores + 1)`.
  * jetty-9.4.7.v20170914
  * tomcat-8.5.21
  * twirl-1.3.7

# v0.17.1 (2017-09-17)
* Fix bug where metrics were not captured in `Metrics` middleware.
* Pass `redactHeadersWhen` argument from `Logger` to `RequestLogger`
  and `ResponseLogger`.

# v0.16.1 (2017-09-17)
* Publish our fork of parboiled2 as http4s-parboiled2 module.  It's
  the exact same internal code as was in http4s-core, with no external
  dependencies. By publishing an extra module, we enable a
  `publishLocal` workflow.
* Charset fixes:
  * Deprecate `CharsetRange.isSatisfiedBy` in favor of
    and ```Accept-Charset`.isSatisfiedBy`` in favor of
    ```Accept-Charset`.satisfiedBy``.
  * Fix definition of `satisfiedBy` to respect priority of
    ```Charset`.*``.
  * Add `CharsetRange.matches`.
* ContentCoding fixes:
  * Deprecate `ContentCoding.satisfiedBy` and
    `ContentCoding.satisfies` in favor of ```Accept-Encoding`.satisfiedBy``.
  * Deprecate ```Accept-Encoding`.preferred``, which has no reasonable
    interpretation in the presence of splats.
  * Add ```Accept-Language`.qValue``.
  * Fix definition of `satisfiedBy` to respect priority of
    `ContentCoding.*`.
  * Add `ContentCoding.matches` and `ContentCoding.registered`.
  * Add `Arbitrary[ContentCoding]` and ```Arbitrary[`Accept-Encoding`]``
    instances.
* LanguageTag fixes:
  * Deprecate `LanguageTag.satisfiedBy` and
    `LanguageTag.satisfies` in favor of ```Accept-Language`.satisfiedBy``.
  * Fix definition of `satisfiedBy` to respect priority of
    `LanguageTag.*` and matches of a partial set of subtags.
  * Add `LanguageTag.matches`.
  * Deprecate `LanguageTag.withQuality` in favor of new
    `LanguageTag.withQValue`.
  * Deprecate ```Accept-Language`.preferred``, which has no reasonable
    interpretation in the presence of splats.
  * Add ```Accept-Language`.qValue``.
  * Add `Arbitrary[LanguageTag]` and ```Arbitrary[`Accept-Language`]``
    instances.

# v0.17.0 (2017-09-01)
* Honor `Retry-After` header in `Retry` middleware.  The response will
  not be retried until the maximum of the backoff strategy and any
  time specified by the `Retry-After` header of the response.
* The `RetryPolicy.defaultRetriable` only works for methods guaranteed
  to not have a body.  In fs2, we can't introspect the stream to
  guarantee that it can be rerun.  To retry requests for idempotent
  request methods, use `RetryPolicy.unsafeRetriable`.  To retry
  requests regardless of method, use
  `RetryPolicy.recklesslyRetriable`.
* Fix `Logger` middleware to render JSON bodies as text, not as a hex
  dump.
* `MultipartParser.parse` returns a stream of `ByteVector` instead of
  a stream of `Byte`. This perserves chunking when parsing into the
  high-level `EntityDecoder[Multipart]`, and substantially improves
  performance on large files.  The high-level API is not affected.

# v0.16.0 (2017-09-01)
* `Retry` middleware takes a `RetryPolicy` instead of a backoff
  strategy.  A `RetryPolicy` is a function of the request, the
  response, and the number of attempts.  Wrap the previous `backoff`
  in `RetryPolicy {}` for compatible behavior.
* Expose a `Part.fileData` constructor that accepts an `EntityBody`.

# v0.17.0-RC3 (2017-08-29)
* In blaze-server, when doing chunked transfer encoding, flush the
  header as soon as it is available.  It previously buffered until the
  first chunk was available.

# v0.16.0-RC3 (2017-08-29)
* Add a `responseHeaderTimeout` property to `BlazeClientConfig`.  This
  measures the time between the completion of writing the request body
  to the reception of a complete response header.
* Upgraded dependencies:
    * async-http-client-2.0.35

# v0.18.0-M1 (2017-08-24)

This release is the product of a long period of parallel development
across different foundation libraries, making a detailed changelog
difficult.  This is a living document, so if any important points are
missed here, please send a PR.

The most important change in http4s-0.18 is that the effect type is
parameterized.  Where previous versions were specialized on
`scalaz.concurrent.Task` or `fs2.Task`, this version supports anything
with a `cats.effect.Effect` instance.  The easiest way to port an
existing service is to replace your `Task` with `cats.effect.IO`,
which has a similar API and is already available on your classpath.
If you prefer to bring your own effect, such as `monix.eval.Task` or
stick to `scalaz.concurrent.Task` or put a transformer on `IO`, that's
fine, too!

The parameterization chanages many core signatures throughout http4s:
- `Request` and `Response` become `Request[F[_]]` and
  `Response[F[_]]`.  The `F` is the effect type of the body (i.e.,
  `Stream[F, Byte]`), or what the body `.run`s to.
- `HttpService` becomes `HttpService[F[_]]`, so that the service
  returns an `F[Response[F]]`.  Instead of constructing with
  `HttpService { ... }`, we now declare the effect type of the
  service, like `HttpService[IO] { ... }`.  This determines the type
  of request and response handled by the service.
- `EntityEncoder[A]` and `EntityDecoder[A]` are now
  `EntityEncoder[F[_], A]` and `EntityDecoder[F[_], A]`, respectively.
  These act as a codec for `Request[F]` and `Response[F]`.  In practice,
  this change tends to be transparent in the DSL.
- The server builders now take an `F` parameter, which needs to match
  the services mounted to them.
- The client now takes an `F` parameter, which determines the requests
  and responses it handles.

Several dependencies are upgraded:
- cats-1.0.0.MF
- circe-0.9.0-M1
- fs2-0.10.0-M6
- fs2-reactive-streams-0.2.2
- jawn-fs2-0.12.0-M1

# v0.17.0-RC2 (2017-08-24)
* Remove `ServiceSyntax.orNotFound(a: A): Task[Response]` in favor of
  `ServiceSyntax.orNotFound: Service[Request, Response]`

# v0.16.0-RC2 (2017-08-24)
* Move http4s-blaze-core from `org.http4s.blaze` to
  `org.http4s.blazecore` to avoid a conflict with the non-http4s
  blaze-core module.
* Change `ServiceOps` to operate on a `Service[?, MaybeResponse]`.
  Give it an `orNotFound` that returns a `Service`.  The
  `orNotFound(a: A)` overload is left for compatibility with Scala
  2.10.
* Build with Lightbend compiler instead of Typelevel compiler so we
  don't expose `org.typelevel` dependencies that are incompatible with
  ntheir counterparts in `org.scala-lang`.
* Upgraded dependencies:
    * blaze-0.12.7 (fixes eviction notice in http4s-websocket)
    * twirl-1.3.4

# v0.17.0-RC1 (2017-08-16)
* Port `ChunkAggregator` to fs2
* Add logging middleware
* Standardize on `ExecutionContext` over `Strategy` and `ExecutorService`
* Implement `Age` header
* Fix `Client#toHttpService` to not dispose until the body is consumed
* Add a buffered implementation of `EntityDecoder[Multipart]`
* In async-http-client, don't use `ReactiveStreamsBodyGenerator` unless there is
  a body to transmit. This fixes an `IllegalStateException: unexpected message
  type`
* Add `HSTS` middleware
* Add option to serve pre-gzipped resources
* Add RequestLogging and ResponseLogging middlewares
* `StaticFile` options return `OptionT[Task, ?]`
* Set `Content-Length` or `Transfer-Encoding: chunked` header when serving
  from a URL
* Explicitly close `URLConnection``s if we are not reading the contents
* Upgrade to:
    * async-http-client-2.0.34
    * fs2-0.9.7
    * metrics-core-3.2.4
    * scodec-bits-1.1.5

# v0.16.0-RC1 (2017-08-16)
* Remove laziness from `ArbitraryInstances`
* Support an arbitrary predicate for CORS allowed origins
* Support `Access-Control-Expose-Headers` header for CORS
* Fix thread safety issue in `EntityDecoder[XML]`
* Support IPV6 headers in `X-Forwarded-For`
* Add `status` and `successful` methods to client
* Overload `client.fetchAs` and `client.streaming` to accept a `Task[Request]`
* Replace `Instant` with `HttpDate` to avoid silent truncation and constrain
  to dates that are legally renderable in HTTP.
* Fix bug in hash code of `CIString`
* Update `request.pathInfo` when changing `request.withUri`. To keep these
  values in sync, `request.copy` has been deprecated, but copy constructors
  based on `with` have been added.
* Remove `name` from `AttributeKey`.
* Add `withFragment` and `withoutFragment` to `Uri`
* Construct `Content-Length` with `fromLong` to ensure validity, and
  `unsafeFromLong` when you can assert that it's positive.
* Add missing instances to `QueryParamDecoder` and `QueryParamEncoder`.
* Add `response.cookies` method to get a list of cookies from `Set-Cookie`
  header.  `Set-Cookie` is no longer a `Header.Extractable`, as it does
  not adhere to the HTTP spec of being concatenable by commas without
  changing semantics.
* Make servlet `HttpSession` available as a request attribute in servlet
  backends
* Fix `Part.name` to return the name from the `Content-Disposition` header
  instead of the name _of_ the `Content-Disposition` header. Accordingly, it is
  no longer a `CIString`
* `Request.toString` and `Response.toString` now redact sensitive headers. A
  method to redact arbitrary headers is added to `Headers`.
* `Retry-After` is now modeled as a `Either[HttpDate, Long]` to reflect either
  an http-date or delta-seconds value.
* Look for index.html in `StaticFile` when rendering a directory instead of
  returning `401 Unauthorized`.
* Limit dates to a minimum of January 1, 1900, per RFC.
* Add `serviceErrorHandler` to `ServerBuilder` to allow pluggable error handlers
  when a server backend receives a failed task or a thrown Exception when
  invoking a service. The default calls `toHttpResponse` on `MessageFailure` and
  closes the connection with a `500 InternalServerError` on other non-fatal
  errors.  Fatal errors are left to the server.
* `FollowRedirect` does not propagate sensitive headers when redirecting to a
  different authority.
* Add Content-Length header to empty response generators
* Upgraded dependencies:
    * async-http-client-2.0.34
    * http4s-websocket-0.2.0
    * jetty-9.4.6.v20170531
    * json4s-3.5.3
    * log4s-1.3.6
    * metrics-core-3.2.3
    * scala-2.12.3-bin-typelevel-4
    * scalaz-7.2.15
    * tomcat-8.5.20

# v0.15.16 (2017-07-20)
* Backport rendering of details in `ParseFailure.getMessage`

# ~~v0.15.15 (2017-07-20)~~
* Oops. Same as v0.15.14.

# v0.15.14 (2017-07-10)
* Close parens in `Request.toString`
* Use "message" instead of "request" in message body failure messages
* Add `problem+json` media type
* Tolerate `[` and `]` in queries parsing URIs. These characters are parsed, but
  percent-encoded.

# v0.17.0-M3 (2017-05-27)
* Fix file corruption issue when serving static files from the classpath

# v0.16.0-M3 (2017-05-25)
* Fix `WebjarService` so it matches assets.
* `ServerApp` overrides `process` to leave a single abstract method
* Add gzip trailer in `GZip` middleware
* Upgraded dependencies:
    * circe-0.8.0
    * jetty-9.4.5.v20170502
    * scalaz-7.2.13
    * tomcat-8.5.15
* `ProcessApp` uses a `Process[Task, Nothing]` rather than a
  `Process[Task, Unit]`
* `Credentials` is split into `Credentials.AuthParams` for key-value pairs and
  `Credentials.Token` for legacy token-based schemes.  `OAuthBearerToken` is
  subsumed by `Credentials.Token`.  `BasicCredentials` no longer extends
  `Credentials`, but is extractable from one.  This model permits the
  definition of other arbitrary credential schemes.
* Add `fromSeq` constructor to `UrlForm`
* Allow `WebjarService` to pass on methods other than `GET`.  It previously
  threw a `MatchError`.

# v0.15.13 (2017-05-25)
* Patch-level upgrades to dependencies:
    * async-http-client-2.0.32
    * blaze-0.12.6 (fixes infinite loop in some SSL handshakes)
    * jetty-9.3.19.v20170502
    * json4s-3.5.2
    * tomcat-8.0.44

# v0.15.12 (2017-05-11)
* Fix GZip middleware to render a correct stream

# v0.17.0-M2 (2017-04-30)
* `Timeout` middleware takes an implicit `Scheduler` and
  `ExecutionContext`
* Bring back `http4s-async-client`, based on `fs2-reactive-stream`
* Restore support for WebSockets

# v0.16.0-M2 (2017-04-30)
* Upgraded dependencies:
    * argonaut-6.2
    * jetty-9.4.4.v20170414
    * tomcat-8.5.14
* Fix `ProcessApp` to terminate on process errors
* Set `secure` request attribute correctly in blaze server
* Exit with code `-1` when `ProcessApp` fails
* Make `ResourceService` respect `If-Modified-Since`
* Rename `ProcessApp.main` to `ProcessApp.process` to avoid overload confusio
* Avoid intermediate String allocation in Circe's `jsonEncoder`
* Adaptive EntityDecoder[Json] for circe: works directly from a ByteBuffer for
  small bodies, and incrementally through jawn for larger.
* Capture more context in detail message of parse errors

# v0.15.11 (2017-04-29)
* Upgrade to blaze-0.12.5 to pick up fix for `StackOverflowError` in
  SSL handshake

# v0.15.10 (2017-04-28)
* Patch-level upgrades to dependencies
* argonaut-6.2
* scalaz-7.2.12
* Allow preambles and epilogues in multipart bodies
* Limit multipart headers to 40 kilobytes to avoid unbounded buffering
  of long lines in a header
* Remove `' '` and `'?'` from alphabet for generated multipart
  boundaries, as these are not token characters and are known to cause
  trouble for some multipart implementations
* Fix multipart parsing for unlucky input chunk sizes

# v0.15.9 (2017-04-19)
* Terminate `ServerApp` even if the server fails to start
* Make `ResourceService` respect `If-Modified-Since`
* Patch-level upgrades to dependencies:
* async-http-client-2.0.31
* jetty-9.3.18.v20170406
* json4s-3.5.1
* log4s-1.3.4
* metrics-core-3.1.4
* scalacheck-1.13.5
* scalaz-7.1.13 or scalaz-7.2.11
* tomcat-8.0.43

# v0.17.0-M1 (2017-04-08)
* First release on cats and fs2
    * All scalaz types and typeclasses replaced by cats equivalengts
	* `scalaz.concurrent.Task` replaced by `fs2.Task`
	* `scalaz.stream.Process` replaced by `fs2.Stream`
* Roughly at feature parity with v0.16.0-M1. Notable exceptions:
	* Multipart not yet supported
	* Web sockets not yet supported
	* Client retry middleware can't check idempotence of requests
	* Utilties in `org.http4s.util.io` not yet ported

# v0.16.0-M1 (2017-04-08)
* Fix type of `AuthedService.empty`
* Eliminate `Fallthrough` typeclass.  An `HttpService` now returns
  `MaybeResponse`, which can be a `Response` or `Pass`.  There is a
  `Semigroup[MaybeResponse]` instance that allows `HttpService`s to be
  chained as a semigroup.  `service orElse anotherService` is
  deprecated in favor of `service |+| anotherService`.
* Support configuring blaze and Jetty servers with a custom
  `SSLContext`.
* Upgraded dependencies for various modules:
    * async-http-client-2.0.31
    * circe-0.7.1
    * jetty-9.4.3.v20170317
    * json4s-3.5.1
    * logback-1.2.1
    * log4s-1.3.4
    * metrics-3.2.0
    * scalacheck-1.13.5
    * tomcat-8.0.43
* Deprecate `EntityEncoder[ByteBuffer]` and
  `EntityEncoder[CharBuffer]`.
* Add `EntityDecoder[Unit]`.
* Move `ResponseClass`es into `Status`.
* Use `SSLContext.getDefault` by default in blaze-client.  Use
  `BlazeServerConfig.insecure` to ignore certificate validity.  But
  please don't.
* Move `CIString` syntax to `org.http4s.syntax`.
* Bundle an internal version of parboiled2.  This decouples core from
  shapeless, allowing applications to use their preferred version of
  shapeless.
* Rename `endpointAuthentication` to `checkEndpointAuthentication`.
* Add a `WebjarService` for serving files out of web jars.
* Implement `Retry-After` header.
* Stop building with `delambdafy` on Scala 2.11.
* Eliminate finalizer on `BlazeConnection`.
* Respond OK to CORS pre-flight requests even if the wrapped service
  does not return a successful response.  This is to allow `CORS`
  pre-flight checks of authenticated services.
* Deprecate `ServerApp` in favor of `org.http4s.util.ProcessApp`.  A
  `ProcessApp` is easier to compose all the resources a server needs via
  `Process.bracket`.
* Implement a `Referer` header.

# v0.15.8 (2017-04-06)
* Cache charset lookups to avoid synchronization.  Resolution of
  charsets is synchronized, with a cache size of two.  This avoids
  the synchronized call on the HTTP pool.
* Strip fragment from request target in blaze-client.  An HTTP request
  target should not include the fragment, and certain servers respond
  with a `400 Bad Request` in their presence.

# v0.15.7 (2017-03-09)
* Change default server and client executors to a minimum of four
  threads.
* Bring scofflaw async-http-client to justice for its brazen
  violations of Reactive Streams Rule 3.16, requesting of a null
  subscription.
* Destroy Tomcat instances after stopping, so they don't hold the port
* Deprecate `ArbitraryInstances.genCharsetRangeNoQuality`, which can
  cause deadlocks
* Patch-level upgrades to dependencies:
    * async-http-client-2.0.30
    * jetty-9.3.16.v20170120
    * logback-1.1.11
    * metrics-3.1.3
    * scala-xml-1.0.6
    * scalaz-7.2.9
    * tomcat-8.0.41
    * twirl-1.2.1

# v0.15.6 (2017-03-03)
* Log unhandled MessageFailures to `org.http4s.server.message-failures`

# v0.15.5 (2017-02-20)
* Allow services wrapped in CORS middleware to fall through
* Don't log message about invalid CORS headers when no `Origin` header present
* Soften log about invalid CORS headers from info to debug

# v0.15.4 (2017-02-12)
* Call `toHttpResponse` on tasks failed with `MessageFailure`s from
  `HttpService`, to get proper 4xx handling instead of an internal
  server error.

# v0.15.3 (2017-01-17)
* Dispose of redirect responses in `FollowRedirect`. Fixes client deadlock under heavy load
* Refrain from logging headers with potentially sensitive info in blaze-client
* Add `hashCode` and `equals` to `Headers`
* Make `challenge` in auth middlewares public to facilitate composing multiple auth mechanisms
* Fix blaze-client detection of stale connections

# v0.15.2 (2016-12-29)
* Add helpers to add cookies to requests

# v0.12.6 (2016-12-29)
* Backport rendering of details in `ParseFailure.getMessage`

# ~~v0.12.5 (2016-12-29)~~
* ~~Backport rendering of details in `ParseFailure.getMessage`~~ Oops.

# v0.15.1 (2016-12-20)
* Fix GZip middleware to fallthrough non-matching responses
* Fix UnsupportedOperationException in Arbitrary[Uri]
* Upgrade to Scala 2.12.1 and Scalaz 7.2.8

# v0.15.0 (2016-11-30)
* Add support for Scala 2.12
* Added `Client.fromHttpService` to assist with testing.
* Make all case classes final where possible, sealed where not.
* Codec for Server Sent Events (SSE)
* Added JSONP middleware
* Improve Expires header to more easily build the header and support parsing of the header
* Replce lazy `Raw.parsed` field with a simple null check
* Added support for Zipkin headers
* Eliminate response attribute for detecting fallthrough response.
  The fallthrough response must be `Response.fallthrough`.
* Encode URI path segments created with `/`
* Introduce `AuthedRequest` and `AuthedService` types.
* Replace `CharSequenceEncoder` with `CharBufferEncoder`, assuming
  that `CharBuffer` and `String` are the only `CharSequence`s one
  would want to encode.
* Remove `EnittyEncoder[Char]` and `EntityEncoder[Byte]`.  Send an
  array, buffer, or String if you want this.
* Add `DefaultHead` middleware for `HEAD` implementation.
* Decouple `http4s-server` from Dropwizard Metrics.  Metrics code is
  in the new `http4s-metrics` module.
* Allow custom scheduler for timeout middleware.
* Add parametric empty `EntityEncoder` and `EntityEncoder[Unit]`.
* Replace unlawful `Order[CharsetRange]` with `Equal[CharsetRange]`.
* Auth middlewares renamed `BasicAuth` and `DigestAuth`.
* `BasicAuth` passes client password to store instead of requesting
  password from store.
* Remove realm as an argument to the basic and digest auth stores.
* Basic and digest auth stores return a parameterized type instead of
  just a String username.
* Upgrade to argonaut-6.2-RC2, circe-0.6.1, json4s-3.5.0

# v0.14.11 (2016-10-25)
* Fix expansion of `uri` and `q` macros by qualifying with `_root_`

# v0.14.10 (2016-10-12)
* Include timeout type and duration in blaze client timeouts

# v0.14.9 (2016-10-09)
* Don't use `"null"` as query string in servlet backends for requests without a query string

# v0.14.8 (2016-10-04)
* Allow param names in UriTemplate to have encoded, reserved parameters
* Upgrade to blaze-0.12.1, to fix OutOfMemoryError with direct buffers
* Upgrade to Scalaz 7.1.10/7.2.6
* Upgrade to Jetty 9.3.12
* Upgrade to Tomcat 8.0.37

# v0.14.7 (2016-09-25)
* Retry middleware now only retries requests with idempotent methods
  and pure bodies and appropriate status codes
* Fix bug where redirects followed when an effectful chunk (i.e., `Await`) follows pure ones.
* Don't uppercase two hex digits after "%25" when percent encoding.
* Tolerate invalid percent-encodings when decoding.
* Omit scoverage dependencies from POM

# v0.14.6 (2016-09-11)
* Don't treat `Kill`ed responses (i.e., HEAD requests) as abnormal
  termination in metrics

# v0.14.5 (2016-09-02)
* Fix blaze-client handling of HEAD requests

# v0.14.4 (2016-08-29)
* Don't render trailing "/" for URIs with empty paths
* Avoid calling tail of empty list in `/:` extractor

# v0.14.3 (2016-08-24)
* Follow 301 and 302 responses to POST with a GET request.
* Follow all redirect responses to HEAD with a HEAD request.
* Fix bug where redirect response is disposed prematurely even if not followed.
* Fix bug where payload headers are sent from original request when
  following a redirect with a GET or HEAD.
* Return a failed task instead of throwing when a client callback
  throws an exception. Fixes a resource leak.
* Always render `Date` header in GMT.
* Fully support the three date formats specified by RFC 7231.
* Always specify peer information in blaze-client SSL engines
* Patch upgrades to latest async-http-client, jetty, scalaz, and scalaz-stream

# v0.14.2 (2016-08-10)
* Override `getMessage` in `UnexpectedStatus`

# v0.14.1 (2016-06-15)
* Added the possibility to specify custom responses to MessageFailures
* Address issue with Retry middleware leaking connections
* Fixed the status code for a semantically invalid request to `422 UnprocessableEntity`
* Rename `json` to `jsonDecoder` to reduce possibility of implicit shadowing
* Introduce the `ServerApp` trait
* Deprectate `onShutdown` and `awaitShutdown` in `Server`
* Support for multipart messages
* The Path extractor for Long now supports negative numbers
* Upgrade to scalaz-stream-0.8.2(a) for compatibility with scodec-bits-1.1
* Downgrade to argonaut-6.1 (latest stable release) now that it cross builds for scalaz-7.2
* Upgrade parboiled2 for compatibility with shapeless-2.3.x

# ~~v0.14.0 (2016-06-15)~~
* Recalled. Use v0.14.1 instead.

# v0.13.3 (2016-06-15)
* Address issue with Retry middleware leaking connections.
* Pass the reason string when setting the `Status` for a successful `ParseResult`.

# v0.13.2 (2016-04-13)
* Fixes the CanBuildFrom for RequestCookieJar to avoid duplicates.
* Update version of jawn-parser which contains a fix for Json decoding.

# v0.13.1 (2016-04-07)
* Remove implicit resolution of `DefaultExecutor` in blaze-client.

# v0.13.0 (2016-03-29)
* Add support for scalaz-7.2.x (use version 0.13.0a).
* Add a client backed based on async-http-client.
* Encode keys when rendering a query string.
* New entity decoder based on json4s' extract.
* Content-Length now accepts a Long.
* Upgrade to circe-0.3, json4s-3.3, and other patch releases.
* Fix deadlocks in blaze resulting from default executor on single-CPU machines.
* Refactor `DecodeFailure` into a new `RequestFailure` hierarchy.
* New methods for manipulating `UrlForm`.
* All parsed headers get a `parse` method to construct them from their value.
* Improve error message for unsupported media type decoding error.
* Introduce `BlazeClientConfig` class to simplify client construction.
* Unify client executor service semantics between blaze-client and async-http-client.
* Update default response message for UnsupportedMediaType failures.
* Add a `lenient` flag to blazee configuration to accept illegal characters in headers.
* Remove q-value from `MediaRange` and `MediaType`, replaced by `MediaRangeAndQValue`.
* Add `address` to `Server` trait.
* Lazily construct request body in Servlet NIO to support HTTP 100.
* Common operations pushed down to `MessageOps`.
* Fix loop in blaze-client when no connection can be established.
* Privatize most of the blaze internal types.
* Enable configuration of blaze server parser lengths.
* Add trailer support in blaze client.
* Provide an optional external executor to blaze clients.
* Fix Argonaut string interpolation

# v0.12.4 (2016-03-10)
* Fix bug on rejection of invalid URIs.
* Do not send `Transfer-Encoding` or `Content-Length` headers for 304 and others.
* Don't quote cookie values.

# v0.12.3 (2016-02-24)
* Upgrade to jawn-0.8.4 to fix decoding escaped characters in JSON.

# v0.12.2 (2016-02-22)
* ~~Upgrade to jawn-0.8.4 to fix decoding escaped characters in JSON.~~ Oops.

# v0.12.1 (2016-01-30)
* Encode keys as well as values when rendering a query.
* Don't encode '?' or '/' when encoding a query.

# v0.12.0 (2016-01-15)
* Refactor the client API for resource safety when not reading the entire body.
* Rewrite client connection pool to support maximum concurrent
  connections instead of maximum idle connections.
* Optimize body collection for better connection keep-alive rate.
* Move `Service` and `HttpService`, because a `Client` can be viewed as a `Service`.
* Remove custom `DateTime` in favor of `java.time.Instant`.
* Support status 451 Unavailable For Legal Reasons.
* Various blaze-client optimizations.
* Don't let Blaze `IdentityWriter` write more than Content-Length bytes.
* Remove `identity` `Transfer-Encoding`, which was removed in HTTP RFC errata.
* In blaze, `requireClose` is now the return value of `writeEnd`.
* Remove body from `Request.toString` and `Response.toString`.
* Move blaze parser into its own class.
* Trigger a disconnect if an ignored body is too long.
* Configurable thread factories for happier profiling.
* Fix possible deadlock in default client execution context.

# v0.11.3 (2015-12-28)
* Blaze upgrade to fix parsing HTTP responses without a reason phrase.
* Don't write more than Content-Length bytes in blaze.
* Fix infinite loop in non-blocking Servlet I/O.
* Never write a response body on HEAD requests to blaze.
* Add missing `'&'` between multivalued k/v pairs in `UrlFormCodec.encode`

# v0.11.2 (2015-12-04)
* Fix stack safety issue in async servlet I/O.
* Reduce noise from timeout exceptions in `ClientTimeoutStage`.
* Address file descriptor leaks in blaze-client.
* Fix `FollowRedirect` middleware for 303 responses.
* Support keep-alives for client requests with bodies.

# v0.11.1 (2015-11-29)
* Honor `connectorPoolSize` and `bufferSize` parameters in `BlazeBuilder`.
* Add convenient `ETag` header constructor.
* Wait for final chunk to be written before closing the async context in non-blocking servlet I/O.
* Upgrade to jawn-streamz-0.7.0 to use scalaz-stream-0.8 across the board.

# v0.11.0 (2015-11-20)
* Upgrade to scalaz-stream 0.8
* Add Circe JSON support module.
* Add ability to require content-type matching with EntityDecoders.
* Cleanup blaze-client internals.
* Handle empty static files.
* Add ability to disable endpoint authentication for the blaze client.
* Add charset encoding for Argonaut JSON EntityEncoder.

# v0.10.1 (2015-10-07)
* Processes render data in chunked encoding by default.
* Incorporate type name into error message of QueryParam.
* Comma separate Access-Control-Allow-Methods header values.
* Default FallThrough behavior inspects for the FallThrough.fallthroughKey.

# v0.10.0 (2015-09-03)
* Replace `PartialService` with the `Fallthrough` typeclass and `orElse` syntax.
* Rename `withHeaders` to `replaceAllHeaders`
* Set https endpoint identification algorithm when possible.
* Stack-safe `ProcessWriter` in blaze.
* Configureable number of connector threads and buffer size in blaze-server.

# v0.9.3 (2015-08-27)
* Trampoline recursive calls in blaze ProcessWriter.
* Handle server hangup and body termination correctly in blaze client.

# v0.9.2 (2015-08-26)
* Bump http4s-websockets to 1.0.3 to properly decode continuation opcode.
* Fix metrics incompatibility when using Jetty 9.3 backend.
* Preserve original headers when appending as opposed to quoting.

# v0.8.5 (2015-08-26)
* Preserve original headers when appending as opposed to quoting.
* Upgrade to jawn-0.8.3 to avoid transitive dependency on GPL2 jmh

# v0.9.1 (2015-08-19)
* Fix bug in servlet nio handler.

# v0.9.0 (2015-08-15)
* Require Java8.
* `StaticFile` uses the filename extension exclusively to determine media-type.
* Add `/` method to `Uri`.
* Add `UrlFormLifter` middleware to aggregate url-form parameters with the query parameters.
* Add local address information to the `Request` type.
* Add a Http method 'or' (`|`) extractor.
* Add `VirtualHost` middleware for serving multiple sites from one server.
* Add websocket configuration to the blaze server builder.
* Redefine default timeout status code to 500.
* Redefine the `Service` arrow result from `Task[Option[_]]` to `Task[_]`.
* Don't extend `AllInstances` with `Http4s` omnibus import object.
* Use UTF-8 as the default encoding for text bodies.
* Numerous bug fixes by numerous contributors!

# v0.8.4 (2015-07-13)
* Honor the buffer size parameter in gzip middleware.
* Handle service exceptions in servlet backends.
* Respect asyncTimeout in servlet backends.
* Fix prefix mounting bug in blaze-server.
* Do not apply CORS headers to unsuccessful OPTIONS requests.

# v0.8.3 (2015-07-02)
* Fix bug parsing IPv4 addresses found in URI construction.

# v0.8.2 (2015-06-22)
* Patch instrumented handler for Jetty to time async contexts correctly.
* Fix race condition with timeout registration and route execution in blaze client
* Replace `ConcurrentHashMap` with synchronized `HashMap` in `staticcontent` package.
* Fix static content from jars by avoiding `"//"` in path uris when serving static content.
* Quote MediaRange extensions.
* Upgrade to jawn-streamz-0.5.0 and blaze-0.8.2.
* Improve error handling in blaze-client.
* Respect the explicit default encoding passed to `decodeString`.

# v0.8.1 (2015-06-16)
* Authentication middleware integrated into the server package.
* Static content tools integrated into the server package.
* Rename HttpParser to HttpHeaderParser and allow registration and removal of header parsers.
* Make UrlForm EntityDecoder implicitly resolvable.
* Relax UrlForm parser strictness.
* Add 'follow redirect' support as a client middleware.
* Add server middleware for auto retrying uris of form '/foo/' as '/foo'.
* Numerous bug fixes.
* Numerous version bumps.

# ~~v0.8.0 (2015-06-16)~~
* Mistake.  Go straight to v0.8.1.

# v0.7.0 (2015-05-05)
* Add QueryParamMatcher to the dsl which returns a ValidationNel.
* Dsl can differentiate between '/foo/' and '/foo'.
* Added http2 support for blaze backend.
* Added a metrics middleware usable on all server backends.
* Websockets are now modeled by an scalaz.stream.Exchange.
* Add `User-Agent` and `Allow` header types and parsers.
* Allow providing a Host header to the blaze client.
* Upgrade to scalaz-stream-7.0a.
* Added a CORS middleware.
* Numerous bug fixes.
* Numerous version bumps.

# v0.6.5 (2015-03-29)
* Fix bug in Request URI on servlet backend with non-empty context or servlet paths.
* Allow provided Host header for Blaze requests.

# v0.6.4 (2015-03-15)
* Avoid loading javax.servlet.WriteListener when deploying to a servlet 3.0 container.

# ~~v0.6.3 (2015-03-15)~~
* Forgot to pull origin before releasing.  Use v0.6.4 instead.

# v0.6.2 (2015-02-27)
* Use the thread pool provided to the Jetty servlet builder.
* Avoid throwing exceptions when parsing headers.
* Make trailing slash insignificant in service prefixes on servlet containers.
* Fix mapping of servlet query and mount prefix.

# v0.6.1 (2015-02-04)
* Update to blaze-0.5.1
* Remove unneeded error message (90b2f76097215)
* GZip middleware will not throw an exception if the AcceptEncoding header is not gzip (ed1b2a0d68a8)

# v0.6.0 (2015-01-27)

## http4s-core
* Remove ResponseBuilder in favor of Response companion.
* Allow '';'' separators for query pairs.
* Make charset on Message an Option.
* Add a `flatMapR` method to EntityDecoder.
* Various enhancements to QueryParamEncoder and QueryParamDecoder.
* Make Query an IndexedSeq.
* Add parsers for Location and Proxy-Authenticate headers.
* Move EntityDecoder.apply to `Request.decode` and `Request.decodeWith`
* Move headers into `org.http4s.headers` package.
* Make UriTranslation respect scriptName/pathInfo split.
* New method to resolve relative Uris.
* Encode query and fragment of Uri.
* Codec and wrapper type for URL-form-encoded bodies.

## http4s-server
* Add SSL support to all server builders.

## http4s-blaze-server
* Add Date header to blaze-server responses.
* Close connection when error happens during body write in blaze-server.

## http4s-servlet
* Use asynchronous servlet I/O on Servlet 3.1 containers.
* ServletContext syntax for easy mounting in a WAR deployment.
* Support Dropwizard Metrics collection for servlet containers.

## http4s-jawn
* Empty strings are a JSON decoding error.

## http4s-argonaut
* Add codec instances for Argonaut's CodecJson.

## http4s-json4s
* Add codec instances for Json4s' Reader/Writer.

## http4s-twirl
* New module to support Twirl templates

## http4s-scala-xml
* Split scala-xml support into http4s-scala-xml module.
* Change inferred type of `scala.xml.Elem` to `application/xml`.

## http4s-client
* Support for signing oauth-1 requests in client.

## http4s-blaze-client
* Fix blaze-client when receiving HTTP1 response without Content-Length header.
* Change default blaze-client executor to variable size.
* Fix problem with blaze-client timeouts.

# v0.5.4 (2015-01-08)
* Upgrade to blaze 0.4.1 to fix header parsing issue in blaze http/1.x client and server.

# v0.5.3 (2015-01-05)
* Upgrade to argonaut-6.1-M5 to match jawn. [#157](https://github.com/http4s/http4s/issues/157)

# v0.5.2 (2015-01-02)
* Upgrade to jawn-0.7.2.  Old version of jawn was incompatible with argonaut. [#157]](https://github.com/http4s/http4s/issues/157)

# v0.5.1 (2014-12-23)
* Include context path in calculation of scriptName/pathInfo. [#140](https://github.com/http4s/http4s/issues/140)
* Fix bug in UriTemplate for query params with multiple keys.
* Fix StackOverflowError in query parser. [#147](https://github.com/http4s/http4s/issues/147)
* Allow ';' separators for query pairs.

# v0.5.0 (2014-12-11)
* Client syntax has evloved and now will include Accept headers when used with EntityDecoder
* Parse JSON with jawn-streamz.
* EntityDecoder now returns an EitherT to make decoding failure explicit.
* Renamed Writable to EntityEncoder
* New query param typeclasses for encoding and decoding query strings.
* Status equality now discards the reason phrase.
* Match AttributeKeys as singletons.
* Added async timeout listener to servlet backends.
* Start blaze server asynchronously.
* Support specifying timeout and executor in blaze-client.
* Use NIO for encoding files.

# v0.4.2 (2014-12-01)
* Fix whitespace parsing in Authorization header [#87](https://github.com/http4s/http4s/issues/87)

# v0.4.1 (2014-11-20)
* `Uri.query` and `Uri.fragment` are no longer decoded. [#75](https://github.com/http4s/http4s/issues/75)

# v0.4.0 (2014-11-18)

* Change HttpService form a `PartialFunction[Request,Task[Response]]`
  to `Service[Request, Response]`, a type that encapsulates a `Request => Task[Option[Response]]`
* Upgrade to scalaz-stream-0.6a
* Upgrade to blaze-0.3.0
* Drop scala-logging for log4s
* Refactor ServerBuilders into an immutable builder pattern.
* Add a way to control the thread pool used for execution of a Service
* Modernize the Renderable/Renderer framework
* Change Renderable append operator from ~ to <<
* Split out the websocket codec and types into a seperate package
* Added ReplyException, an experimental way to allow an Exception to encode
  a default Response on for EntityDecoder etc.
* Many bug fixes and slight enhancements

# v0.3.0 (2014-08-29)

* New client API with Blaze implementation
* Upgrade to scalaz-7.1.0 and scalaz-stream-0.5a
* JSON Writable support through Argonaut and json4s.
* Add EntityDecoders for parsing bodies.
* Moved request and response generators to http4s-dsl to be more flexible to
  other frameworks'' syntax needs.
* Phased out exception-throwing methods for the construction of various
  model objects in favor of disjunctions and macro-enforced literals.
* Refactored imports to match the structure followed by [scalaz](https://github.com/scalaz/scalaz).

# v0.2.0 (2014-07-15)

* Scala 2.11 support
* Spun off http4s-server module. http4s-core is neutral between server and
the future client.
* New builder for running Blaze, Jetty, and Tomcat servers.
* Configurable timeouts in each server backend.
* Replace Chunk with scodec.bits.ByteVector.
* Many enhancements and bugfixes to URI type.
* Drop joda-time dependency for slimmer date-time class.
* Capitalized method names in http4s-dsl.

# v0.1.0 (2014-04-15)

* Initial public release.<|MERGE_RESOLUTION|>--- conflicted
+++ resolved
@@ -8,19 +8,6 @@
 ordered chronologically, so each release contains all changes described below
 it.
 
-<<<<<<< HEAD
-# v1.0.0-M7 (2020-11-20)
-
-## Breaking changes
-
-### http4s-dsl
-
-* [#3876](https://github.com/http4s/http4s/pull/3876): Replace `dsl.Http4sDsl.Path` with `core.Uri.Path`. The new `Path` in 1.0 is rich enough to support the DSL's routing needs, and this eliminates a conversion between models on every `->` extractor.  This change is source compatible in typical extractions.
-
-## Dependency updates
-
-* argonaut-6.3.2
-=======
 # v0.21.12 (2020-11-25)
 
 ## Bugfixes
@@ -45,7 +32,18 @@
 
 * fs2-2.4.6
 * jetty-9.4.35.v20201120
->>>>>>> 1e15d95a
+
+# v1.0.0-M7 (2020-11-20)
+
+## Breaking changes
+
+### http4s-dsl
+
+* [#3876](https://github.com/http4s/http4s/pull/3876): Replace `dsl.Http4sDsl.Path` with `core.Uri.Path`. The new `Path` in 1.0 is rich enough to support the DSL's routing needs, and this eliminates a conversion between models on every `->` extractor.  This change is source compatible in typical extractions.
+
+## Dependency updates
+
+* argonaut-6.3.2
 
 # v0.21.11 (2020-11-20)
 
