--- conflicted
+++ resolved
@@ -78,11 +78,8 @@
 ## Dependency updates
 
 * jackson-databind-2.12.0
-<<<<<<< HEAD
-=======
 
 # v0.21.14 (2020-12-11)
->>>>>>> 659c58ba
 
 ## http4s-core
 
