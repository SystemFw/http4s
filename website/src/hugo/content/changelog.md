---
menu: main
weight: 101
title: Changelog
---

Maintenance branches are merged before each new release. This change log is
ordered chronologically, so each release contains all changes described below
it.

<<<<<<< HEAD
# v0.22.0-M1 (unreleased)

This is a new series based on v1.0.0-M10, forked off before Cats-Effect 3 support was merged.
It is binary incompatible with 0.21, but contains several changes that will be necessary for Scala 3 (Dotty) support.
Changes from v1.0.0-M1 through v1.0.0-M10 are not repeated here, but can be found further below in this changelog.

## Should I switch?

* Users who had been tracking the 1.0 series, but are not prepared for Cats Effect 3, should switch to this series.
* Users who wish to remain on the bleeding edge, including Cats Effect 3, should track the 1.0 series.
* Users who want a more hardened release should remain on 0.21 for a bit.

## http4s-core

### Breaking changes

* [#3855](https://github.com/http4s/http4s/pull/3855): All parboiled2 parsers are replaced by cats-parse.  parboiled2 was not part of the public API, nor are our cats-parse parsers.  Users may observe a difference in the error messages and subtle semantic changes.  We've attempted to minimize them, but this is a significant underlying change.  See also:
  [#3897](https://github.com/http4s/http4s/pull/3897),
  [#3901](https://github.com/http4s/http4s/pull/3901),
  [#3954](https://github.com/http4s/http4s/pull/3954),
  [#3958](https://github.com/http4s/http4s/pull/3958),
  [#3995](https://github.com/http4s/http4s/pull/3995),
  [#4023](https://github.com/http4s/http4s/pull/4023),
  [#4001](https://github.com/http4s/http4s/pull/4001),
  [#4013](https://github.com/http4s/http4s/pull/4013),
  [#4042](https://github.com/http4s/http4s/pull/4042),
  [#3982](https://github.com/http4s/http4s/pull/3982),
  [#4071](https://github.com/http4s/http4s/pull/4071),
  [#4017](https://github.com/http4s/http4s/pull/4017),
  [#4132](https://github.com/http4s/http4s/pull/4132),
  [#4154](https://github.com/http4s/http4s/pull/4154),
  [#4200](https://github.com/http4s/http4s/pull/4200),
  [#4202](https://github.com/http4s/http4s/pull/4202),
  [#4206](https://github.com/http4s/http4s/pull/4206),
  [#4201](https://github.com/http4s/http4s/pull/4201),
  [#4208](https://github.com/http4s/http4s/pull/4208),
  [#4235](https://github.com/http4s/http4s/pull/4235)
* [#4070](https://github.com/http4s/http4s/pull/4070): No longer publish a `scala.annotations.nowarn` annotation in the 2.12 build.  This is provided in the standard library in 2.12.13, and isn't necessary at runtime in any version.
* [#4138](https://github.com/http4s/http4s/pull/4138): Replace boolean with `Weakness` sum type in `EntityTag` model
* [#4148](https://github.com/http4s/http4s/pull/4148): Lift `ETag.EntityTag` out of header and into the `org.http4s` package
* [#4164](https://github.com/http4s/http4s/pull/4164): Removal of several deprecated interfaces.  Most were non-public binary compatibility shims, or explicit cats instances that had been superseded by new implicits.  Some exceptions:
* [#4145](https://github.com/http4s/http4s/pull/4145): Port macros in `org.http4s.syntax.literals` to Scala 3.  Deprecated macros that were on various companion objects will not be in the Scala 3 releases.

### Bugfixes

* [#4017](https://github.com/http4s/http4s/pull/4017): Render a final `-` in a byte ranges without an end value

## http4s-laws

### Breaking changes

* [#4144](https://github.com/http4s/http4s/pull/4144): Add `LawsAdapter` to create `PropF` for effectful properties.  Restate various Entity codec laws in terms of it.
* [#4164](https://github.com/http4s/http4s/pull/4164): Removed arbitrary instances for `CIString`. These are provided by case-insensitive.

## http4s-server

### Breaking changes

* [#4164](https://github.com/http4s/http4s/pull/4164): Removed deprecated `SSLConfig`, `KeyStoreBits`, `SSLContextBits`, and `SSLBits`.

## http4s-testing

### Breaking changes

* [#4164](https://github.com/http4s/http4s/pull/4164): No longer a publicly published package. All public API was previously deprecated.

## Dependency upgrades

* async-http-client-2.12.2
* cats-parse-0.3.0
* jackson-databind-2.12.1
* log4s-1.0.0-M4
* okio-2.10.0
* vault-2.1.0-M14 (now under `org.typelevel`)

## Dependency removals

* parboiled2

# v1.0.0-M10 (2020-12-31)

## http4s-client

### Enhancements

* [#4051](https://github.com/http4s/http4s/pull/4051): Add `customized` function to `Logger` middleware that takes a function to produce the log string. Add a `colored` implementation on that that adds colors to the logs.

## Dependency updates

* argonaut-6.3.3

# v0.21.16 (unreleased)
=======
# v0.21.16 (2021-01-24)
>>>>>>> b05645ad

## http4s-laws

### Bugfixes

* [#4243](https://github.com/http4s/http4s/pull/4243): Don't generate ipv6 addresses with only one section shorted by `::`

## http4s-blaze-core

### Bugfixes

* [#4143](https://github.com/http4s/http4s/pull/4143): Fix race condition that leads to `WritePendingException`. A tradeoff of this change is that some connections that were previously reused must now be closed.

## http4s-blaze-client

### Bugfixes

* [#4152](https://github.com/http4s/http4s/pull/4152): Omit implicit `Content-Length: 0` header when rendering GET, DELETE, CONNECT, and TRACE requests.

## http4s-ember-client

### Bugfixes

* [#4179](https://github.com/http4s/http4s/pull/4179): Render requests in "origin form", so the request line contains only the path of the request, and host information is only in the Host header.  We were previously rendering the fulll URI on the request line, which the spec mandates all servers to handle, but clients should not send when not speaking to a proxy.

## http4s-ember-server

### Enhancements

* [#4179](https://github.com/http4s/http4s/pull/4179): Support a graceful shutdown

## http4s-circe

### Enhancements

* [#4124](https://github.com/http4s/http4s/pull/4124): Avoid intermediate `ByteBuffer` duplication

## Dependency updates

* dropwizard-metrics-4.1.17
* netty-4.1.58.Final
* play-json-29.9.2
* scalatags-0.9.3

# v0.21.15 (2020-12-31)

## http4s-core

### Enhancements

* [#4014](https://github.com/http4s/http4s/pull/4014): Tolerate spaces in cookie headers. These are illegal per RFC6265, but commonly seen in the wild.
* [#4113](https://github.com/http4s/http4s/pull/4113): Expose a mixed multipart decoder that buffers large file parts to a temporary file.

## http4s-server

### Enhancements

* [#4026](https://github.com/http4s/http4s/pull/4026): Add `Resource`-based constructors to the `BracketRequestResponse` middleware.
o* [#4037](https://github.com/http4s/http4s/pull/4037): Normalize some default settings between server backends to standard http4s defaults, to make a more similar experience between backends.  This changes some defaults for Ember and Jetty backends.

## http4s-jetty

### Enhancements

* [#4032](https://github.com/http4s/http4s/pull/4032): Add an `HttpConfiguration` parameter to the Jetty builder to support deeper configuration than what is otherwise available on the builer.  Use it for both HTTP/1 and HTTP/2.

## http4s-jetty-client

### Enhancements

* [#4110](https://github.com/http4s/http4s/pull/4110): Provide an `SslContextFactory` in the default configuration. Before this, secure requests would throw a `NullPointerException` unless a custom Jetty `HttpClient` was used.

## Documentation

* [#4020](https://github.com/http4s/http4s/pull/4020): Improvements to scaladoc. Link to other projects' scaladoc where we can and various cleanups of our own.
* [#4025](https://github.com/http4s/http4s/pull/4025): Publish our own API URL, so other scaladoc can link to us

## http4s-circe

* [#4012](https://github.com/http4s/http4s/pull/4012): Add sensitive EntityDecoders for circe that filter JSON that couldn't be decoded before logging it.

## Dependency bumps

* cats-2.3.1
* cats-effect-2.3.1
* discipline-core-1.1.3
* fs2-2.5.0
* jackson-databind-2.11.4
* netty-4.1.56.Final
* scodec-bits-1.1.23

# v1.0.0-M9 (2020-12-12)

## http4s-core

### Breaking changes

* [#3913](https://github.com/http4s/http4s/pull/3913): Regenerated the `MimeDb` trait from the IANA registry. This shifts a few constants around and is binary breaking, but the vast majority of users won't notice.

## Dependency updates

* jackson-databind-2.12.0

# v0.21.14 (2020-12-11)

## http4s-core

### Bugfixes

* [#3966](https://github.com/http4s/http4s/pull/3966): In `Link` header, retain the first `rel` attribute when multiple are present

### Enhancements

* [#3937](https://github.com/http4s/http4s/pull/3937): Add `Order[Charset]` and `Hash[Charset]` instances
* [#3969](https://github.com/http4s/http4s/pull/3969): Add `Order[Uri]`, `Hash[Uri]`, and `Show[Uri]`. Add the same for its component types.
* [#3966](https://github.com/http4s/http4s/pull/3966): Add `Order[Method]` instance

## http4s-server

### Enhancements

* [#3977](https://github.com/http4s/http4s/pull/3977): Add a `BracketRequestResponse` middleware, to reflect lifecycles between acquiring the `F[Response[F]]` and completion of the response body `Stream[F, Byte]`.  Introduces a new `ConcurrentRequests` middleware, and refactors `MaxActiveRequests` on top of it.

## http4s-okhttp-client

### Bugfixes

* [#4006](https://github.com/http4s/http4s/pull/4006): Set `Content-Length` header on requests where available instead of always chunking

## http4s-metrics

### Bugfixes

* [#3977](https://github.com/http4s/http4s/pull/3977): Changes from `BracketRequestResponse` middleware may address reported leaks in `decreaseActiveRequests`.  Corrects a bug in `recordHeadersTime`.  Also can now record times for abnormal terminations.

## Internals

Should not affect end users, but noted just in case:

* [#3964](https://github.com/http4s/http4s/pull/3964): Replace `cats.implicits._` imports with `cats.syntax.all._`. Should not be user visible.
* [#3963](https://github.com/http4s/http4s/pull/3963), [#3983](https://github.com/http4s/http4s/pull/3983): Port several tests to MUnit. This helps with CI health.
* [#3980](https://github.com/http4s/http4s/pull/3980): Integrate new sbt-http4s-org plugin with sbt-spiewak

## Dependency bumps

* cats-2.3.0
* cats-effect-2.3.0
* dropwizard-metrics-4.1.16
* scodec-bits-1.1.22

# v1.0.0-M8 (2020-11-26)

## Breaking changes

### http4s-client

* [#3903](https://github.com/http4s/http4s/pull/3903): Method apply syntax (e.g., `POST(body, uri)`) returns a `Request[F]` instead of `F[Request[F]]`

# v0.21.13 (2020-11-25)

## Bugfixes

### Most modules

* [#3932](https://github.com/http4s/http4s/pull/3932): Fix `NoClassDefFoundError` regression.  An example:

  ```
  [info]   java.lang.NoClassDefFoundError: cats/effect/ResourceLike
  [info]   at org.http4s.client.Client$.$anonfun$fromHttpApp$2(Client.scala:246)
  ```

  A test dependency upgrade evicted our declared cats-effect-2.2.0 dependency, so we built against a newer version than we advertise in our POM.  Fixed by downgrading the test dependency and inspecting the classpath.  Tooling will be added to avoid repeat failures.

# v0.21.12 (2020-11-25)

## Bugfixes

### http4s-core

* [#3911](https://github.com/http4s/http4s/pull/3911): Support raw query strings. Formerly, all query strings were stored as a vector of key-value pairs, which was lossy in the percent-encoding of sub-delimiter characters (e.g., '+' vs '%2B').  Queries constructed with `.fromString` will be rendered as-is, for APIs that assign special meaning to sub-delimiters.
* [#3921](https://github.com/http4s/http4s/pull/3921): Fix rendering of URIs with colons. This was a regression in v0.21.9.

### http4s-circe

* [#3906](https://github.com/http4s/http4s/pull/3906): Fix streamed encoder for empty stream. It was not rendering the `[F`.

## Enhancements

### http4s-core

* [#3902](https://github.com/http4s/http4s/pull/3902): Add `Hash` and `BoundedEnumerable` instances for `HttpVersion`
* [#3909](https://github.com/http4s/http4s/pull/3909): Add `Order` instance for `Header` and `Headers`

## Dependency upgrades

* fs2-2.4.6
* jetty-9.4.35.v20201120

# v1.0.0-M7 (2020-11-20)

## Breaking changes

### http4s-dsl

* [#3876](https://github.com/http4s/http4s/pull/3876): Replace `dsl.Http4sDsl.Path` with `core.Uri.Path`. The new `Path` in 1.0 is rich enough to support the DSL's routing needs, and this eliminates a conversion between models on every `->` extractor.  This change is source compatible in typical extractions.

## Dependency updates

* argonaut-6.3.2

# v0.21.11 (2020-11-20)

## Enhancements

### http4s-core

* [#3864](https://github.com/http4s/http4s/pull/3864): Cache a `Right` of the common `HttpVersion`s for its `ParseResult`.

### http4s-circe

* [#3891](https://github.com/http4s/http4s/pull/3891): Encode JSON streams in their constituent chunks instead of a chunk-per-`Json`. This can significantly reduce the network flushes on most backends.

### http4s-dsl

* [#3844](https://github.com/http4s/http4s/pull/3844): Add `MatrixVar` extractor for [Matrix URIs](https://www.w3.org/DesignIssues/MatrixURIs.html)

### http4s-async-http-client

* [#3859](https://github.com/http4s/http4s/pull/3859): Add `AsyncHttpClient.apply` method that takes an already constructed async-http-client. This is useful for keeping a handle on bespoke of the client, such as its stats. Adds a functional `AsyncHttpClientStats` wrapper around the native stats class.

## Internals

These changes should be transparent, but are mentioned for completeness.

### Dotty preparations

* [#3798](https://github.com/http4s/http4s/pull/3798): Parenthesize some arguments to lambda functions.

### Build

* [#3868](https://github.com/http4s/http4s/pull/3868), [#3870](https://github.com/http4s/http4s/pull/3870): Start building with sbt-github-actions.

## Dependency updates

* discipline-1.1.2
* dropwizard-metrics-4.1.15
* jackson-databind-2.11.3
* jawn-1.0.1
* netty-4.1.54.Final
* okio-2.9.0
* tomcat-9.0.40

~~# v0.21.10 (2020-11-20)~~

Cursed release, accidentally tagged from main.
Proceed directly to 0.21.11.

# v1.0.0-M6 (2020-11-11)

## Breaking changes

* [#3758](https://github.com/http4s/http4s/pull/3758): Refactor query param infix operators for deprecations in Scala 2.13. Not source breaking.
* [#3366](https://github.com/http4s/http4s/pull/3366): Add `Method` and `Uri` to `UnexpectedStatus` exception to improve client error handling. Not source breaking in most common usages.

# v0.21.9 (2020-11-11)

## Bugfixes

* [#3757](https://github.com/http4s/http4s/pull/3757): Restore mixin forwarders in `Http4sDsl` for binary compatibility back to v0.21.0.  These were removed in v0.21.6 by [#3492](https://github.com/http4s/http4s/pull/3492), but not caught by an older version of MiMa.
* [#3752](https://github.com/http4s/http4s/pull/3752): Fix rendering of absolute `Uri`s with no scheme.  They were missing the `//`.
* [#3810](https://github.com/http4s/http4s/pull/3810): In okhttp-client, render the request body synchronously on an okhttp-managed thread. There was a race condition that could truncate bodies.

## Enhancements

* [#3609](https://github.com/http4s/http4s/pull/3609): Introduce `Forwarded` header
* [#3789](https://github.com/http4s/http4s/pull/3789): In Ember, apply `Transfer-Encoding: chunked` in the absence of contrary information
* [#3815](https://github.com/http4s/http4s/pull/3815): Add `Show`, `Hash`, and `Order` instances to `QueryParamKey` and `QueryParamValue`
* [#3820](https://github.com/http4s/http4s/pull/3820): In jetty-client, eliminate uninformative request logging of failures

## Dotty preparations

Dotty support remains [in progress](https://github.com/http4s/http4s/projects/5), though many http4s features can be used now in compatibility mode.

* [#3767](https://github.com/http4s/http4s/pull/3767): Name "unbound placeholders."
* [#3757](https://github.com/http4s/http4s/pull/3757): Replace `@silent` annotations with `@nowarn`.

## Dependency updates

* blaze-0.14.14
* discipline-specs2-1.1.1
* dropwizard-metrics-4.1.14
* fs2-2.4.5
* jetty-9.4.34.v20201102
* log4s-1.9.0
* scalacheck-1.15.1

# v1.0.0-M5 (2020-10-16)

## Bugfixes

* [#3714](https://github.com/http4s/http4s/pull/3638): Use correct prefix when composing with `Router`
* [#3738](https://github.com/http4s/http4s/pull/3738): In `PrometheusExportService`, correctly match the `/metrics` endpoint

## Breaking changes

* [#3649](https://github.com/http4s/http4s/pull/3649): Make `QueryParam` a subclass of `QueryParamLike`
* [#3440](https://github.com/http4s/http4s/pull/3440): Simplify `Method` model. Drop `PermitsBody`, `NoBody`, and `Semantics` mixins. No longer a case class.

## Enhancements

* [#3638](https://github.com/http4s/http4s/pull/3638): Model `Access-Control-Expose-Headers`
* [#3735](https://github.com/http4s/http4s/pull/3735): Add `preferGzipped` parameter to `WebjarServiceBuilder`

## Dependency updates

* argonaut-6.3.1

# v0.21.8 (2020-10-16)

## Security

* [GHSA-8hxh-r6f7-jf45](https://github.com/http4s/http4s/security/advisories/GHSA-8hxh-r6f7-jf45): The version of Netty used by async-http-client is affected by [CVE-2020-11612](https://app.snyk.io/vuln/SNYK-JAVA-IONETTY-564897).  A server we connect to with http4s-async-http-client could theoretically respond with a large or malicious compressed stream and exhaust memory in the client JVM. This does not affect any release in the 1.x series.

## Bugfixes

* [#3666](https://github.com/http4s/http4s/pull/3666): In CSRF middleware, always use the `onFailure` handler instead of a hardcoded 403 response
* [#3716](https://github.com/http4s/http4s/pull/3716): Fail in `Method.fromString` when a token is succeeded by non-token characters.
* [#3743](https://github.com/http4s/http4s/pull/3743): Fix `ListSep` parser according to RFC.

## Enhancements

* [#3605](https://github.com/http4s/http4s/pull/3605): Improve header parsing in Ember
* [#3634](https://github.com/http4s/http4s/pull/3634): Query parameter codecs for `LocalDate` and `ZonedDate`
* [#3659](https://github.com/http4s/http4s/pull/3659): Make requests to mock client cancelable
* [#3701](https://github.com/http4s/http4s/pull/3701): In `matchHeader`, only parse headers with matching names. This improves parsing laziness.
* [#3641](https://github.com/http4s/http4s/pull/3641): Add `FormDataDecoder` to decode `UrlForm` to case classes via `QueryParamDecoder`

## Documentation

* [#3693](https://github.com/http4s/http4s/pull/3693): Fix some typos
* [#3703](https://github.com/http4s/http4s/pull/3703): Fix non-compiling example in streaming.md
* [#3670](https://github.com/http4s/http4s/pull/3670): Add scaladocs for various headers, including RFC links
* [#3692](https://github.com/http4s/http4s/pull/3692): Mention partial unification is no longer needed in Scala 2.13
* [#3710](https://github.com/http4s/http4s/pull/3710): Add docs for `OptionalValidatingQueryParamDecoderMatcher`
* [#3712](https://github.com/http4s/http4s/pull/3712): Add integrations.md with feature comparison of backends

## Miscellaneous

* [#3742](https://github.com/http4s/http4s/pull/3742): Drop JDK14 tests for JDK15

## Dependency updates

* dropwizard-metrics-4.1.13
* cats-2.2.0
* cats-effect-2.2.0
* fs2-2.4.4
* jetty-9.4.32.v20200930
* json4s-3.6.10
* netty-4.1.53.Final (async-http-client transitive dependency)
* okhttp-4.9.0
* play-json-2.9.1
* scalafix-0.9.21
* scalatags-0.9.2
* tomcat-9.0.39

# v1.0.0-M4 (2020-08-09)

This milestone merges the changes in 0.21.7.
It is not binary compatible with 1.0.0-M3

## Breaking changes

* [#3577](https://github.com/http4s/http4s/pull/3577): Add a model of the `Max-Forwards` header.
* [#3567](https://github.com/http4s/http4s/pull/3577): Add a model of the `Content-Language` header.
* [#3555](https://github.com/http4s/http4s/pull/3555): Support for UTF-8 basic authentication, per [RFC7617](https://tools.ietf.org/html/rfc7617). Attempt to decode Basic auth credentials as UTF-8, falling back to ISO-8859-1. Provide a charset to `BasicCredentials` that allows encoding with an arbitrary charset, defaulting to UTF-8. 
* [#3583](https://github.com/http4s/http4s/pull/3583): Allow configuration of `CirceInstances` to permit duplicate keys
* [#3587](https://github.com/http4s/http4s/pull/3587): Model `Access-Control-Allow-Headers` header

## Documentation

* [#3571](https://github.com/http4s/http4s/pull/3571): Fix comments in deprecated `AgentToken`, `AgentComment`, and `AgentProduct`.

## Dependency updates

* dropwizard-metrics-4.1.12

# v0.21.7 (2020-08-08)

## Bugfixes

* [#3548](https://github.com/http4s/http4s/pull/3548): Fixes `IllegalStateException` when a path matches a directory in `ResourceService`
* [#3546](https://github.com/http4s/http4s/pull/3546): In ember, encode headers as ISO-8859-1. Includes performance improvements
* [#3550](https://github.com/http4s/http4s/pull/3550): Don't attempt to decompress empty response bodies in `GZip` client middleware
* [#3598](https://github.com/http4s/http4s/pull/3598): Fix connection keep-alives in ember-client
* [#3594](https://github.com/http4s/http4s/pull/3594): Handle `FileNotFoundException` in `StaticFile.fromURL` by returning a 404 response
* [#3625](https://github.com/http4s/http4s/pull/3625): Close `URLConnection` in `StaticFile.fromURL` when the resource is not expired
* [#3624](https://github.com/http4s/http4s/pull/3624): Use client with the http4s defaults instead of a the Jetty defaults in `JettyClientBuilder#resource` and `JettyClientBuilder#stream`

## Enhancements

* [#3552](https://github.com/http4s/http4s/pull/3552): Add `liftKleisli` operation to `Client.` This is useful for integration with [natchez](https://github.com/tpolecat/natchez).
* [#3566](https://github.com/http4s/http4s/pull/3566): Expose `RetryPolicy.isErrorOrRetriablestatus`
* [#3558](https://github.com/http4s/http4s/pull/3558): Add `httpRoutes` and `httpApp` convenience constructors to `HSTS` middleware
* [#3559](https://github.com/http4s/http4s/pull/3559): Add `httpRoutes` and `httpApp` convenience constructors to `HttpsRedirect` middleware
* [#3623](https://github.com/http4s/http4s/pull/3623): Add `configure` method to allow more configurations of async-http-client
* [#3607](https://github.com/http4s/http4s/pull/3607): Add request key to the connection manager debug logs in blaze-client
* [#3602](https://github.com/http4s/http4s/pull/3602): Support trailer headers in Ember.
* [#3603](https://github.com/http4s/http4s/pull/3603): Enable connection reuse in ember-server.
* [#3601](https://github.com/http4s/http4s/pull/3601): Improve ember-client by adding `keep-alive`, a `Date` header if not present, and a configurable `User-Agent` header if not present.

## Refactoring

* [#3547](https://github.com/http4s/http4s/pull/3547): Refactor the ember request parser

## Documentation

* [#3545](https://github.com/http4s/http4s/pull/3545): Refresh the getting started guide to match the current template.
* [#3595](https://github.com/http4s/http4s/pull/3595): Show handling of `Year.of` exceptions in DSL tutorial

## Dependency upgrades

* cats-effect-2.1.4
* dropwizard-metrics-4.1.11
* jetty-9.4.31.v20200723
* okhttp-4.8.1
* tomcat-9.0.37

# v1.0.0-M3 (2020-06-27)

This milestone merges the changes in 0.21.6.
It is binary compatible with 1.0.0-M2.

# v0.21.6 (2020-06-27)

## Bugfixes

* [#3538](https://github.com/http4s/http4s/pull/3538): In ember, fix request and response parser to recognize chunked transfer encoding. In chunked messages, bodies were incorrectly empty.

## Enhancements

* [#3492](https://github.com/http4s/http4s/pull/3538): Split the request extractors in the server DSL into `org.http4s.dsl.request`. This leaner DSL does not deal with bodies, and does not require an `F[_]` parameter. Use of the existing `http4s-dsl` is unaffected.

## Dependency updates

* blaze-0.14.13

# v1.0.0-M2 (2020-06-25)

This is the first milestone release in the 1.x series.
It is not binary compatible with prior releases.

## Where is M1?

Unpublished. The release build from the tag failed, and the fix required a new tag.

## Breaking changes

* [#3174](https://github.com/http4s/http4s/pull/3174): Drop http4s-prometheus dependency on http4s-dsl
* [#2615](https://github.com/http4s/http4s/pull/2615): Model the `Server` header
* [#3206](https://github.com/http4s/http4s/pull/2615): Model the `Content-Location` header
* [#3264](https://github.com/http4s/http4s/pull/3264): Remove unused `EntityEncoder` argument in `PlayInstances`.
* [#3257](https://github.com/http4s/http4s/pull/3257): Make `SameSite` cookie attribute optional
* [#3291](https://github.com/http4s/http4s/pull/3291): Remove unused `F[_]` parameter from `Server`
* [#3241](https://github.com/http4s/http4s/pull/3241): Port all macros to blackbox in anticipation of Dotty support
* [#3323](https://github.com/http4s/http4s/pull/3323): Drop deprecated `ArbitraryInstances#charsetRangesNoQuality`
* [#3322](https://github.com/http4s/http4s/pull/3322): Drop deprecated `getAs` and `prepAs` methods from `Client`
* [#3371](https://github.com/http4s/http4s/pull/3271): In http4s-metrics, add `rootCause` field to `TerminationType.Abnormal` and `TerminationType.Error`.  Add `TerminationType.Canceled`
* [#3335](https://github.com/http4s/http4s/pull/3335): Remove unused `Bracket` instance in `Client#translate`
* [#3390](https://github.com/http4s/http4s/pull/3390): Replace `org.http4s.util.CaseInsensitiveString` with `org.typelevel.ci.CIString`
* [#3221](https://github.com/http4s/http4s/pull/3221): Implement a `Uri.Path` type to replace the type alias for `String`
* [#3450](https://github.com/http4s/http4s/pull/3450): Model `Accept-Patch` header as a `NonEmptyList[MediaType]`
* [#3463](https://github.com/http4s/http4s/pull/3450): Model `Access-Control-Allow-Credentials` header as a nullary case class.
* [#3325](https://github.com/http4s/http4s/pull/3325): Add a WebSocket builder with a `Pipe[F, WebSocketFrame, WebSocketFrame]` to unify sending and receiving.
* [#3373](https://github.com/http4s/http4s/pull/3373): Parameterize `ClassLoader` for `ResourceService` and `WebjarService`. Changes the `CacheStrategy`'s `uriPath` argument to `Uri.Path`.
* [#3460](https://github.com/http4s/http4s/pull/3460): Remove deprecated `Service` and related aliases
* [#3529](https://github.com/http4s/http4s/pull/3529): Refresh the `MediaType`s constants from the IANA registry. Not source breaking, but shifts constants in a binary breaking way.

## Enhancements

* [#3320](https://github.com/http4s/http4s/pull/3320): Reimplement `Media#as` with `F.rethrow`

## Deprecations

* [#3359](https://github.com/http4s/http4s/pull/3359): Deprecate the `org.http4s.util.execution` package.
* [#3422](https://github.com/http4s/http4s/pull/3359): Deprecate `BlazeClientBuilder#withSslContextOption`.

# Documentation

* [#3374](https://github.com/http4s/http4s/pull/3374): Add a deployment tutorial, including for GraalVM. See also #[3416](https://github.com/http4s/http4s/pull/3416).
* [#3410](https://github.com/http4s/http4s/pull/3410): Suggest a global execution context for the argument to `BlazeClientBuilder`

## Internal refactoring

* [#3386](https://github.com/http4s/http4s/pull/3386): Drop internal argonaut parser in favor of jawn's
* [#3266](https://github.com/http4s/http4s/pull/3266): Replace `fs2.compress` with `fs2.compression`

## Dependency updates

* argonaut-6.3.0
* async-http-client-2.12.1
* blaze-http-0.14.13
* play-json-2.9.0
* simpleclient-0.9.0 (Prometheus)

~~# v1.0.0-M1 (2020-06-25)~~

Did not publish successfully from tag.

# v0.21.5 (2020-06-24)

This release is fully backward compatible with 0.21.4.

## New modules

* [#3372](https://github.com/http4s/http4s/pull/3372): `http4s-scalafix`: starting with this release, we have integrated Scalafix rules into the build.  All our Scalafix rules will be published as both snapshots and with core releases.  The http4s-scalafix version is equivalent to the output version of the scalafix rules.  The scalafix rules are intended to assist migrations with deprecations (within this series) and breaking changes (in the upcoming push to 1.0).

## Bugfixes

* [#3476](https://github.com/http4s/http4s/pull/3476): Fix crash of `GZip` client middleware on responses to `HEAD` requests
* [#3488](https://github.com/http4s/http4s/pull/3488): Don't call `toString` on input of `ResponseLogger` on cancellation. The input is usually a `Request`. We filter a set of default sensitive headers in `Request#toString`, but custom headers can also be sensitive and could previously be leaked by this middleware.
* [#3521](https://github.com/http4s/http4s/pull/3521): In async-http-client, raise errors into response body stream when thrown after we've begun streaming. Previously, these errors were logged, but the response body was truncated with no value indicating failure.
* [#3520](https://github.com/http4s/http4s/pull/3520): When adding a query parameter to a `Uri` with a blank query string (i.e., the URI ends in '?'), don't prepend it with a `'&'` character. This is important in OAuth1 signing.
* [#3518](https://github.com/http4s/http4s/pull/3518): Fix `Cogen[ContentCoding]` in the testing arbitraries to respect the case-insensitivity of the coding field.
* [#3501](https://github.com/http4s/http4s/pull/3501): Explicitly use `Locale.ENGLISH` when comparing two `ContentCoding`'s coding fields. This only matters if your default locale has different casing semantics than English for HTTP token characters.

## Deprecations

* [#3441](https://github.com/http4s/http4s/pull/3441): Deprecate `org.http4s.util.threads`, which is not related to HTTP
* [#3442](https://github.com/http4s/http4s/pull/3442): Deprecate `org.http4s.util.hashLower`, which is not related to HTTP
* [#3466](https://github.com/http4s/http4s/pull/3466): Deprecate `util.decode`, which may loop infinitely on certain malformed input.  Deprecate `Media#bodyAsText` and `EntityDecoder.decodeString`, which may loop infinitely for charsets other than UTF-8.  The latter two methods are replaced by `Media#bodyText` and `EntityDecoder.decodeText`.
* [#3372](https://github.com/http4s/http4s/pull/3372): Deprecate `Client.fetch(request)(f)` in favor of `Client#run(request).use(f)`. This is to highlight the dangers of using `F.pure` or similar as `f`, which gives access to the body after the client may have recycled the connection.  For training and code reviewing purposes, it's easier to be careful with `Resource#use` than convenience methods like `fetch` that are `use` in disguise. This change can be fixed with our new http4s-scalafix.

## Enhancements

* [#3286](https://github.com/http4s/http4s/pull/3286): Add `httpRoutes` constructor for `Autoslash middleware`
* [#3382](https://github.com/http4s/http4s/pull/3382): Use more efficient String compiler in `EntityDecoder[F, String]`
* [#3439](https://github.com/http4s/http4s/pull/3439): Add `Hash[Method]` instance. See also [#3490](https://github.com/http4s/http4s/pull/3490).
* [#3438](https://github.com/http4s/http4s/pull/3438): Add `PRI` method
* [#3474](https://github.com/http4s/http4s/pull/3474): Add `httpApp` and `httpRoutes` constructors for `HeaderEcho` middleware
* [#3473](https://github.com/http4s/http4s/pull/3473): Add `httpApp` and `httpRoutes` constructors for `ErrorHandling` middleware
* [#3472](https://github.com/http4s/http4s/pull/3472): Add `httpApp` and `httpRoutes` constructors for `EntityLimiter` middleware
* [#3487](https://github.com/http4s/http4s/pull/3487): Add new `RequestID` middleware.
* [#3515](https://github.com/http4s/http4s/pull/3472): Add `httpApp` and `httpRoutes` constructors for `ErrorAction` middleware
* [#3513](https://github.com/http4s/http4s/pull/3513): Add `httpRoutes` constructor for `DefaultHead`. Note that `httpApp` is not relevant.
* [#3497](https://github.com/http4s/http4s/pull/3497): Add `logBodyText` functions to `Logger` middleware to customize the logging of the bodies

## Documentation

* [#3358](https://github.com/http4s/http4s/pull/3358): Replaced tut with mdoc
* [#3421](https://github.com/http4s/http4s/pull/3421): New deployment tutorial, including GraalVM
* [#3404](https://github.com/http4s/http4s/pull/3404): Drop reference to http4s-argonaut61, which is unsupported.
* [#3465](https://github.com/http4s/http4s/pull/3465): Update sbt version used in `sbt new` command
* [#3489](https://github.com/http4s/http4s/pull/3489): Remove obsolete scaladoc about `Canceled` in blaze internals

## Internals

* [#3478](https://github.com/http4s/http4s/pull/3478): Refactor `logMessage` in client and server logging middlewares

## Dependency updates

* scala-2.13.2
* boopickle-1.3.3
* fs2-2.4.2
* metrics-4.1.9 (Dropwizard)
* jetty-9.4.30
* json4s-3.6.9
* log4cats-1.1.1
* okhttp-4.7.2
* scalafix-0.9.17
* scalatags-0.9.1
* tomcat-9.0.36

# v0.21.4 (2020-04-28)

This release is fully backward compatible with 0.21.3.

## Bugfixes

* [#3338](https://github.com/http4s/http4s/pull/3338): Avoid incorrectly responding with an empty body in http4s-async-http-client

## Enhancements

* [#3303](https://github.com/http4s/http4s/pull/3303): In blaze, cache `Date` header value 
* [#3350](https://github.com/http4s/http4s/pull/3350): Use stable host address in `ConnectionFailure` message. Makes code more portable post-JDK11.

## Deprecation

* [#3361](https://github.com/http4s/http4s/pull/3361): Deprecate the `org.http4s.util.execution` package.

## Documentation

* [#3279](https://github.com/http4s/http4s/pull/3279): Improve Prometheus middleware usage example

## Dependency updates

* fs2-2.3.0
* okhttp-4.5.0
* scalafix-0.9.12
* scala-xml-1.3.0
* specs2-4.9.3

# v0.20.23 (2020-04-28)

This release restores backward compatibility with the 0.20 series.
This is the final planned release in the 0.20 series.

## Compatibility

* [#3362](https://github.com/http4s/http4s/pull/3362): Restores binary compatibility in http4s-jetty back to 0.20.21.

# v0.20.22 (2020-04-28)

This release is backward compatible with 0.20, except for http4s-jetty.
This incompatibility will be corrected in 0.20.23.

## Breaking changes

* [#3333](https://github.com/http4s/http4s/pull/3333): Add Http2c support to jetty-server. This accidentally broke binary compatibility, and will be patched in v0.20.23.

## Bugfixes

* [#3326](https://github.com/http4s/http4s/pull/3326): In `WebjarService`, do not use OS-specific directory separators
* [#3331](https://github.com/http4s/http4s/pull/3326): In `FileService`, serve index.html if request points to directory

## Enhancements

* [#3327](https://github.com/http4s/http4s/pull/3327): Add `httpRoutes` and `httpApp` convenience constructors to `Date` middleware
* [#3381](https://github.com/http4s/http4s/pull/3327): Add `httpRoutes` and `httpApp` convenience constructors to `CORS` middleware
* [#3298](https://github.com/http4s/http4s/pull/3298): In `Logger` client and server middlewares, detect any media types ending in `+json` as non-binary

## Deprecations

* [#3330](https://github.com/http4s/http4s/pull/3330): Deprecate `BlazeServerBuilder#apply()` in favor of passing an `ExecutionContext` explicitly.  Formerly, `ExecutionContext.global` was referenced by the default builder, and would spin up its thread pool even if the app never used the global execution context.
* [#3361](https://github.com/http4s/http4s/pull/3361): Deprecate `org.http4s.util.bug`, which is for internal use only.

## Backports

These appeared in previous releases, but have been backported to 0.20.x

* [#2591](https://github.com/http4s/http4s/pull/2591): Change literal interpolator macros to use unsafe methods to avoid triggering Wartremover's EitherProjectionPartial warning
* [#3115](https://github.com/http4s/http4s/pull/3115): Drop UTF-8 BOM when decoding
* [#3148](https://github.com/http4s/http4s/pull/3148): Add `HttpRoutes.strict`
* [#3185](https://github.com/http4s/http4s/pull/3185): In blaze, recover `EOF` on `bodyEncoder.write` to close connection
* [#3196](https://github.com/http4s/http4s/pull/3196): Add convenience functions to `Caching` middleware

## Build improvements

* Start testing on JDK14

## Dependency updates

* blaze-0.14.12
* metrics-4.1.6
* jetty-9.4.28.v20200408
* scala-2.12.11
* tomcat-9.0.34

# v0.21.3 (2020-04-02)

This release is fully backward compatible with 0.21.2.

# Bugfixes

* [#3243](https://github.com/http4s/http4s/pull/3243): Write ember-client request to socket before reading response

## Enhancements

* [#3196](https://github.com/http4s/http4s/pull/3196): Add convenience functions to `Caching` middleware. 
* [#3155](https://github.com/http4s/http4s/pull/3155): Internal `j.u.c.CompletionStage` conversions.

## Dependency updates

* cats-2.1.1
* okhttp-4.4.1

# v0.20.21 (2020-04-02)

This release is fully backward compatible with 0.20.20.

## Dependency updates

* argonaut-6.2.5
* jetty-9.4.27.v20200227
* metrics-4.1.5 (Dropwizard)
* tomcat-9.0.33

# v0.21.2 (2020-03-24)

This release is fully backward compatible with 0.21.1.

## Security fixes
* [GHSA-66q9-f7ff-mmx6](https://github.com/http4s/http4s/security/advisories/GHSA-66q9-f7ff-mmx6): Fixes a local file inclusion vulnerability in `FileService`, `ResourceService`, and `WebjarService`.
  * Request paths with `.`, `..`, or empty segments will now return a 400 in all three services.  Combinations of these could formerly be used to escape the configured roots and expose arbitrary local resources.
  * Request path segments are now percent-decoded to support resources with reserved characters in the name.

## Bug fixes

* [#3261](https://github.com/http4s/http4s/pull/3261): In async-http-client, fixed connection release when body isn't run, as well as thread affinity.

## Enhancements

* [#3253](https://github.com/http4s/http4s/pull/3253): Preparation for Dotty support. Should be invisible to end users, but calling out because it touches a lot.

# v0.20.20 (2020-03-24)

This release is fully backward compatible with 0.20.19.

## Security fixes
* [GHSA-66q9-f7ff-mmx6](https://github.com/http4s/http4s/security/advisories/GHSA-66q9-f7ff-mmx6): Fixes a local file inclusion vulnerability in `FileService`, `ResourceService`, and `WebjarService`.
  * Request paths with `.`, `..`, or empty segments will now return a 400 in all three services.  Combinations of these could formerly be used to escape the configured roots and expose arbitrary local resources.
  * Request path segments are now percent-decoded to support resources with reserved characters in the name.

## Enhancements

* [#3167](https://github.com/http4s/http4s/pull/3167): Add `MetricsOps.classifierFMethodWithOptionallyExcludedPath`.name.

# v0.18.26 (2020-03-24)

This release is fully backward compatible with 0.18.25.

## Security fixes
* [GHSA-66q9-f7ff-mmx6](https://github.com/http4s/http4s/security/advisories/GHSA-66q9-f7ff-mmx6): Fixes a local file inclusion vulnerability in `FileService`, `ResourceService`, and `WebjarService`.
  * Request paths with `.`, `..`, or empty segments will now return a 400 in all three services.  Combinations of these could formerly be used to escape the configured roots and expose arbitrary local resources.
  * Request path segments are now percent-decoded to support resources with reserved characters in the name.

# v0.21.1 (2020-02-13)

This release is fully backward compatible with v0.21.0, and includes all the changes from v0.20.18.

## Bug fixes

* [#3192](https://github.com/http4s/http4s/pull/3192): Parse `SameSite` cookie attribute and values case insensitively.

## Enhancements

* [#3185](https://github.com/http4s/http4s/pull/3185): In blaze-server, recover `EOF` to close the connection instead of catching it. This reduces log noise in Cats Effect implementations that wrap uncaught exceptions.

## Dependency updates

* jawn-fs2-1.0.0: We accidentally released v0.21.0 against an RC of jawn-fs2. This is fully compatible.

# v0.20.19 (2020-02-13)

This release is fully backward compatible with 0.20.18.

## Bugfixes

* [#3199](https://github.com/http4s/http4s/pull/3199): When `Uri#withPath` is called without a slash and an authority is defined, add a slash to separate them.

## Enhancements

* [#3199](https://github.com/http4s/http4s/pull/3199): 
  * New `addSegment` alias for `Uri#/`
  * New `Uri#addPath` function, which splits the path segments and adds each, URL-encoded.

# v0.20.18 (2020-02-13)

This release is fully backward compatible with 0.20.17.

## Bugfixes

* [#3178](https://github.com/http4s/http4s/pull/3178): In `TomcatBuilder`, use the correct values for the `clientAuth` connector attribute.
* [#3184](https://github.com/http4s/http4s/pull/3184): 
  * Parse cookie attribute names case insensitively.
  * Preserve multiple extended cookie attributes, delimited by a `';'`
  * Support cookie domains with a leading `'.'`

## Enhancements

* [#3190](https://github.com/http4s/http4s/pull/3190): Remove reflection from initialization of `HttpHeaderParser`. This allows modeled headers to be parsed when running on Graal. The change is fully transparent on the JVM.

## Dependency updates

* argonaut-6.2.4
* async-http-client-2.10.5
* tomcat-9.0.31

# v0.21.0 (2020-02-09)

This release is fully compatible with 0.21.0-RC4.  Future releases in the 0.21.x series will maintain binary compatibility with this release.  All users on the 0.20.x or earlier are strongly encouraged to upgrade.

## Dependency updates

* argonaut-6.2.4
* circe-0.13.0

# v0.21.0-RC5 (2020-02-08)

This release is binary compatible with 0.21.0-RC4.

We announced this as built on circe-0.13.0.  That was not correct, but is fixed in 0.21.0.

## Enhancements

* [#3148](https://github.com/http4s/http4s/pull/3148): Add `HttpRoutes.strict` and `ContextRoutes.strict` for routes that require only an `Applicative`, at the cost of evaluating `combineK`ed routes strictly.

## Dependency updates

* async-http-client-2.10.5
* cats-effect-2.1.1
* scalatags-0.8.5

# v0.21.0-RC4 (2020-02-04)

This release is binary incompatible with 0.21.0-RC2, but is source compatible.

## Breaking changes

### Binary

* [#3145](https://github.com/http4s/http4s/pull/3145): Relax constraints from `Effect` to `Sync` in `resourceService`, `fileService`, and `webjarService`.

# v0.21.0-RC3 (2020-02-03)

This release is binary incompatible with 0.21.0-RC2, but should be source compatible, with deprecations.

## Breaking changes

### Binary

* [#3126](https://github.com/http4s/http4s/pull/3126): Remove unnecessary `Applicative` constraints from http4s-circe
* [#3124](https://github.com/http4s/http4s/pull/3124): Relax constraints from `Effect` to `Sync` in `FileService`.
* [#3136](https://github.com/http4s/http4s/pull/3136): In `WebSocketBuilder`, add `filterPingPongs` parameter, default true.  When false, `send` and `receive` will see pings and pongs sent by the client.  The server still responds automatically to pings.  This change should be transparent to existing users.
* [#3138](https://github.com/http4s/http4s/pull/3124): Remove unnecessary `Applicative` constraints on `EntityEncoder` instances in several modules.

### Semantic
  
* [#3139](https://github.com/http4s/http4s/pull/3139): Changes `Router` to find the longest matching prefix by path segments rather than character-by-character.  This is arguably a bug fix.  The old behavior could cause unexpected matches, is inconsistent with the servlet mappings that inspired `Router`, and is unlikely to have been intentionally depended on.

### Deprecation

* [#3134](https://github.com/http4s/http4s/pull/3132): Deprecate `JettyBuilder#withSSLContext` in favor of new methods in favor of new `withSslContext*` methods.
* [#3132](https://github.com/http4s/http4s/pull/3132): Deprecate `BlazeServerBuilder#withSSLContext` and `BlazeServerBuilder#withSSL` in favor of new `withSslContext*` methods.
* [#3140](https://github.com/http4s/http4s/pull/3140): Deprecate `JettyBuilder#withSSL`, to match `BlazeServerBuilder`. It's still necessary in Tomcat, which doesn't take a `ServletContext`.  Deprecate `SSLConfig`, `KeyStoreBits`, and `SSLContextBits`, which had already been removed from public API.

## Bugfixes

* [#3140](https://github.com/http4s/http4s/pull/3140): In `TomcatBuilder`, fix mapping of `SSLClientAuthMode` to Tomcat's connector API.

## Enhancements

* [#3134](https://github.com/http4s/http4s/pull/3132): In `JettyBuilder`, add `withSslContext` and `withSslContextAndParameters` to permit full control of `SSLParameters`.  Add `withoutSsl`.
* [#3132](https://github.com/http4s/http4s/pull/3132): In `BlazeBuilder`, add `withSslContext` and `withSslContextAndParameters` to permit full control of `SSLParameters`.  Add `withoutSsl`.

## Dependency updates

* cats-effect-2.1.0
* fs2-2.2.2

# v0.21.0-RC2 (2020-01-27)

## Breaking changes

### Binary and source

* [#3110](https://github.com/http4s/http4s/pull/3110): Change `MessageFailure#toHttpResponse` to return a `Response[F]` instead of an `F[Response[F]]`, and relax constraints accordingly. Drops the `inHttpResponse` method.
* [#3107](https://github.com/http4s/http4s/pull/3107): Add `covary[F[_]]` method to `Media` types.  Should not break your source unless you have your own `Media` subclass, which you shouldn't.

### Binary only

* [#3098](https://github.com/http4s/http4s/pull/3098): Update `MimeDB` from IANA registry. 

### Deprecation

* [#3087](https://github.com/http4s/http4s/pull/3087): Deprecate the public http4s-testing module.  This was mostly Specs2 matchers, the majority of which block threads.  This is not to be confused with http4s-laws, which depends only on Discipline and is still maintained.

## Bugfixes

* [#3105](https://github.com/http4s/http4s/pull/3105): Fix "cannot have more than one pending write request" error in blaze-server web sockets.
* [#3115](https://github.com/http4s/http4s/pull/3115): Handle BOM at the head of a chunk in `decode`.

## Enhancements

* [#3106](https://github.com/http4s/http4s/pull/3106): Interrupt response body in `DefaultHead` middleware. This optimization saves us from draining a potentially large response body that, because `HEAD` is a safe method, should not have side effects.
* [#3095](https://github.com/http4s/http4s/pull/3095): Add `Request#asCurl` method to render a request as a curl command.  Renders the method, URI, and headers, but not yet the body.

# v0.20.17 (2020-01-25)

This release is fully compatible with 0.20.16.

## Bugfixes

* [#3105](https://github.com/http4s/http4s/pull/3105): Fix "cannot have more than one pending write request" error in blaze-server web sockets.

## Dependency updates

* simpleclient-0.8.1 (Prometheus)
  
# v0.18.25 (2020-01-21)

## Bug fixes
* [#3093](https://github.com/http4s/http4s/pull/3093): Backport [#3086](https://github.com/http4s/http4s/pull/3086): Fix connection leak in blaze-client pool manager when the next request in the queue is expired.

# v0.21.0-RC1 (2020-01-21)

## Breaking changes

* [#3012](https://github.com/http4s/http4s/pull/3012): Use `HttpApp` instead of `HttpRoutes` in `Http4sServlet`. The servlet builders themselves retain compatibility.
* [#3078](https://github.com/http4s/http4s/pull/3078): Wrap Java exceptions in `ConnectionFailure` when a blaze-client fails to establish a connection. This preserves information about which host could not be connected to.
* [#3062](https://github.com/http4s/http4s/pull/3062): http4s' JSON support is now built on jawn-1.0.0, which is a binary break from jawn-0.14.x.  This comes with a bump to circe-0.13.  Most circe-0.13 modules are binary compatible with circe-0.12, but note that circe-parser is not.
* [#3055](https://github.com/http4s/http4s/pull/3055): Add fs2-io's TLS support to ember-client.  The `sslContext: Option[(ExecutionContext, SSLContext)]` argument is replaced by a `tlsContext: Option[TLSContext]`.`

## Enhancements

* [#3004](https://github.com/http4s/http4s/pull/3004): Add `classloader` argument to `StaticFile.fromResource` 
* [#3007](https://github.com/http4s/http4s/pull/3007): Add `classloader` argument to `TomcatBuilder`
* [#3008](https://github.com/http4s/http4s/pull/3008): Consistently use `collection.Seq` across Scala versions in DSL
* [#3031](https://github.com/http4s/http4s/pull/3031): Relax `Router.apply` constraint from `Sync` to `Monad`
* [#2821](https://github.com/http4s/http4s/pull/2821): Add `Media` supertype of `Message` and `Part`, so multipart parts can use `EntityDecoder`s
* [#3021](https://github.com/http4s/http4s/pull/3021): Relax `Throttle.apply` constraint from `Sync` to `Monad`. Add a `mapK` operation to `TokenBucket`.
* [#3056](https://github.com/http4s/http4s/pull/3056): Add `streamJsonArrayEncoder*` operations to circe support, to encode a `Stream` of `A` to a JSON array, given an encoder for `A`.
* [#3053](https://github.com/http4s/http4s/pull/3053): Remove unneeded `Functor[G]` constraint on `HeaderEcho.apply`.
* [#3054](https://github.com/http4s/http4s/pull/3054): Add `SameSite` cookie support
* [#2518](https://github.com/http4s/http4s/pull/2518): Add `status` methods to `Client` that take a `String` or `Uri`
* [#3069](https://github.com/http4s/http4s/pull/3069): Add `ContextMiddleware.const` function
* [#3070](https://github.com/http4s/http4s/pull/3070): Add `NonEmptyTraverse` instance to `ContextRequest`
* [#3060](https://github.com/http4s/http4s/pull/3060): Stop mixing context bounds and implicits in `CirceInstances`.
* [#3024](https://github.com/http4s/http4s/pull/3024): Add `withQueryParams` and `withMultiValueQueryParams` to `QueryOps`
* [#3092](https://github.com/http4s/http4s/pull/3092): Add TLS support to ember-server via fs2-io.

## Dependency updates

* cats-2.1.0
* circe-0.13.0-RC1
* fs2-2.2.0
* jawn-1.0.0
* jawn-fs2-1.0.0-RC2
* okhttp-4.3.1
* play-json-2.8.1
* scalacheck-1.14.3
* scalatags-0.8.4
* specs2-4.8.3

# v0.20.16 (2020-01-21)

## Bugfixes

* [#3086](https://github.com/http4s/http4s/pull/3086): Fix connection leak in blaze-client pool manager when the next request in the queue is expired.

## Breaking changes

* [#3053](https://github.com/http4s/http4s/pull/3053): Deprecate `HttpDate.now`, which is not referentially transparent. Prefer `HttpDate.current`.

## Enhancements

* [#3049](https://github.com/http4s/http4s/pull/3049): Add new `Date` server middleware
* [#3051](https://github.com/http4s/http4s/pull/3051): Add `HttpDate.current` convenience constructor, based on `Clock`.
* [#3052](https://github.com/http4s/http4s/pull/3052): Add `Caching` server middleware.
* [#3065](https://github.com/http4s/http4s/pull/3065): Add `ErrorAction` server middleware
* [#3082](https://github.com/http4s/http4s/pull/3082): Wrap `UnresolvedAddressException` in blaze in an `UnresolvedAddressException` subtype that contains the address that could not resolve to aid diagnostics.  This is a conservative change.  See [#3078](https://github.com/http4s/http4s/pull/3078) for the wrapper forthcoming in http4s-0.21.

## Documentation

* [#3017](https://github.com/http4s/http4s/pull/3017): Correct the documentation in `Timeout.apply`
* [#3020](https://github.com/http4s/http4s/pull/3020): Update scaladoc to compiling example code on OptionalMultiQueryParamDecoderMatcher

## Dependency updates

* async-http-client-2.10.4
* jetty-9.4.26.v20200117
* metrics-4.1.2 (Dropwizard)
* log4s-1.8.2
* okhttp-3.14.6
* simpleclient-0.8.0 (Prometheus)
* tomcat-9.0.30

# v0.20.15 (2019-11-27)

## Enhancements

* [#2966](https://github.com/http4s/http4s/pull/2966): Add `HttpsRedirect` middleware
* [#2965](https://github.com/http4s/http4s/pull/2965): Add `Request#addCookies` method
* [#2887](https://github.com/http4s/http4s/pull/2887): Support realm in the `OAuth1` header

## Bug fixes

* [#2916](https://github.com/http4s/http4s/pull/2916): Ensure that `Metrics` only decrements active requests once
* [#2889](https://github.com/http4s/http4s/pull/2889): In `Logger`, log the prelude if `logBody` and `logHeaders` are false

# v0.20.14 (2019-11-26)

## Bug fixes

* [#2909](https://github.com/http4s/http4s/pull/2909): Properly propagate streamed errors in jetty-client
* The blaze upgrade fixes the "SSL Handshake WRAP produced 0 bytes" error on JDK 11.

## Enhancements

* [#2911](https://github.com/http4s/http4s/pull/2911): Add missing bincompat syntax to `org.http4s.implicits`.

## Dependency updates

* blaze-0.14.11
* circe-0.11.2
* jawn-0.14.3
* jetty-9.4.24.v20191120
* tomcat-9.0.29

# v0.20.13 (2019-11-05)

## Bug fixes

* [#2946](https://github.com/http4s/http4s/pull/2946): Restore binary compatibility of private `UrlCodingUtils`. [#2930](https://github.com/http4s/http4s/pull/2930) caused a breakage in rho.
* [#2922](https://github.com/http4s/http4s/pull/2922): Handle Content-Length longer that Int.MaxValue in chunked uploads
* [#2941](https://github.com/http4s/http4s/pull/2941): Fix for `BlockingHttp4sServlet` with shifted IO.
* [#2953](https://github.com/http4s/http4s/pull/2953): Fix connection info in servlet backend.  The local and remote addresses were reversed.
* [#2942](https://github.com/http4s/http4s/pull/2942): Fix `Request.addcookie` to consolidate all `Cookie` headers into one.
* [#2957](https://github.com/http4s/http4s/pull/2957): Shift the write to Blocker in `BlockingServletIo`

## Enhancements

* [#2948](https://github.com/http4s/http4s/pull/2948): Add all missing `ContentCoding`s from the IANA registry.

## Dependency updates

* blaze-0.14.9

# v0.20.12 (2019-10-31)

## Enhancements

* [#2930](https://github.com/http4s/http4s/pull/2830): Move private `UrlCodingUtils` to the `Uri` companion object, make public

## Dependency updates

* jawn-0.14.2
* jetty-9.4.22
* json4s-0.14.2
* metrics-4.1.1
* okhttp-3.14.4
* play-json-2.7.4
* tomcat-9.0.27
* twirl-1.4.2

# v0.21.0-M5 (2019-09-19)

## Breaking changes

* [#2815](https://github.com/http4s/http4s/pull/2815): Allow `Allow` header to specify an empty set of methods.
* [#2832](https://github.com/http4s/http4s/pull/2836): Add natural transformation to `ResponseGenerator` to allow the `F` and `G` to work in unison. Relevant for http4s-directives.

## Enhancements

* [#2836](https://github.com/http4s/http4s/pull/2836): Add `additionalSocketOptions` to ember configs
* [#2869](https://github.com/http4s/http4s/pull/2869): Add JsonDebugErrorHandler middleware
* [#2830](https://github.com/http4s/http4s/pull/2830): Add encoder and decoder helpers to `Uri` companion

## Documentation

* [#2733](https://github.com/http4s/http4s/pull/2733): Add CSRF documentation

## Dependency updates

* async-http-client-2.10.2
* cats-2.0.0
* cats-effect-2.0.0
* circe-0.12.1
* fs2-2.0.0
* keypool-2.0.0
* log4cats-core-1.0.0
* okhttp-4.2.0
* jawn-fs2-0.15.0
* tomcat-9.0.24
* vault-2.0.0

# v0.20.11 (2019-09-19)

## Breaking changes

* [#2792](https://github.com/http4s/http4s/pull/2792): Drop support for Scala 2.13.0-M5. Users of Scala 2.13 should be on a stable release of Scala on the http4s-0.21 release series.
* [#2800](https://github.com/http4s/http4s/pull/2800): Revert [#2785](https://github.com/http4s/http4s/pull/2785), using `F[A]` instead of `G[A]` in `EntityResponseGenerator`, which broke directives.

## Bug fixes

* [#2807](https://github.com/http4s/http4s/pull/2807): In jetty-client, don't follow redirects with the internal client, which throws an exception in the http4s wrapper.

## Enhancements

* [#2817](https://github.com/http4s/http4s/pull/2817): In jetty-client, disable internal client's default `Content-Type` to prevent default `application/octet-stream` for empty bodies.

## Dependency updates

* jetty-9.4.20

# v0.21.0-M4 (2019-08-14)

## Dependency updates

* cats-core-2.0.0-RC1
* cats-effect-2.0.0-RC1
* circe-0.12.0-RC1
* discipline-1.0.0
* keypool-0.2.0-RC1
* log4cats-1.0.0-RC1
* vault-2.0.0-RC1

# v0.20.10 (2019-08-14)

## Breaking changes

* [#2785](https://github.com/http4s/http4s/pull/2785): Use `F[A]` instead of `G[A]` in the DSL's `EntityResponseGenerator`. This change is binary compatible, but not source compatible for users of `Http4sDsl2` where `F` is not `G`. This is uncommon.

## Bug fixes

* [#2778](https://github.com/http4s/http4s/pull/2778): Don't truncate signing keys in CSRF middleware to 20 bytes, which causes a loss of entropy.

## Enhancements

* [#2776](https://github.com/http4s/http4s/pull/2776): Add `MaxActiveRequest` middleware
* [#2724](https://github.com/http4s/http4s/pull/2724): Add `QueryParamEncoder[Instant]` and `QueryParamDecoder[Instant]`. Introduce `QueryParamCodec` for convenience.
* [#2777](https://github.com/http4s/http4s/pull/2777): Handle invalid `Content-Range` requests with a 416 response and `Accept-Range` header.

# v0.20.9 (2019-08-07)

## Bug fixes

* [#2761](https://github.com/http4s/http4s/pull/2761): In blaze-client, don't add `ResponseHeaderTimeoutStage` when `responseHeaderTimeout` is infinite. This prevents an `IllegalArgumentException` when debug logging is turned on.
* [#2762](https://github.com/http4s/http4s/pull/2762): Fix text in warnings when blaze-client timeouts are questionably ordered.

# v0.21.0-M3 (2019-08-02)

## Breaking changes

* [#2572](https://github.com/http4s/http4s/pull/2572): Make `Http1Stage` private to `org.http4s`, which we highly doubt anybody extended directly anyway.

## Bug fixes

* [#2727](https://github.com/http4s/http4s/pull/2727): Fix `UserInfo` with `+` sign

## Enhancements

* [#2623](https://github.com/http4s/http4s/pull/2623): Propagate cookies in `FollowRedirect` client middleware

## Documentation

* [#2717](https://github.com/http4s/http4s/pull/2717): Update quickstart for v0.21
* [#2734](https://github.com/http4s/http4s/pull/2734): Add missing comma in code sample
* [#2740](https://github.com/http4s/http4s/pull/2740): Clarify `Method` imports for client DSL

## Internals

* [#2747](https://github.com/http4s/http4s/pull/2717): Create .mergify.yml

## Dependency upgrades

* better-monadic-for-0.3.1
* cats-effect-2.0.0-M5
* log4cats-0.4.0-M2
* okhttp-4.0.1

# v0.20.8 (2019-08-02)

## Enhancements

* [#2550](https://github.com/http4s/http4s/pull/2550): Adjust default timeouts and add warnings about misconfiguration

## Dependency updates

* blaze-0.14.8
* cats-effect-1.4.0

# v0.20.7 (2019-07-30)

## Bug fixes
* [#2728](https://github.com/http4s/http4s/pull/2728): Preserve division of `request.uri.path` into `scriptName` and `pathInfo` when calling `withPathInfo`.
* [#2737](https://github.com/http4s/http4s/pull/2737): Fix deadlock in blaze-server web socket shutdown.

## Enhancements
* [#2736](https://github.com/http4s/http4s/pull/2736): Implement a `connectTimeout` in blaze-client, defaulted to 10 seconds.  Prevents indefinite hangs on non-responsive hosts.

## Documentation
* [#2741](https://github.com/http4s/http4s/pull/2741): Improve docs surrounding auth middleware and fall through.

## Dependency upgrades
- blaze-0.14.7
- tomcat-9.0.22

# v0.21.0-M2 (2019-07-09)

This release drops support for Scala 2.11 and adds the `http4s-ember-server` and `http4s-ember-client` backends.  Ember is new and experimental, but we intend for it to become the reference implementation.  Notably, it only requires a `Concurrent` constraint.

## Bugfixes
* [#2691](https://github.com/http4s/http4s/pull/2691): Fix deadlock in client by releasing current connection before retrying in `Retry` client middleware.  The constraint is upgraded to `Concurrent`.
* [#2693](https://github.com/http4s/http4s/pull/2693): Fix deadlock in client by releasing current connection before retrying in `FollowRedirect` client middleware.  The constraint is upgraded to `Concurrent`.
* [#2671](https://github.com/http4s/http4s/pull/2671): Upgrade `Uri.UserInfo` to a case class with username and password, fixing encoding issues. This is for RFC 3986 compliance, where it's deprecated for security reasons. Please don't use this.
* [#2704](https://github.com/http4s/http4s/pull/2704): Remove unused `Sync` constraint on `Part.formData`.

## Breaking changes
* [#2654](https://github.com/http4s/http4s/pull/2654): Extract an http4s-laws module from http4s-testing, with no dependency on Specs2.  The arbitraries, laws, and tests are now laid out in a similar structure to cats and cats-effect.
* [#2665](https://github.com/http4s/http4s/pull/2665): Change `withBlock` to `withBlocker` in `OkHttpBuilder`
* [#2661](https://github.com/http4s/http4s/pull/2661): Move string contexts macros for literals from `org.http4s` to `org.http4s.implicits`
* [#2679](https://github.com/http4s/http4s/pull/2679): Replace `Uri.IPv4` with `Uri.Ipv4Address`, including an `ipv4` interpolator and interop with `Inet4Address`.
* [#2694](https://github.com/http4s/http4s/pull/2694): Drop Scala 2.11 support 
* [#2700](https://github.com/http4s/http4s/pull/2700): Replace `Uri.IPv6` with `Uri.Ipv6Address`, including an `ipv6` interpolator and interop with `Inet6Address`.

## Enhancements
* [#2656](https://github.com/http4s/http4s/pull/2656): Add `emap` and `emapValidatedNel` to `QueryParamDecoder`
* [#2696](https://github.com/http4s/http4s/pull/2696): Introduce `http4s-ember-server` and `http4s-ember-client`

## Documentation
* [#2658](https://github.com/http4s/http4s/pull/2658): Link to http4s-jdk-http-client
* [#2668](https://github.com/http4s/http4s/pull/2668): Clarify scaladoc for `Uri.Scheme`

## Internal
* [#2655](https://github.com/http4s/http4s/pull/2655): Tune JVM options for throughput

## Dependency updates
* async-http-client-2.10.1
* circe-0.12.0-M4
* json4s-3.6.7
* okhttp-4.0.0
* specs2-core-4.6.0

# v0.20.6 (2019-07-09)

## Bug fixes
* [#2705](https://github.com/http4s/http4s/pull/2705): Upgrades blaze to close `SSLEngine` when an `SSLStage` shuts down. This is useful in certain `SSLContext` implementations.  See [blaze#305](https://github.com/http4s/blaze/pull/305) for more.

## Dependency upgrades
- blaze-0.14.6

~~# v0.20.5 (2019-07-09)~~

Cursed release.  Sonatype staging repo closed in flight.

# v0.20.4 (2019-07-06)

## Bug fixes
* [#2687](https://github.com/http4s/http4s/pull/2687): Don't throw in `Uri.fromString` on invalid ports
* [#2695](https://github.com/http4s/http4s/pull/2695): Handle EOF in blaze-server web socket by shutting down stage

## Enhancements
* [#2673](https://github.com/http4s/http4s/pull/2673): Add `GZip` middleware for client

## Documentation
* [#2668](https://github.com/http4s/http4s/pull/2668): Clarifications in `Uri.Scheme` scaladoc

## Dependency upgrades
- blaze-0.14.5
- jetty-9.14.19.v20190610 (for client)

# v0.21.0-M1 (2019-06-17)

## Breaking changes
* [#2565](https://github.com/http4s/http4s/pull/2565): Change constraint on server `Metrics` from `Effect` to `Sync`
* [#2551](https://github.com/http4s/http4s/pull/2551): Refactor `AuthMiddleware` to not require `Choice` constraint
* [#2614](https://github.com/http4s/http4s/pull/2614): Relax various `ResponseGenerator` constraints from `Monad` to `Applicative` in http4s-dsl.
* [#2613](https://github.com/http4s/http4s/pull/2613): Rename implicit `http4sKleisliResponseSyntax` and its parameter name.
* [#2624](https://github.com/http4s/http4s/pull/2624): In `BlazeServerBuilder`, don't depend on laziness of `SSLContext`. `None` now disables the secure context. The default argument tries to load `Some(SSLContext.getDefault())`, but falls back to `None` in case of failure.
* [#2493](https://github.com/http4s/http4s/pull/2493): Scala 2.13 support and related upgrades
  * Scala 2.13.0-M5 is dropped.
  * All modules are supported on 2.11, 2.12, and 2.13 again.
  * Use cats-effect-2.0's new `Blocker` in place of `ExecutionContext` where appropriate

## Enhancements
* [#2591](https://github.com/http4s/http4s/pull/2590): Add `MediaType.unsafeParse` and `QValue.unsafeFromString`. 
* [#2548](https://github.com/http4s/http4s/pull/2548): Add `Client#translate`
* [#2622](https://github.com/http4s/http4s/pull/2622): Add `Header#renderedLength`

## Docs
* [#2569](https://github.com/http4s/http4s/pull/2569): Fix typo in CORS scaladoc
* [#2608](https://github.com/http4s/http4s/pull/2608): Replace `Uri.uri` with `uri` in tuts
* [#2626](https://github.com/http4s/http4s/pull/2626): Fix typos in root package and DSL docs
* [#2635](https://github.com/http4s/http4s/pull/2635): Remove obsolete scaladoc from client
* [#2645](https://github.com/http4s/http4s/pull/2645): Fix string literal in router example in static file docs

## Internal
* [#2563](https://github.com/http4s/http4s/pull/2563): Refactor `EntityDecoder#decode`
* [#2553](https://github.com/http4s/http4s/pull/2553): Refactor `Timeout`
* [#2564](https://github.com/http4s/http4s/pull/2564): Refactor boopickle and circe decoders
* [#2580](https://github.com/http4s/http4s/pull/2580): Refactor server `RequestLogger`
* [#2581](https://github.com/http4s/http4s/pull/2581): Remove redundant braces in various types
* [#2539](https://github.com/http4s/http4s/pull/2539): Narrow cats imports
* [#2582](https://github.com/http4s/http4s/pull/2582): Refactor `DefaultHead`
* [#2590](https://github.com/http4s/http4s/pull/2590): Refactor `GZip`
* [#2591](https://github.com/http4s/http4s/pull/2590): Refactor literal macros to not use `.get`
* [#2596](https://github.com/http4s/http4s/pull/2596): Refactor `MimeLoader`
* [#2542](https://github.com/http4s/http4s/pull/2542): Refactor `WebjarService`
* [#2555](https://github.com/http4s/http4s/pull/2555): Refactor `FileService`
* [#2597](https://github.com/http4s/http4s/pull/2597): Optimize internal hex encoding
* [#2599](https://github.com/http4s/http4s/pull/2599): Refactor `ChunkAggregator`
* [#2574](https://github.com/http4s/http4s/pull/2574): Refactor `FollowRedirect`
* [#2648](https://github.com/http4s/http4s/pull/2648): Move `mimedb-generator` from a project to an internal SBT plugin. Run with `core/generateMimeDb`.

## Dependency updates
* cats-2.0.0-M4
* cats-effect-2.0.0-M4
* circe-0.12.0-M3
* discipline-0.12.0-M3
* fs2-1.1.0-M1
* jawn-0.14.2
* jawn-fs2-0.15.0-M1
* json4s-3.6.6
* log4s-1.8.2
* parboiled-2.0.1 (internal fork)
* play-json-2.7.4
* sbt-doctest-0.9.5 (tests only)
* sbt-native-packager-1.3.22 (examples only)
* sbt-site-1.4.0 (docs only)
* sbt-tpolecat-0.1.6 (compile time only)
* scalacheck-1.14.0
* scalatags-0.7.0 (2.12 and 2.13 only)
* scalaxml-1.2.0
* specs2-4.5.1 
* mockito-core-2.28.2 (tests only)
* tut-0.6.12 (docs only)
* twirl-1.4.2
* vault-2.0.0-M2

# v0.20.3 (2019-06-12)

## Bug fixes
* [#2638](https://github.com/http4s/http4s/pull/2638): Fix leaking sensitive headers in server RequestLogger

# v0.18.24 (2019-06-12)

## Bug fixes
* [#2639](https://github.com/http4s/http4s/pull/2639): Fix leaking sensitive headers in server RequestLogger

## Dependency updates
- cats-1.6.1
- jetty-9.4.19.v20190610
- tomcat-9.0.21

# v0.20.2 (2019-06-12)

## Bug fixes
* [#2604](https://github.com/http4s/http4s/pull/2604): Defer creation of `SSLContext.getDefault()` in blaze-client
* [#2611](https://github.com/http4s/http4s/pull/2611): Raise errors with `getResource()` into effect in `StaticFile`

## Enhancements
* [#2567](https://github.com/http4s/http4s/pull/2567): Add `mapK` to `AuthedRequest`.  Deprecate `AuthedService` in favor of `AuthedRoutes`.

## Internals
* [#2579](https://github.com/http4s/http4s/pull/2579): Skip Travis CI on tags

## Dependency updates
* blaze-0.14.4
* cats-core-1.6.1
* cats-effect-1.3.1
* fs2-1.0.5 (except Scala 2.13.0-M5)
* okhttp-3.14.2
* tomcat-9.0.21

# v0.20.1 (2019-05-16)

Users of blaze-client are strongly urged to upgrade.  This patch fixes a bug and passes new tests, but we still lack 100% confidence in it.  The async-http-client backend has proven stable for a large number of users.

## Bug fixes
* [#2562](https://github.com/http4s/http4s/pull/2562): Fix issue in `PoolManager` that causes hung requests in blaze-client.
* [#2571](https://github.com/http4s/http4s/pull/2571): Honor `If-None-Match` request header in `StaticFile`

## Enhancements
* [#2532](https://github.com/http4s/http4s/pull/2532): Add queue limit to log message when client wait queue is full
* [#2535](https://github.com/http4s/http4s/pull/2535): Add `translate` to `HttpRoutes` and `HttpApp`

## Documentation
* [#2533](https://github.com/http4s/http4s/pull/2533): Fix link to Metrics middleware
* [#2538](https://github.com/http4s/http4s/pull/2538): Add @MartinSnyder's presentation, update giter8 instructions
* [#2559](https://github.com/http4s/http4s/pull/2559): Add @gvolpe's presentation and http4s-tracer

## Internals
* [#2525](https://github.com/http4s/http4s/pull/2525): Pointful implementation of `AuthMiddleware.noSpider`
* [#2534](https://github.com/http4s/http4s/pull/2534): Build with xenial and openjdk8 on Travis CI
* [#2530](https://github.com/http4s/http4s/pull/2530): Refactoring of `authentication.challenged`
* [#2531](https://github.com/http4s/http4s/pull/2531): Refactoring of `PushSupport`
* [#2543](https://github.com/http4s/http4s/pull/2543): Rename maintenance branches to `series/x.y`
* [#2549](https://github.com/http4s/http4s/pull/2549): Remove workarounds in `BlazeClient` for [typelevel/cats-effect#487](https://github.com/typelevel/cats-effect/issues/487)
* [#2575](https://github.com/http4s/http4s/pull/2575): Fix the Travis CI release pipeline

## Dependency updates
* blaze-0.14.2
* cats-effect-1.3.0
* jetty-server-9.4.18.v20190429
* metrics-core-4.1.0
* sbt-native-packager-1.3.21 (examples only)
* tomcat-9.0.20

# v0.20.0 (2019-04-22)

## Announcements

### blaze-client stability

We are declaring this a stable release, though we acknowledge a handful of lingering issues with the blaze-client.  Users who have trouble with the blaze backend are invited to try the async-http-client, okhttp, or jetty-client backends instead.

### Scala 2.13 compatibility

When our dependencies are published for Scala 2.13.0-RC1, we will publish for it and drop support for Scala 2.13.0-M5.  We know it's out there, and we're as anxious as you.

### cats-2 and http4s-0.21

Cats 2.0 is expected soon, and a Cats Effect 2.0 is under discussion.  These will be binary compatible with their 1.x versions, with the exception of their laws modules.  We intend to publish http4s-0.21 on these when they are available in order to provide a compatible stack for our own laws.

### EOL of 0.18

This marks the end of active support for the 0.18 series.  Further releases in that series will require a pull request and an accompanying tale of woe.

## Breaking changes
* [#2506](https://github.com/http4s/http4s/pull/2506): Raise `DecodeFailure` with `MonadError` in `Message#as` rather than relying on effect to catch in `fold`. Requires a new `MonadError` constraint.

## Bugfixes
* [#2502](https://github.com/http4s/http4s/pull/2502): Stop relying on undefined behavior of `fold` to catch errors in client.

## Enhancements
* [#2508](https://github.com/http4s/http4s/pull/2508): Add `mediaType` String context macro for validating literals.  Provide the same for `uri` and `qValue`, deprecating `Uri.uri` and `QValue.q`.
* [#2520](https://github.com/http4s/http4s/pull/2520): Parameterize `selectorThreadFactory` for blaze server.  This allows setting the priority for selector threads.

## Documentation
* [#2488](https://github.com/http4s/http4s/pull/2488): Fix bad link in changelog
* [#2494](https://github.com/http4s/http4s/pull/2494): Add note on queue usage to `BlazeWebSocketExample`
* [#2509](https://github.com/http4s/http4s/pull/2509): Add Formation as adopter
* [#2516](https://github.com/http4s/http4s/pull/2516): Drop redundant `enableWebSockets` in blaze example.

## Internals
* [#2521](https://github.com/http4s/http4s/pull/2521): Add utility conversion for `java.util.concurrent.CompletableFuture` to `F[_]: Concurrent`

## Dependency updates
* blaze-0.14.0
* jetty-9.4.16.v20190411
* kind-projector-0.10.0 (build only)
* okhttp-3.14.1
* mockito-core-2.27.0 (test only)
* sbt-jmh-0.3.6 (benchmarks only)
* tomcat-9.0.19
* tut-plugin-0.6.11 (docs only)

# v0.20.0-RC1 (2019-04-03)

## Breaking changes
* [#2471](https://github.com/http4s/http4s/pull/2471): `Headers` is no longer an `Iterable[Header]`
* [#2393](https://github.com/http4s/http4s/pull/2393): Several changes related to 2.13 support:
  * Replace `Seq` with `List` on:
    * `` `Accept-Ranges.`.rangeUnits``
    * ``CacheDirective.`no-cache`.fieldNames``
    * `CacheDirective.private.fieldNames`
    * `LanguageTag.subTags`
    * `MediaType.fileExtensions`
    * `` `User-Agent`.other``
  * Replace `Seq` with `immutable.Seq` on:
    * `Query#multiParams.values`
    * `Query#params.values`
    * `Uri#multipParams.values`
  * `Query` is no longer a `Seq[Query.KeyValue]`
  * `RequestCookieJar` is no longer an `Iterable[RequestCookie]`.

## Enhancements
* [#2466](https://github.com/http4s/http4s/pull/2466): Provide better message for `WaitQueueFullFailure`
* [#2479](https://github.com/http4s/http4s/pull/2479): Refresh `MimeDb` from the IANA registry
* [#2393](https://github.com/http4s/http4s/pull/2393): Scala 2.13.0-M5 support
  * All modules except http4s-boopickle
  * `Monoid[Headers]` instance

## Bugfixes
* [#2470](https://github.com/http4s/http4s/pull/2470): Don't wait indefinitely if a request timeout happens while borrowing a connection in blaze-client.

## Documentation
* [#2469](https://github.com/http4s/http4s/pull/2469): Add scala-steward to adopters
* [#2472](https://github.com/http4s/http4s/pull/2472): Add http4s-chatserver demo
* [#2478](https://github.com/http4s/http4s/pull/2478): Better scaladoc for `HttpApp`
* [#2480](https://github.com/http4s/http4s/pull/2480): Enhance documentation of static rendering

## Other
* [#2474](https://github.com/http4s/http4s/pull/2474): Skip another blaze test that fails only on CI

## Dependency upgrades
* argonaut-6.2.3
* blaze-0.14.0-RC1
* sbt-jmh-0.3.5 (benchmarks only)
* sbt-native-packager (example only)
* scalatags-0.6.8

# v0.20.0-M7 (2019-03-20)

## Bugfixes
* [#2450](https://github.com/http4s/http4s/pull/2450): Fix `CirceInstances.builder` initialization, which referenced unintialized eager vals.

## Enhancements
* [#2435](https://github.com/http4s/http4s/pull/2435): Log information about canceled requests in `ResponseLogger`
* [#2429](https://github.com/http4s/http4s/pull/2429): Add `httpRoutes` and `httpApp` convenience constructors to `ChunkAggregator`
* [#2446](https://github.com/http4s/http4s/pull/2446): Introduce `Http4sDsl2[F[_], G[_]]` trait to support `http4s-directives` library.  `Http4sDsl` extends it as `Http4sDsl[F, F]`.  This change should be invisible to http4s-dsl users.
* [#2444](https://github.com/http4s/http4s/pull/2444): New modeled headers for `If-Match` and `If-Unmodified-Since`
* [#2458](https://github.com/http4s/http4s/pull/2458): Building on bugfix in [#2453](https://github.com/http4s/http4s/pull/2453), don't clean up the stage if it's going to be shut down anyway

## Documentation
* [#2432](https://github.com/http4s/http4s/pull/2432): Fix Github URL in Scaladoc for tagged versions
* [#2440](https://github.com/http4s/http4s/pull/2440): Fix broken links in client documentation
* [#2447](https://github.com/http4s/http4s/pull/2447): Clarification of webjar path on static files
* [#2448](https://github.com/http4s/http4s/pull/2448): Update copyright year
* [#2454](https://github.com/http4s/http4s/pull/2454): Update `mountService` reference to `withHttpApp`
* [#2455](https://github.com/http4s/http4s/pull/2455): Remove dangling reference to `G` parameter in `HttpApp` scaladoc
* [#2460](https://github.com/http4s/http4s/pull/2460): Add `circuit-http4s` to adopters

## Other
* [#2464](https://github.com/http4s/http4s/pull/2464): Temporarily disable blaze tests that fail only on CI while running on CI.

## Dependency upgrades
* async-http-client-2.8.1
* fs2-1.0.4
* json4s-3.6.5
* okhttp-3.14.0
* play-json-2.7.2
* sbt-explicit-depenendencies-0.2.9 (build only)
* sbt-native-packager-1.3.19 (example only)

# v0.18.23 (2019-03-19)

## Bug fixes
* [#2453](https://github.com/http4s/http4s/pull/2453): Fix bug in blaze-client that unnecessarily recycled connections.

## Dependency upgrades
- jetty-9.4.15.v20190215
- log4s-1.7.0
- metrics-4.0.5
- mockito-2.25.1 (test only)
- scodec-bits-1.1.9
- tomcat-9.0.17

# v0.20.0-M6 (2019-02-16)

## Breaking changes
* [#2369](https://github.com/http4s/http4s/pull/2369): Make `log` operation on logging middlewares return an `F[Unit]` to support pure logging.
* [#2370](https://github.com/http4s/http4s/pull/2370): `Prometheus.apply` returns in `F[_]` to represent its effect on the collector registry.
* [#2398](https://github.com/http4s/http4s/pull/2398): Add media ranges to `jsonDecoderAdaptive` to support overriding the media type in an `EntityDecoder`
* [#2396](https://github.com/http4s/http4s/pull/2396): Parameterize `Logger` middlewares to work with any `Http[G, F]` instead of requiring `HttpApp[F]`.
* [#2318](https://github.com/http4s/http4s/pull/2318): Replace `AttributeMap` with `io.christopherdavenport.Vault`
* [#2414](https://github.com/http4s/http4s/pull/2414): Default to a no-op cookie store in async-http-client for more uniform behavior with other clients
* [#2419](https://github.com/http4s/http4s/pull/2419): Relax constraint on `Retry` middleware from `Effect` to `Sync`

## Bugfixes
* [#2421](https://github.com/http4s/http4s/pull/2421): Fix buggy use of `toString` in async-http-client when rendering URIs.

## Enhancements
* [#2364](https://github.com/http4s/http4s/pull/2364): Scalafix `allocate` to `allocated`
* [#2366](https://github.com/http4s/http4s/pull/2366): Add `chunkBufferMaxSize` parameter to `BlazeClientBuilder` and `BlazeServerBuilder`. Change default to 10kB.
* [#2316](https://github.com/http4s/http4s/pull/2316): Support custom error messages in circe, argonaut, and jawn.
* [#2403](https://github.com/http4s/http4s/pull/2403): Add `MemoryAllocationExports` to `PrometheusExportService`
* [#2355](https://github.com/http4s/http4s/pull/2355), [#2407](https://github.com/http4s/http4s/pull/2407): Add new `HttpMethodOverride` middleware
* [#2391](https://github.com/http4s/http4s/pull/2391): Add `Authorization` to `*` as a default allowed header in default CORS config
* [#2424](https://github.com/http4s/http4s/pull/2424): Include Chunked Transfer-Encoding header in Multipart Requests

## Documentation
* [#2378](https://github.com/http4s/http4s/pull/2378): Fix typo in `EntityDecoder` scaladoc
* [#2374](https://github.com/http4s/http4s/pull/2374): Include scheme in CORS examples
* [#2399](https://github.com/http4s/http4s/pull/2399): Link to @kubukoz' presentation
* [#2418](https://github.com/http4s/http4s/pull/2418): Fix typo in CORS documentation
* [#2420](https://github.com/http4s/http4s/pull/2420): Add Raster Foundry to adopters

## Internal
* [#2359](https://github.com/http4s/http4s/pull/2359): Remove code coverage checks
* [#2382](https://github.com/http4s/http4s/pull/2382): Refactor the blaze-server pipeline construction
* [#2401](https://github.com/http4s/http4s/pull/2401), [#2408](https://github.com/http4s/http4s/pull/2408), [#2409](https://github.com/http4s/http4s/pull/2409): Stop building with sbt-rig, deal with fallout
* [#2422](https://github.com/http4s/http4s/pull/2422): Use Scala 2.12.8 and slash-syntax in SBT files

## Dependency upgrades
* async-http-client-2.7.0
* cats-1.6.0
* circe-0.11.1
* fs2-1.0.3
* jawn-fs2-0.14.2
* json4s-3.6.4
* log4s-1.7.0
* mockito-core-2.24.5 (tests only)
* okhttp-3.13.1
* parboiled-1.0.1 (http4s' internal fork)
* play-json-2.7.1
* sbt-build-info-0.9.0 (build only)
* sbt-native-packager-1.3.18 (examples only)
* sbt-updates-0.4.0 (build only)
* tomcat-9.0.6
* twirl-1.4.0

# v0.18.22 (2019-02-13)

## Enhancements
* [#2389](https://github.com/http4s/http4s/pull/2389): Add `RequestKey` to Logging when eviction is necessary

# v0.20.0-M5 (2019-01-12)

Consider the blaze beta and all other modules RC quality. Don't forget
there is a scalafix to assist migration from 0.18!

## Breaking changes
* [#2308](https://github.com/http4s/http4s/pull/2308): Change `allocate` to `allocated` on backend builders for consistency with `cats.effect.Resource#allocated`.
* [#2332](https://github.com/http4s/http4s/pull/2332): Make double slashes behave more reasonably in the DSL.
* [#2351](https://github.com/http4s/http4s/pull/2351): Change `clientAuthMode` on server builders from `Boolean` to sum type `SSLClientAuthMode`

## Enhancements
* [#2309](https://github.com/http4s/http4s/pull/2308): Specialize `TimeoutException` to `WaitQueueTimeoutException` in client pool manager.  Do not retry this by default in `Retry` middleware.
* [#2342](https://github.com/http4s/http4s/pull/2342): Add `expectOption` and `expectOptionOr` which behave like `expect` and `expectOr` respectively, but return `None` on `404` and `410` responses and `Some[A]` on other successful responses.  Other status codes still raise an error.
* [#2328](https://github.com/http4s/http4s/pull/2328): Add a `SecureSession` attribute to server requests to expose the SSL session ID, the cipher suite, the key size, and a list of X509 certificates.

## Documentation
* [#2337](https://github.com/http4s/http4s/pull/2337): Use `tut:silent` on imports in docs
* [#2336](https://github.com/http4s/http4s/pull/2336): Add example of building a server from a `Resource`

## Internal
* [#2310](https://github.com/http4s/http4s/pull/2310): Use max of 16 cores in `-Ybackend-parallelism`
* [#2332](https://github.com/http4s/http4s/pull/2332): Don't make `F` evidence parameter a val in jetty-client `ResponseListener`.

## Dependency upgrades
* blaze-0.14.0-M2
* circe-0.11.0
* jawn-0.14.1
* jawn-fs2-0.14.1
* json4s-3.6.3
* metrics-4.0.5
* okhttp-3.12.1
* play-json-2.6.13
* scalafix-0.9.1 (scalafix only)
* tomcat-9.0.14

# v0.20.0-M4 (2018-12-05)

## Bugfixes
* [#2283](https://github.com/http4s/http4s/pull/2283): Fix client metrics bug that decremented active requests and recorded time before the resource was released.
* [#2288](https://github.com/http4s/http4s/pull/2288): Stop leaking `IdleTimeoutStage`s in the blaze client.  They were not always removed properly, leading to multiple timeout stages remaining in a connection's blaze pipeline.
* [#2281](https://github.com/http4s/http4s/pull/2281): Fix `ClassCastException` on `decode` of an empty `Chunk`
* [#2305](https://github.com/http4s/http4s/pull/2305): Correctly shut down the blaze-client

## Enhancements
* [#2275](https://github.com/http4s/http4s/pull/2275): Set default prefix for Prometheus and Dropwizard metrics backends.
* [#2276](https://github.com/http4s/http4s/pull/2276): Make scalafix Github based instead of binary based
* [#2285](https://github.com/http4s/http4s/pull/2285): Finish deprecating `BlazeServer` in favor of `BlazeServerBuilder`.  The former's internals are now expressed in terms of the latter.
* [#2286](https://github.com/http4s/http4s/pull/2286): Improvements to scalafix
  * Fix `withEntitywithEntity` bug in migration
  * Migration to `BlazeServerBuilder`
  * Fix `MessageSyntax#withBody`
  * Import `ResponseCookie` instead of an alias to the old `Cookie`

# Documentation
* [#2297](https://github.com/http4s/http4s/pull/2297): Remove appveyor badge

## Dependency upgrades
* cats-1.5.0
* cats-effect-1.1.0
* jetty-9.4.14.v20181114
* kind-projector-0.9.9 (internal)
* mockito-2.23.4 (tests only)
* okhttp-3.12.0
* play-json-2.6.11
* simpleclient-0.6.0 (Prometheus)
* sbt-1.2.7 (build only)
* sbt-native-packager-1.3.15 (examples only)
* tut-0.6.10 (docs only)

# v0.20.0-M3 (2018-11-13)

## Breaking changes
* [#2228](https://github.com/http4s/http4s/pull/2228): Support more attributes for the response cookie in `CSRF` middleware. Configuration is now done through a builder, similar to backends.
* [#2269](https://github.com/http4s/http4s/pull/2269): In the client DSL, move the body parameter ahead of the `Uri`. This works around an ambiguous overload that previously made it impossible to call `(Uri, Header)` on methods that take a body.
* [#2262](https://github.com/http4s/http4s/pull/2262): Replace `Seq` with `Chain` in `UrlForm`.
* [#2197](https://github.com/http4s/http4s/pull/2262): Require `Signal` rather than `SignallingRef` in `serveWhile`

## Bugfixes
* [#2260](https://github.com/http4s/http4s/pull/2260): Fix leak in blaze-client on a canceled connection
* [#2258](https://github.com/http4s/http4s/pull/2258): Fix deadlocks in the blaze-client pool manager under cancellation and certain other failures.

## Enhancements
* [#2266](https://github.com/http4s/http4s/pull/2266): Support flag query parameters (i.e., parameters with no value) in the DSL with `FlagQueryParamMatcher`.
* [#2240](https://github.com/http4s/http4s/pull/2240): Add `.resource`, `.stream`. and `.allocate` constructors to all server and client builders.
* [#2242](https://github.com/http4s/http4s/pull/2242): Support setting socket channel options on blaze-server.
* [#2270](https://github.com/http4s/http4s/pull/2270): Refresh `MimeDB` from the IANA registry.

## Internal
* [#2250](https://github.com/http4s/http4s/pull/2250): Ignore http4s updates in scalafix-inputs
* [#2267](https://github.com/http4s/http4s/pull/2267): Drop appveyor continuous integration
* [#2256](https://github.com/http4s/http4s/pull/2256): Bump base version of scalafix to 0.18.21.
* [#2271](https://github.com/http4s/http4s/pull/2271): Fix compilation error introduced between [#2228](https://github.com/http4s/http4s/pull/2228) and [#2262](https://github.com/http4s/http4s/pull/2262).

## Documentation
* [#2255](https://github.com/http4s/http4s/pull/2255): Improve scalafix docs

## Dependency upgrades
* blaze-0.14.0-M11
* tomcat-9.0.13

# v0.20.0-M2 (2018-11-05)

## Bug fixes
* [#2239](https://github.com/http4s/http4s/pull/2239): Fix hang when `.allocate` on a client builder fails

## Breaking changes
* [#2207](https://github.com/http4s/http4s/pull/2207): Remove `PathNormalizer`. The functionality is now on `Uri.removeDotSegments`.
* [#2210](https://github.com/http4s/http4s/pull/2210): Streamline instances:
  * `Http4s`, `Http4sInstances`, and `Http4sFunctions` are deprecated
  * Move instances `F[A]` for cats type classes `F` into companions of `A`
  * `Http4sDsl` no longer mixes in `UriFunctions`
  * `EntityEncoderInstances` and `EntityDecoderInstances` are removed. The instances moved to the companion objects.
* [#2243](https://github.com/http4s/http4s/pull/2243): Cleanup `ServerBuilder` defaults and traits
  * Make `ServerBuilder` private.  The public server builders (e.g., `BlazeServerBuilder`) remain, but they no longer implement a public interface.
  * Remove `IdleTimeoutSupport`, `AsyncTimeout`, `SSLKeyStoreSupport`, `SSLContextSupport`, and `WebSocketSupport` traits. The properties remain on the public server builders.
  * Deprecated defaults on those support companion objects, in favor of `org.http4s.server.defaults`.
* [#2063](https://github.com/http4s/http4s/pull/2063): Cancel request whenever a blaze server connection is shutdown.
* [#2234](https://github.com/http4s/http4s/pull/2234): Clean up `Message` trait
  * Remove deprecated `EffectMessageSyntax`, `EffectRequestSyntax`, `EffectResponseSyntax` traits and associated objects
  * Remove `MessageOps`, `RequestOps`, and `ResponseOps` and put the removed methods, sans unneeded implicit parameters, directly in the classes
  * Deprecate `replaceAllHeaders`, pointing to `withHeaders` instead.
  * Deprecate `withType`, which takes a `MediaType` and just wraps it in a `Content-Type`
  * Add `withoutAttribute` and `withoutTrailerHeaders` to complement the with variants
  * Correct `filterHeaders`' scaladoc comment, which described the opposite of the behavior
  * Fix bug in `withoutContentType`

## Enhancements
* [#2205](https://github.com/http4s/http4s/pull/2205): Add new `ResponseTiming` middleware, which adds a header to the Response as opposed to full `MetricsOps`.
* [#2222](https://github.com/http4s/http4s/pull/2222): Add `shutdownTimeout` property to `JettyBuilder`.  Shutdown of the server waits for existing connections to complete for up to this duration before a hard shutdown with a `TimeoutException`.
* [#2227](https://github.com/http4s/http4s/pull/2227): Add `withMaxHeaderLength` setter to `BlazeClientBuilder`
* [#2230](https://github.com/http4s/http4s/pull/2230): `DefaultServerErrorHandler` only handles `NonFatal` `Throwable`s, instead of all `Throwable`s that aren't `VirtualMachineError`s
* [#2237](https://github.com/http4s/http4s/pull/2237): Support parsing cookies with trailing semi-colons. This is invalid per spec, but seen often in the wild.
* [#1687](https://github.com/http4s/http4s/pull/1687): Add a modeled `Link` header.
* [#2244](https://github.com/http4s/http4s/pull/2244): Refactor blaze-server idle timeout
  * Quiet `Abnormal NIO1HeadStage termination\njava.util.concurrent.TimeoutException: Timeout of 30 seconds triggered. Killing pipeline.` error logging, even on idling persistent connections.  This is reduced to a debug log.
  * Use a `TickWheelExecutor` resource per blaze-server instead of a global that does not shut down when the server does.

## Bug fixes
* [#2239](https://github.com/http4s/http4s/pull/2239): Fix hang when `.allocate` on a client builder fails
* [#2214](https://github.com/http4s/http4s/pull/2214): Add a scalafix from http4s-0.18.20 to 0.20.0-M2.  See [upgrading](https://http4s.org/v0.20/upgrading/) for instructions.
* [#2241](https://github.com/http4s/http4s/pull/2241): Restrict internal `IdleTimeoutStage` to a `FiniteDuration`.  Fixes an exception when converting to milliseconds when debug logging.

## Documentation
* [#2223](https://github.com/http4s/http4s/pull/2223): Fix color of EOL label on v0.19
* [#2226](https://github.com/http4s/http4s/pull/2226): Correct erroneous `Resource` in 0.19.0-M3 changelog

## Internal
* [#2219](https://github.com/http4s/http4s/pull/2219): Allow test failures on openjdk11 until we can fix the SSL issue
* [#2221](https://github.com/http4s/http4s/pull/2194): Don't grant MiMa exceptions for 0.19.1, which will never be

## Dependency upgrades
* async-http-client-2.6.0
* blaze-0.14.0-M10
* circe-0.10.1
* json4s-3.6.2
* sbt-native-packager-1.3.12 (examples only)
* tut-0.6.9 (docs only)

# v0.20.0-M1 (2018-10-27)

Due to the inadvertent release of 0.19.0, we have opened a new minor version.  The stable release with MiMa enforcement will be v0.20.0.

## Breaking changes
* [#2159](https://github.com/http4s/http4s/pull/2159): Add a `responseHeaderTimeout` property to `BlazeServerBuilder`. Responses that timeout are completed with `Response.timeout`, which defaults to 503 Service Unavailable.  `BlazeServerBuilder` now requires a `Timer[F]`.
* [#2177](https://github.com/http4s/http4s/pull/2177): Deprecate `org.http4s.syntax.async`, which was not directly relevant to HTTP.
* [#2131](https://github.com/http4s/http4s/pull/2131): Refactor server metrics
  * `http4s-server-metrics` module merged into `http4s-dropwizard-metrics`
  * `http4s-prometheus-server-metrics` module merged into `http4s-prometheus-metrics`
  * The `org.http4s.server.middleware.metrics.Metrics` middleware now takes a `MetricsOps`, implemented by Dropwizard, Prometheus, or your custom interpreter.
* [#2180](https://github.com/http4s/http4s/pull/2180): Change default response on `Timeout` middlware to `503 Service Unavailable`

## Enhancements
* [#2159](https://github.com/http4s/http4s/pull/2159): Set default client request timeout to 1 minute
* [#2163](https://github.com/http4s/http4s/pull/2163): Add `mapK` to `Request` and `Response`
* [#2168](https://github.com/http4s/http4s/pull/2168): Add `allocate` to client builders
* [#2174](https://github.com/http4s/http4s/pull/2159): Refactor the blaze-client timeout architecture.
  * A `TickWheelExecutor` is now allocated per client, instead of globally.
  * Request rendering and response parsing is now canceled more aggressively on timeout.
* [#2184](https://github.com/http4s/http4s/pull/2184): Receive response concurrently with sending request in blaze client. This reduces waste when the server is not interested in the entire request body.
* [#2190](https://github.com/http4s/http4s/pull/2190): Add `channelOptions` to blaze-client to customize socket options.

## Bug fixes
* [#2166](https://github.com/http4s/http4s/pull/2166): Fix request timeout calculation in blaze-client to resolve "Client response header timeout after 0 millseconds" error.
* [#2189](https://github.com/http4s/http4s/pull/2189): Manage the `TickWheelTimer` as a resource instead of an `F[A, F[Unit]]`. This prevents a leak in (extremely unlikely) cases of cancellation.

## Internal
* [#2179](https://github.com/http4s/http4s/pull/2179): Method to silence expected exceptions in tests
* [#2194](https://github.com/http4s/http4s/pull/2194): Remove ill-conceived, zero-timeout unit tests
* [#2199](https://github.com/http4s/http4s/pull/2199): Make client test sizes proportional to the number of processors for greater Travis stability

## Dependency upgrades
* alpn-boot-8.1.13.v20181017 (examples only)
* blaze-0.14.0-M9
* sbt-native-packager-1.3.11 (examples only)

# v0.18.21 (2018-11-05)

## Bug fixes
* [#2231](https://github.com/http4s/http4s/pull/2231): Fix off-by-one error that lets blaze-client wait queue grow one past its limit

# v0.18.20 (2018-10-18)

## Bug fixes
* [#2181](https://github.com/http4s/http4s/pull/2181): Honor `redactHeadersWhen` in client `RequestLogger` middleware

## Enhancements
* [#2178](https://github.com/http4s/http4s/pull/2178): Redact sensitive headers by default in `Retry` middleware. Add `retryWithRedactedHeaders` function that parameterizes the headers predicate.

## Documentation
* [#2147](https://github.com/http4s/http4s/pull/2147): Fix link to v0.19 docs

## Internal
* [#2130](https://github.com/http4s/http4s/pull/2130): Build with scala-2.12.7 and sbt-1.2.3

# ~~v0.19.0 (2018-10-05)~~

This release is identical to v0.19.0-M4.  We mistagged it.  Please proceed to the 0.20 series.

# v0.19.0-M4 (2018-10-05)

## Breaking changes
* [#2137](https://github.com/http4s/http4s/pull/2137): Remove `ExecutionContext` argument to jetty-client in favor of the `ContextShift[F]`.
* [#2070](https://github.com/http4s/http4s/pull/2070): Give `AbitraryInstances` unique names with `http4sTesting` prefix.
* [#2136](https://github.com/http4s/http4s/pull/2136): Add `stream` method to `Client` interface. Deprecate `streaming`, which is just a `flatMap` of `Stream`.
* [#2143](https://github.com/http4s/http4s/pull/2143): WebSocket model improvements:
  * The `org.http4s.websocket` package in unified in http4s-core
  * Drop http4s-websocket module dependency
  * All frames use an immutable `scodec.bits.ByteVector` instead of an `Array[Byte]`.
  * Frames moved from `WebSocketBits` to the `WebSocketFrame` companion
  * Rename all instances of `Websocket*` to `WebSocket*` for consistency
* [#2094](https://github.com/http4s/http4s/pull/2094): Metrics unification
  * Add a `MetricsOps` algebra to http4s-core to be implemented by any metrics backend.
  * Create new `Metrics` middleware in http4s-client based on `MetricsOps`
  * Replace http4s-dropwizard-client-metrics and http4s-proemtheus-client-metrics modules with http4s-dropwizard-metrics and http4s-prometheus-metrics to implement `MetricsOps`.

## Enhancements
* [#2149](https://github.com/http4s/http4s/pull/2134): Refresh `MimeDB` constants from the public registry
* [#2151](https://github.com/http4s/http4s/pull/2151): Changed default response timeout code from 500 to 503

## Documentation updates
* [#2134](https://github.com/http4s/http4s/pull/2134): Add Cats Friendly badge to readme
* [#2139](https://github.com/http4s/http4s/pull/2139): Reinstate example projects
* [#2145](https://github.com/http4s/http4s/pull/2145): Fix deprecated calls to `Client#streaming`

## Internal
* [#2126](https://github.com/http4s/http4s/pull/2126): Delete obsolete `bin` directory
* [#2127](https://github.com/http4s/http4s/pull/2127): Remove MiMa exceptions for new modules
* [#2128](https://github.com/http4s/http4s/pull/2128): Don't run `dependencyUpdates` on load
* [#2129](https://github.com/http4s/http4s/pull/2129): Build with sbt-1.2.3 and scala-2.12.7
* [#2133](https://github.com/http4s/http4s/pull/2133): Build with kind-projector-0.9.8
* [#2146](https://github.com/http4s/http4s/pull/2146): Remove all use of `OutboundCommand` in blaze integration

## Dependency upgrades
* async-http-client-2.5.4
* blaze-0.14.0-M5
* fs2-1.0.0
* jawn-0.13.0
* scala-xml-1.1.1

# v0.19.0-M3 (2018-09-27)

## Breaking changes
* [#2081](https://github.com/http4s/http4s/pull/2081): Remove `OkHttp` code redundant with `OkHttpBuilder`.
* [#2092](https://github.com/http4s/http4s/pull/2092): Remove `ExecutionContext` and `Timer` implicits from async-http-client. Threads are managed by the `ContextShift`.
* [#2115](https://github.com/http4s/http4s/pull/2115): Refactoring of `Server` and `ServerBuilder`:
  * Removed `Server#shutdown`, `Server#shutdownNow`, `Server#onShutdown`, and `Server#awaitShutdown`.  `Server` lifecycles are managed as a `fs2.Stream` or a `cats.effect.Resource`.
  * `ServerBuilder#start` replaced by `Server#resource`, which shuts down the `Server` after use.
  * Added a `ServerBuilder#stream` to construct a `Stream` from a `Resource`.
* [#2118](https://github.com/http4s/http4s/pull/2118): Finalize various case classes.
* [#2102](https://github.com/http4s/http4s/pull/2102): Refactoring of `Client` and some builders:
  * `Client` is no longer a case class.  Construct a new `Client` backend or middleware with `Client.apply(run: Request[F] => Resource[F, Response[F]])` for any `F` with a `Bracket[Throwable, F]`.
  * Removed `DisposableResponse[F]` in favor of `Resource[F, Response[F]]`.
  * Removed `Client#open` in favor of `Client#run`.
  * Removed `Client#shutdown` in favor of `cats.effect.Resource` or `fs2.Stream`.
  * Removed `AsyncHttpClient.apply`. It was not referentially transparent, and no longer possible. Use `AsyncHttpClient.resource` instead.
  * Removed deprecated `blaze.Http1Client.apply`

## Enhancements
* [#2042](https://github.com/http4s/http4s/pull/2042): New `Throttle` server middleware
* [#2036](https://github.com/http4s/http4s/pull/2036): New `http4s-jetty-client` backend, with HTTP/2 support
* [#2080](https://github.com/http4s/http4s/pull/2080): Make `Http4sMatchers` polymorphic on their effect type
* [#2082](https://github.com/http4s/http4s/pull/2082): Structured parser for the `Origin` header
* [#2061](https://github.com/http4s/http4s/pull/2061): Send `Disconnect` event on EOF in blaze-server for faster cleanup of mid stages
* [#2093](https://github.com/http4s/http4s/pull/2093): Track redirects in the `FollowRedirect` client middleware
* [#2109](https://github.com/http4s/http4s/pull/2109): Add `→` as a synonym for `->` in http4s-dsl
* [#2100](https://github.com/http4s/http4s/pull/2100): Tighten up module dependencies
  * http4s-testing only depends on specs2-matchers instead of specs2-core
  * http4s-prometheus-server-metrics depends on simpleclient_common instead of simpleclient

## Bugfixes
* [#2069](https://github.com/http4s/http4s/pull/2069): Add proper `withMaxTotalConnections` method to `BlazeClientBuilder` in place of misnamed `withIdleTimeout` overload.
* [#2106](https://github.com/http4s/http4s/pull/2106): Add the servlet timeout listener before the response has a chance to complete the `AsyncContext`

## Documentation updates
* [#2076](https://github.com/http4s/http4s/pull/2076): Align coloring of legend and table for milestone on versoins page
* [#2077](https://github.com/http4s/http4s/pull/2077): Replace Typelevel Code of Conduct with Scala Code of Conduct
* [#2083](https://github.com/http4s/http4s/pull/2083): Fix link to 0.19 on the website
* [#2100](https://github.com/http4s/http4s/pull/2100): Correct `re-start` to `reStart` in docs

## Internal
* [#2105](https://github.com/http4s/http4s/pull/2105): Test on OpenJDK 11
* [#2113](https://github.com/http4s/http4s/pull/2113): Check for unused compile dependencies in build
* [#2115](https://github.com/http4s/http4s/pull/2115): Stop testing on Oracle JDK 10
* [#2079](https://github.com/http4s/http4s/pull/2079): Use `readRange`, as contributed to fs2
* [#2123](https://github.com/http4s/http4s/pull/2123): Remove unmaintained `load-test` module

## Dependency upgrades
* cats-1.4.0
* circe-0.10.0
* fs2-1.0.0-RC1
* jawn-fs2-0.13.0-RC1
* play-json-3.6.10 for Scala 2.11.x
* tomcat-9.0.12

# v0.18.19 (2018-09-27)

## Bug fixes
* [#2101](https://github.com/http4s/http4s/pull/2101): `haveHeaders` checks by equality, not reference
* [#2117](https://github.com/http4s/http4s/pull/2117): Handle unsuccessful responses in `JavaNetClient`

## Internal
* [#2116](https://github.com/http4s/http4s/pull/2116): Test against OpenJDK 11. Retire Oracle JDK 10.

# v0.18.18 (2018-09-18)

## Bug fixes
* [#2048](https://github.com/http4s/http4s/pull/2048): Correct misleading logging in `Retry` middleware
* [#2078](https://github.com/http4s/http4s/pull/2078): Replace generic exception on full wait queue with new `WaitQueueFullFailure`

## Enhancements
* [#2078](https://github.com/http4s/http4s/pull/2078): Replace generic exception on full wait queue with new `WaitQueueFullFailure`
* [#2095](https://github.com/http4s/http4s/pull/2095): Add `Monoid[UrlForm]` instance

## Dependency upgrades
* cats-1.4.0
* fs2-0.10.6
* jetty-9.4.12.v20180830
* tomcat-9.0.12

# v0.19.0-M2 (2018-09-07)

## Breaking changes
* [#1802](https://github.com/http4s/http4s/pull/1802): Race servlet requests against the `AsyncContext.timeout`. `JettyBuilder` and `TomcatBuilder` now require a `ConcurrentEffect` instance.
* [#1934](https://github.com/http4s/http4s/pull/1934): Refactoring of `ConnectionManager`.  Now requires a `Concurrent` instance, which ripples to a `ConcurrentEffect` in blaze-client builders
* [#2023](https://github.com/http4s/http4s/pull/2023): Don't overwrite existing `Vary` headers from `CORS`
* [#2030](https://github.com/http4s/http4s/pull/2023): Restrict `MethodNotAllowed` response generator in DSL
* [#2032](https://github.com/http4s/http4s/pull/2032): Eliminate mutable `Status` registry. IANA-registered `Status`es are still cached, but `register` is no longer public.
* [#2026](https://github.com/http4s/http4s/pull/2026): `CSRF` enhancements
  * CSRF tokens represented with a newtype
  * CSRF token signatures are encoded hexadecimal strings, making them URI-safe.
  * Added a `headerCheck: Request[F] => Boolean` parameter
  * Added an `onFailure: Response[F]` parameter, which defaults to a `403`. This was formerly a hardcoded `401`.
* [#1993](https://github.com/http4s/http4s/pull/2026): Massive changes from cats-effect and fs2 upgrades
  * `Timer` added to `AsyncHttpClient`
  * Dropwizard `Metrics` middleware now takes a `Clock` rather than a `Timer`
  * Client builders renamed and refactored for consistency and to support binary compatible evolution after 1.0:
    * `BlazeClientBuilder` replaces `Http1Client`, `BlazeClient`, and `BlazeClientConfig`
    * Removed deprecated `SimpleHttp1Client`
    * `JavaNetClient` renamed to `JavaNetClientBuilder`, which now has a `resource` and `stream`
    * `OkHttp` renamed to `OkHttpBuilder`.  The client now created from an `OkHttpClient` instance instead of an `F[OkHttpClient.Builder]`. A default client can be created as a `Resource` through `OkHttp.default`.
  * Fallout from removal of `fs2.Segment`
    * `EntityDecoder.collectBinary` now decodes a `Chunk`
    * `EntityDecoder.binaryChunk` deprecated
    * `SegmentWriter` is removed
    * Changes to:
      * `ChunkWriter`s in blaze rewritten
      * `Logger` middlewares
      * `MemoryCache`
  * Blocking I/O now requires a blocking `ExecutionContext` and a `ContextShift`:
    * `EntityDecoder`s:
      * `EntityDecoder.binFile`
      * `EntityDecoder.textFile`
      * `MultipartDecoder.mixedMultipart`
    * `EntityEncoder`s (no longer implicit):
      * `File`
      * `Path`
      * `InputStream`
      * `Reader`
    * Multipart:
      * `MultipartParser.parseStreamedFile`
      * `MultipartParser.parseToPartsStreamedFile`
      * `Part.fileData`
    * Static resources:
      * `StaticFile.fromString`
      * `StaticFile.fromResource`
      * `StaticFile.fromURL`
      * `StaticFile.fromFile`
      * `FileService.Config`
      * `ResourceService.Config`
      * `WebjarService.Config`
    * `OkHttpBuilder`
    * Servlets:
      * `BlockingHttp4sServlet`
      * `BlockingServletIo`
  * Servlet backend changes:
    * `Http4sServlet` no longer shift onto an `ExecutionContext` by default.  Accordingly, `ServerBuilder` no longer has a `withExecutionContext`.
    * Jetty and Tomcat builders use their native executor types instead of shifting onto an `ExecutionContext`.  Accordingly, `ServletBuilder#withExecutionContext` is removed.
    * `AsyncHttp4sServlet` and `ServletContextSyntax` now default to non-blocking I/O.  No startup check is made against the servlet version, which failed classloading on an older servlet container.  Neither takes an `ExeuctionContext` parameter anymore.
  * Removed deprecated `StreamApp` aliases. `fs2.StreamApp` is removed and replaced by `cats.effect.IOApp`, `monix.eval.TaskApp`, or similar.
  * Removed deprecated `ServerApp`.
  * `EntityLimiter` middleware now requires an `ApplicativeError`
* [#2054](https://github.com/http4s/http4s/pull/2054): blaze-server builder changes
  * `BlazeBuilder` deprecated for `BlazeServerBuilder`
  * `BlazeServerBuidler` has a single `withHttpApp(HttpApp)` in place of zero-to-many calls `mountService(HttpRoutes)`.
    * This change makes it possible to mount an `HttpApp` wrapped in a `Logger` middleware, which only supports `HttpApp`
    * Call `.orNotFound`, from `org.http4s.implicits._`, to cap an `HttpRoutes` as `HttpApp`
    * Use `Router` to combine multiple `HttpRoutes` into a single `HttpRoutes` by prefix
    * This interface will see more changes before 0.19.0 to promote long-term binary compatibility

## Enhancements
* [#1953](https://github.com/http4s/http4s/pull/1953): Add `UUIDVar` path extractor
* [#1963](https://github.com/http4s/http4s/pull/1963): Throw `ConnectException` rather than `IOException` on blaze-client connection failures
* [#1961](https://github.com/http4s/http4s/pull/1961): New `http4s-prometheus-client-metrics` module
* [#1974](https://github.com/http4s/http4s/pull/1974): New `http4s-client-metrics` module for Dropwizard Metrics
* [#1973](https://github.com/http4s/http4s/pull/1973): Add `onClose` handler to `WebSocketBuilder`
* [#2024](https://github.com/http4s/http4s/pull/2024): Add `HeaderEcho` server middleware
* [#2062](https://github.com/http4s/http4s/pull/2062): Eliminate "unhandled inbund command: Disconnected"` warnings in blaze-server

## Bugfixes
* [#2027](https://github.com/http4s/http4s/pull/2024): Miscellaneous websocket fixes
  * Stop sending frames even after closed
  * Avoid deadlock on small threadpools
  * Send `Close` frame in response to `Close` frame

## Documentation updates
* [#1935](https://github.com/http4s/http4s/pull/1953): Make `http4sVersion` lowercase
* [#1943](https://github.com/http4s/http4s/pull/1943): Make the imports in the Client documentation silent
* [#1944](https://github.com/http4s/http4s/pull/1944): Upgrade to cryptobits-1.2
* [#1971](https://github.com/http4s/http4s/pull/1971): Minor corrections to DSL tut
* [#1972](https://github.com/http4s/http4s/pull/1972): Add `UUIDVar` to DSL tut
* [#2034](https://github.com/http4s/http4s/pull/1958): Add branch to quickstart instructions
* [#2035](https://github.com/http4s/http4s/pull/2035): Add Christopher Davenport to community staff
* [#2060](https://github.com/http4s/http4s/pull/2060): Guide to setting up IntelliJ for contributors

## Internal
* [#1966](https://github.com/http4s/http4s/pull/1966): Use scalafmt directly from IntelliJ
* [#1968](https://github.com/http4s/http4s/pull/1968): Build with sbt-1.2.1
* [#1996](https://github.com/http4s/http4s/pull/1996): Internal refactoring of `JettyBuilder`
* [#2041](https://github.com/http4s/http4s/pull/2041): Simplify implementations of `RetryPolicy`
* [#2050](https://github.com/http4s/http4s/pull/2050): Replace test `ExecutionContext` in `Http4sWSStageSpec`
* [#2052](https://github.com/http4s/http4s/pull/2050): Introduce expiring `TestScheduler` to avoid leaking threads on tests

## Dependency upgrades
* async-http-client-2.5.2
* blaze-0.14.0-M4
* cats-1.3.1
* cats-effect-1.0.0
* circe-0.10.0-M2
* fs2-1.0.0-M5
* jawn-0.13.0
* jawn-fs2-0.13.0-M4
* json4s-3.6.0

# v0.18.17 (2018-09-04)
* Accumulate errors in `OptionalMultiQueryParamDecoderMatcher` [#2000](https://github.com/http4s/pull/2000)
* New http4s-scalatags module [#2002](https://github.com/http4s/pull/2002)
* Resubmit bodies in `Retry` middleware where allowed by policy [#2001](https://github.com/http4s/pull/2001)
* Dependency upgrades:
  * play-json-3.6.10 (for Scala 2.12)
  * tomcat-9.0.11

# v0.18.16 (2018-08-14)
* Fix regression for `AutoSlash` when nested in a `Router` [#1948](https://github.com/http4s/http4s/pull/1948)
* Respect `redactHeadersWhen` in `Logger` middleware [#1952](https://github.com/http4s/http4s/pull/1952)
* Capture `BufferPoolsExports` in prometheus server middleware [#1977](https://github.com/http4s/http4s/pull/1977)
* Make `Referer` header extractable [#1984](https://github.com/http4s/http4s/pull/1984)
* Log server startup banner in a single call to prevent interspersion [#1985](https://github.com/http4s/http4s/pull/1985)
* Add support module for play-json [#1946](https://github.com/http4s/http4s/pull/1946)
* Introduce `TranslateUri` middleware, which checks the prefix of the service it's translating against the request. Deprecated `URITranslation`, which chopped the prefix length without checking for a match. [#1964](https://github.com/http4s/http4s/pull/1964)
* Dependency upgrades:
  * cats-1.2.0
  * metrics-4.0.3
  * okhttp-3.11.0
  * prometheus-client-0.5.0
  * scodec-bits-1.1.6

# v0.18.15 (2018-07-05)
* Bugfix for `AutoSlash` Middleware in Router [#1937](https://github.com/http4s/http4s/pull/1937)
* Add `StaticHeaders` middleware that appends static headers to a service [#1939](https://github.com/http4s/http4s/pull/1939)

# v0.19.0-M1 (2018-07-04)
* Add accumulating version of circe `EntityDecoder` [#1647](https://github.com/http4/http4s/1647)
* Add ETag support to `StaticFile` [#1652](https://github.com/http4s/http4s/pull/1652)
* Reintroduce the option for fallthrough for authenticated services [#1670]((https://github.com/http4s/http4s/pull/1670)
* Separate `Cookie` into `RequestCookie` and `ResponseCookie` [#1676](https://github.com/http4s/http4s/pull/1676)
* Add `Eq[Uri]` instance [#1688](https://github.com/http4s/http4s/pull/1688)
* Deprecate `Message#withBody` in favor of `Message#withEntity`.  The latter returns a `Message[F]` rather than an `F[Message[F]]`. [#1694](https://github.com/http4s/http4s/pull/1694)
* Myriad new `Arbitrary` and `Cogen` instances [#1677](https://github.com/http4s/http4s/pull/1677)
* Add non-deprecated `LocationResponseGenerator` functions [#1715](https://github.com/http4s/http4s/pull/1715)
* Relax constraint on `Router` from `Sync` to `Monad` [#1723](https://github.com/http4s/http4s/pull/1723)
* Drop scodec-bits dependency [#1732](https://github.com/http4s/http4s/pull/1732)
* Add `Show[ETag]` instance [#1749](https://github.com/http4s/http4s/pull/1749)
* Replace `fs2.Scheduler` with `cats.effect.Timer` in `Retry` [#1754](https://github.com/http4s/http4s/pull/1754)
* Remove `Sync` constraint from `EntityEncoder[Multipart]` [#1762](https://github.com/http4s/http4s/pull/1762)
* Generate `MediaType`s from [MimeDB](https://github.com/jshttp/mime-db) [#1770](https://github.com/http4s/http4s/pull/1770)
  * Continue phasing out `Renderable` with `MediaRange` and `MediaType`.
  * Media types are now namespaced by main type.  This reduces backticks.  For example, `` MediaType.`text/plain` `` is replaced by `MediaType.text.plain`.
* Remove `Registry`. [#1770](https://github.com/http4s/http4s/pull/1770)
* Deprecate `HttpService`: [#1693](https://github.com/http4s/http4s/pull/1693)
  * Introduces an `Http[F[_], G[_]]` type alias
  * `HttpService` is replaced by `HttpRoutes`, which is an `Http[OptionT[F, ?], ?]`.  `HttpRoutes.of` replaces `HttpService` constructor from `PartialFunction`s.
  * `HttpApp` is an `Http[F, F]`, representing a total HTTP function.
* Add `BlockingHttp4sServlet` for use in Google App Engine and Servlet 2.5 containers.  Rename `Http4sServlet` to `AsyncHttp4sServlet`. [#1830](https://github.com/http4s/http4s/pull/1830)
* Generalize `Logger` middleware to log with `String => Unit` instead of `logger.info(_)` [#1839](https://github.com/http4s/http4s/pull/1839)
* Generalize `AutoSlash` middleware to work on `Kleisli[F, Request[G], B]` given `MonoidK[F]` and `Functor[G]`. [#1885](https://github.com/http4s/http4s/pull/1885)
* Generalize `CORS` middleware to work on `Http[F, G]` given `Applicative[F]` and `Functor[G]`. [#1889](https://github.com/http4s/http4s/pull/1889)
* Generalize `ChunkAggegator` middleware to work on `Kleisli[F, A, Response[G]]` given `G ~> F`, `FlatMap[F]`, and `Sync[G]`. [#1886](https://github.com/http4s/http4s/pull/1886)
* Generalize `EntityLimiter` middleware to work on `Kleisli[F, Request[G], B]`. [#1892](https://github.com/http4s/http4s/pull/1892)
* Generalize `HSTS` middleware to work on `Kleisli[F, A, Response[G]]` given `Functor[F]` and `Functor[G]`. [#1893](https://github.com/http4s/http4s/pull/1893)
* Generalize `UrlFormLifter` middleware to work on `Kleisli[F, Request[G], Response[G]]` given `G ~> F`, `Sync[F]` and `Sync[G]`.  [#1894](https://github.com/http4s/http4s/pull/1894)
* Generalize `Timeout` middleware to work on `Kleisli[F, A, Response[G]]` given `Concurrent[F]` and `Timer[F]`. [#1899](https://github.com/http4s/http4s/pull/1899)
* Generalize `VirtualHost` middleware to work on `Kleisli[F, Request[G], Response[G]]` given `Applicative[F]`.  [#1902](https://github.com/http4s/http4s/pull/1902)
* Generalize `URITranslate` middleware to work on `Kleisli[F, Request[G], B]` given `Functor[G]`.  [#1895](https://github.com/http4s/http4s/pull/1895)
* Generalize `CSRF` middleware to work on `Kleisli[F, Request[G], Response[G]]` given `Sync[F]` and `Applicative[G]`.  [#1909](https://github.com/http4s/http4s/pull/1909)
* Generalize `ResponseLogger` middleware to work on `Kleisli[F, A, Response[F]]` given `Effect[F]`.  [#1916](https://github.com/http4s/http4s/pull/1916)
* Make `Logger`, `RequestLogger`, and `ResponseLogger` work on `HttpApp[F]` so a `Response` is guaranteed unless the service raises an error [#1916](https://github.com/http4s/http4s/pull/1916)
* Rename `RequestLogger.apply0` and `ResponseLogger.apply0` to `RequestLogger.apply` and `ResponseLogger.apply`.  [#1837](https://github.com/http4s/http4s/pull/1837)
* Move `org.http4s.server.ServerSoftware` to `org.http4s.ServerSoftware` [#1884](https://github.com/http4s/http4s/pull/1884)
* Fix `Uncompressible` and `NotBinary` flags in `MimeDB` generator. [#1900](https://github.com/http4s/http4s/pull/1884)
* Generalize `DefaultHead` middleware to work on `Http[F, G]` given `Functor[F]` and `MonoidK[F]` [#1903](https://github.com/http4s/http4s/pull/1903)
* Generalize `GZip` middleware to work on `Http[F, G]` given `Functor[F]` and `Functor[G]` [#1903](https://github.com/http4s/http4s/pull/1903)
* `jawnDecoder` takes a `RawFacade` instead of a `Facade`
* Change `BasicCredentials` extractor to return `(String, String)` [#1924](https://github.com/http4s/http4s/1925)
* `Effect` constraint relaxed to `Sync`:
  * `Logger.logMessage`
* `Effect` constraint relaxed to `Async`:
  * `JavaNetClient`
* `Effect` constraint changed to `Concurrent`:
  * `Logger` (client and server)
  * `RequestLogger` (client and server)
  * `ResponseLogger` (client and server)
  * `ServerBuilder#serve` (moved to abstract member of `ServerBuilder`)
* `Effect` constraint strengthened to `ConcurrentEffect`:
  * `AsyncHttpClient`
  * `BlazeBuilder`
  * `JettyBuilder`
  * `TomcatBuilder`
* Implicit `ExecutionContext` removed from:
  * `RequestLogger` (client and server)
  * `ResponseLogger` (client and server)
  * `ServerBuilder#serve`
  * `ArbitraryInstances.arbitraryEntityDecoder`
  * `ArbitraryInstances.cogenEntity`
  * `ArbitraryInstances.cogenEntityBody`
  * `ArbitraryInstances.cogenMessage`
  * `JavaNetClient`
* Implicit `Timer` added to:
  * `AsyncHttpClient`
  * `JavaNetClient.create`
* `Http4sWsStage` removed from public API
* Removed charset for argonaut instances [#1914](https://github.com/http4s/http4s/pull/1914)
* Dependency upgrades:
  * async-http-client-2.4.9
  * blaze-0.14.0-M3
  * cats-effect-1.0.0-RC2
  * circe-0.10.0-M1
  * fs2-1.0.0-M1
  * fs2-reactive-streams-0.6.0
  * jawn-0.12.1
  * jawn-fs2-0.13.0-M1
  * prometheus-0.4.0
  * scala-xml-1.1.0

# v0.18.14 (2018-07-03)
* Add `CirceEntityCodec` to provide an implicit `EntityEncoder` or `EntityDecoder` from an `Encoder` or `Decoder`, respectively. [#1917](https://github.com/http4s/http4s/pull/1917)
* Add a client backend based on `java.net.HttpURLConnection`.  Note that this client blocks and is primarily intended for use in a REPL. [#1882](https://github.com/http4s/http4s/pull/1882)
* Dependency upgrades:
  * jetty-9.4.11
  * tomcat-9.0.10
	
# v0.18.13 (2018-06-22)
* Downcase type in `MediaRange` generator [#1907](https://github.com/http4s/http4s/pull/1907)
* Fixed bug where `PoolManager` would try to dequeue from an empty queue [#1922](https://github.com/http4s/http4s/pull/1922)
* Dependency upgrades:
  * argonaut-6.2.2
  * fs2-0.10.5

# v0.18.12 (2018-05-28)
* Deprecated `Part.empty` [#1858](https://github.com/http4s/http4s/pull/1858)
* Log requests with an unconsumed body [#1861](https://github.com/http4s/http4s/pull/1861)
* Log requests when the service returns `None` or raises an error [#1875](https://github.com/http4s/http4s/pull/1875)
* Support streaming parsing of multipart and storing large parts as temp files [#1865](https://github.com/http4s/http4s/pull/1865)
* Add an OkHttp client, with HTTP/2 support [#1864](https://github.com/http4s/http4s/pull/1864)
* Add `Host` header to requests to `Client.fromHttpService` if the request URI is absolute [#1874](https://github.com/http4s/http4s/pull/1874)
* Log `"service returned None"` or `"service raised error"` in service `ResponseLogger` when the service does not produce a successful response [#1879](https://github.com/http4s/http4s/pull/1879)
* Dependency upgrades:
  * jetty-9.4.10.v20180503
  * json4s-3.5.4
  * tomcat-9.0.8

# v0.18.11 (2018-05-10)
* Prevent zero-padding of servlet input chunks [#1835](https://github.com/http4s/http4s/pull/1835)
* Fix deadlock in client loggers.  `RequestLogger.apply` and `ResponseLogger.apply` are each replaced by `apply0` to maintain binary compatibility. [#1837](https://github.com/http4s/http4s/pull/1837)
* New `http4s-boopickle` module supports entity codecs through `boopickle.Pickler` [#1826](https://github.com/http4s/http4s/pull/1826)
* Log as much of the response as is consumed in the client. Previously, failure to consume the entire body prevented any part of the body from being logged. [#1846](https://github.com/http4s/http4s/pull/1846)
* Dependency upgrades:
  * prometheus-client-java-0.4.0

# v0.18.10 (2018-05-03)
* Eliminate dependency on Macro Paradise and macro-compat [#1816](https://github.com/http4s/http4s/pull/1816)
* Add `Logging` middleware for client [#1820](https://github.com/http4s/http4s/pull/1820)
* Make blaze-client tick wheel executor lazy [#1822](https://github.com/http4s/http4s/pull/1822)
* Dependency upgrades:
  * cats-effect-0.10.1
  * fs2-0.10.4
  * specs2-4.1.0

# v0.18.9 (2018-04-17)
* Log any exceptions when writing the header in blaze-server for HTTP/1 [#1781](https://github.com/http4s/http4s/pull/1781)
* Drain the response body (thus running its finalizer) when there is an error writing a servlet header or body [#1782](https://github.com/http4s/http4s/pull/1782)
* Clean up logging of errors thrown by services. Prevents the possible swallowing of errors thrown during `renderResponse` in blaze-server and `Http4sServlet` [#1783](https://github.com/http4s/http4s/pull/1783)
* Fix `Uri.Scheme` parser for schemes beginning with `http` other than `https` [#1790](https://github.com/http4s/http4s/pull/1790)
* Fix blaze-client to reset the connection start time on each invocation of the `F[DisposableResponse]`. This fixes the "timeout after 0 milliseconds" error. [#1792](https://github.com/http4s/http4s/pull/1792)
* Depdency upgrades:
  * blaze-0.12.13
  * http4s-websocket-0.2.1
  * specs2-4.0.4
  * tomcat-9.0.7

# v0.18.8 (2018-04-11)
* Improved ScalaDoc for BlazeBuilder [#1775](https://github.com/http4s/http4s/pull/1775)
* Added a stream constructor for async-http-client [#1776](https://github.com/http4s/http4s/pull/1776)
* http4s-prometheus-server-metrics project created. Prometheus Metrics middleware implemented for metrics on http4s server. Exposes an HttpService ready to be scraped by Prometheus, as well pairing to a CollectorRegistry for custom metric registration. [#1778](https://github.com/http4s/http4s/pull/1778)

# v0.18.7 (2018-04-04)
* Multipart parser defaults to fields interpreted as utf-8. [#1767](https://github.com/http4s/http4s/pull/1767)

# v0.18.6 (2018-04-03)
* Fix parsing of multipart bodies across chunk boundaries. [#1764](https://github.com/http4s/http4s/pull/1764)

# v0.18.5 (2018-03-28)
* Add `&` extractor to http4s-dsl. [#1758](https://github.com/http4s/http4s/pull/1758)
* Deprecate `EntityEncoder[F, Future[A]]`.  The `EntityEncoder` is strict in its argument, which causes any side effect of the `Future` to execute immediately.  Wrap your `future` in `IO.fromFuture(IO(future))` instead. [#1759](https://github.com/http4s/http4s/pull/1759)
* Dependency upgrades:
  * circe-0.9.3

# v0.18.4 (2018-03-23)
* Deprecate old `Timeout` middleware methods in favor of new ones that use `FiniteDuration` and cancel timed out effects [#1725](https://github.com/http4s/http4s/pull/1725)
* Add `expectOr` methods to client for custom error handling on failed expects [#1726](https://github.com/http4s/http4s/pull/1726)
* Replace buffered multipart parser with a streaming version. Deprecate all uses of fs2-scodec. [#1727](https://github.com/http4s/http4s/pull/1727)
* Dependency upgrades:
  * blaze-0.12.2
  * fs2-0.10.3
  * log4s-1.6.1
  * jetty-9.4.9.v20180320

# v0.18.3 (2018-03-17)
* Remove duplicate logging in pool manager [#1683]((https://github.com/http4s/http4s/pull/1683)
* Add request/response specific properties to logging [#1709](https://github.com/http4s/http4s/pull/1709)
* Dependency upgrades:
  * async-http-client-2.0.39
  * cats-1.1.0
  * cats-effect-0.10
  * circe-0.9.2
  * discipline-0.9.0
  * jawn-fs2-0.12.2
  * log4s-1.5.0
  * twirl-1.3.15

# v0.18.2 (2018-03-09)
* Qualify reference to `identity` in `uriLiteral` macro [#1697](https://github.com/http4s/http4s/pull/1697)
* Make `Retry` use the correct duration units [#1698](https://github.com/http4s/http4s/pull/1698)
* Dependency upgrades:
  * tomcat-9.0.6

# v0.18.1 (2018-02-27)
* Fix the rendering of trailer headers in blaze [#1629](https://github.com/http4s/http4s/pull/1629)
* Fix race condition between shutdown and parsing in Http1SeverStage [#1675](https://github.com/http4s/http4s/pull/1675)
* Don't use filter in `Arbitrary[``Content-Length``]` [#1678](https://github.com/http4s/http4s/pull/1678)
* Opt-in fallthrough for authenticated services [#1681](https://github.com/http4s/http4s/pull/1681)
* Dependency upgrades:
  * cats-effect-0.9
  * fs2-0.10.2
  * fs2-reactive-streams-0.5.1
  * jawn-fs2-0.12.1
  * specs2-4.0.3
  * tomcat-9.0.5
  * twirl-1.3.4

# v0.18.0 (2018-02-01)
* Add `filename` method to `Part`
* Dependency upgrades:
  * fs2-0.10.0
  * fs2-reactive-streams-0.5.0
  * jawn-fs2-0.12.0

# v0.18.0-M9 (2018-01-26)
* Emit Exit Codes On Server Shutdown [#1638](https://github.com/http4s/http4s/pull/1638) [#1637](https://github.com/http4s/http4s/pull/1637)
* Register Termination Signal and Frame in Http4sWSStage [#1631](https://github.com/http4s/http4s/pull/1631)
* Trailer Headers Are Now Being Emitted Properly [#1629](https://github.com/http4s/http4s/pull/1629)
* Dependency Upgrades:
   * alpn-boot-8.1.12.v20180117
   * circe-0.9.1
   * fs2-0.10.0-RC2
   * fs2-reactive-streams-0.3.0
   * jawn-fs2-0.12.0-M7
   * metrics-4.0.2
   * tomcat-9.0.4

# v0.18.0-M8 (2018-01-05)
* Dependency Upgrades:
   * argonaut-6.2.1
   * circe-0.9.0
   * fs2-0.10.0-M11
   * fs2-reactive-streams-0.2.8
   * jawn-fs2-0.12.0-M6
   * cats-1.0.1
   * cats-effect-0.8

# v0.18.0-M7 (2017-12-23)
* Relax various typeclass constraints from `Effect` to `Sync` or `Async`. [#1587](https://github.com/http4s/http4s/pull/1587)
* Operate on `Segment` instead of `Chunk` [#1588](https://github.com/http4s/http4s/pull/1588)
   * `EntityDecoder.collectBinary` and `EntityDecoder.binary` now
     return `Segment[Byte, Unit]` instead of `Chunk[Byte]`.
   * Add `EntityDecoder.binaryChunk`.
   * Add `EntityEncoder.segmentEncoder`.
   * `http4sMonoidForChunk` replaced by `http4sMonoidForSegment`.
* Add new generators for core RFC 2616 types. [#1593](https://github.com/http4s/http4s/pull/1593)
* Undo obsolete copying of bytes in `StaticFile.fromURL`. [#1202](https://github.com/http4s/http4s/pull/1202)
* Optimize conversion of `Chunk.Bytes` and `ByteVectorChunk` to `ByteBuffer. [#1602](https://github.com/http4s/http4s/pull/1602)
* Rename `read` to `send` and `write` to `receive` in websocket model. [#1603](https://github.com/http4s/http4s/pull/1603)
* Remove `MediaRange` mutable `Registry` and add `HttpCodec[MediaRange]` instance [#1597](https://github.com/http4s/http4s/pull/1597)
* Remove `Monoid[Segment[A, Unit]]` instance, which is now provided by fs2. [#1609](https://github.com/http4s/http4s/pull/1609)
* Introduce `WebSocketBuilder` to build `WebSocket` responses.  Allows headers (e.g., `Sec-WebSocket-Protocol`) on a successful handshake, as well as customization of the response to failed handshakes. [#1607](https://github.com/http4s/http4s/pull/1607)
* Don't catch exceptions thrown by `EntityDecoder.decodeBy`. Complain loudly in logs about exceptions thrown by `HttpService` rather than raised in `F`. [#1592](https://github.com/http4s/http4s/pull/1592)
* Make `abnormal-terminations` and `service-errors` Metrics names plural. [#1611](https://github.com/http4s/http4s/pull/1611)
* Refactor blaze client creation. [#1523](https://github.com/http4s/http4s/pull/1523)
   * `Http1Client.apply` returns `F[Client[F]]`
   * `Http1Client.stream` returns `Stream[F, Client[F]]`, bracketed to shut down the client.
   * `PooledHttp1Client` constructor is deprecated, replaced by the above.
   * `SimpleHttp1Client` is deprecated with no direct equivalent.  Use `Http1Client`.
* Improve client timeout and wait queue handling
   * `requestTimeout` and `responseHeadersTimeout` begin from the submission of the request.  This includes time spent in the wait queue of the pool. [#1570](https://github.com/http4s/http4s/pull/1570)
   * When a connection is `invalidate`d, try to unblock a waiting request under the same key.  Previously, the wait queue would only be checked on recycled connections.
   * When the connection pool is closed, allow connections in the wait queue to complete.
* Changes to Metrics middleware. [#1612](https://github.com/http4s/http4s/pull/1612)
   * Decrement the active requests gauge when no request matches
   * Don't count non-matching requests as 4xx in case they're composed with other services.
   * Don't count failed requests as 5xx in case they're recovered elsewhere.  They still get recorded as `service-error`s.
* Dependency upgrades:
   * async-http-client-2.0.38
   * cats-1.0.0.RC2
   * circe-0.9.0-M3
   * fs2-0.10.0-M10
   * fs2-jawn-0.12.0-M5
   * fs2-reactive-streams-0.2.7
   * scala-2.10.7 and scala-2.11.12

# v0.18.0-M6 (2017-12-08)
* Tested on Java 9.
* `Message.withContentType` now takes a `Content-Type` instead of an
  ``Option[`Content-Type`]``.  `withContentTypeOption` takes an `Option`,
  and `withoutContentType` clears it.
* `QValue` has an `HttpCodec` instance
* `AuthMiddleware` never falls through.  See
  [#1530](https://github.com/http4s/http4s/pull/1530) for more.
* `ContentCoding` is no longer a `Registry`, but has an `HttpCodec`
  instance.
* Render a banner on server startup.  Customize by calling
  `withBanner(List[String])` or `withoutBanner` on the
  `ServerBuilder`.
* Parameterize `isZippable` as a predicate of the `Response` in `GZip`
  middleware.
* Add constant for `application/vnd.api+json` MediaType.
* Limit memory consumption in `GZip` middleware
* Add `handleError`, `handleErrorWith`, `bimap`, `biflatMap`,
  `transform`, and `transformWith` to `EntityDecoder`.
* `org.http4s.util.StreamApp` and `org.http4s.util.ExitCode` are
  deprecated in favor of `fs2.StreamApp` and `fs2.StreamApp.ExitCode`,
  based on what was in http4s.
* Dependency upgrades:
  * fs2-0.10.0-M9
  * fs2-reactive-streams-0.2.6
  * jawn-fs2-0.12.0-M4
  * specs2-4.0.2

# v0.17.6 (2017-12-05)
* Fix `StaticFile` to serve files larger than `Int.MaxValue` bytes
* Dependency upgrades:
  * tomcat-8.5.24

# v0.16.6 (2017-12-04)
* Add a CSRF server middleware
* Fix `NullPointerException` when starting a Tomcat server related to `docBase`
* Log version info and server address on server startup
* Dependency upgrades:
  * jetty-9.4.8.v20171121
  * log4s-1.4.0
  * scalaz-7.2.17
  * twirl-1.3.13

# v0.18.0-M5 (2017-11-02)
* Introduced an `HttpCodec` type class that represents a type that can round
  trip to and from a `String`.  `Uri.Scheme` and `TransferCoding` are the first
  implementors, with more to follow.  Added an `HttpCodecLaws` to http4s-testing.
* `Uri.Scheme` is now its own type instead of a type alias.
* `TransferCoding` is no longer a case class. Its `coding` member is now a
  `String`, not a `CIString`. Its companion is no longer a
  `Registry`.
* Introduced `org.http4s.syntax.literals`, which contains a `StringContext` forAll
  safely constructing a `Uri.Scheme`.  More will follow.
* `org.http4s.util.StreamApp.ExitCode` moved to `org.http4s.util.ExitCode`
* Changed `AuthService[F[_], T]` to `AuthService[T, F[_]]` to support
  partial unification when combining services as a `SemigroupK`.
* Unseal the `MessageFailure` hierarchy. Previous versions of http4s had a
  `GenericParsingFailure`, `GenericDecodeFailure`, and
  `GenericMessageBodyFailure`. This was not compatible with the parameterized
  effect introduced in v0.18. Now, `MessageFailure` is unsealed, so users
  wanting precise control over the default `toHttpResponse` can implement their
  own failure conditions.
* `MessageFailure` now has an `Option[Throwable]` cause.
* Removed `KleisliInstances`. The `SemigroupK[Kleisli[F, A, ?]]` is now provided
  by cats.  Users should no longer need to import `org.http4s.implicits._` to
  get `<+>` composition of `HttpService`s
* `NonEmptyList` extensions moved from `org.http4s.util.nonEmptyList` to
  `org.http4s.syntax.nonEmptyList`.
* There is a classpath difference in log4s version between blaze and http4s in this
  milestone that will be remedied in M6. We believe these warnings are safe.
* Dependency upgrades:
  * cats-1.0.0-RC1
  * fs2-0.10.0-M8
  * fs2-reactive-streams-0.2.5

# v0.18.0-M4 (2017-10-12)
* Syntax for building requests moved from `org.http4s.client._` to
  `org.http4s.client.dsl.Http4sClientDsl[F]`, with concrete type `IO`
  available as `org.http4s.client.dsl.io._`.  This is consistent with
  http4s-dsl for servers.
* Change `StreamApp` to return a `Stream[F, ExitCode]`. The first exit code
  returned by the stream is the exit code of the JVM. This allows custom exit
  codes, and eases dead code warnings in certain constructions that involved
  mapping over `Nothing`.
* `AuthMiddleware.apply` now takes an `Kleisli[OptionT[F, ?], Request[F], T]`
  instead of a `Kleisli[F, Request[F], T]`.
* Set `Content-Type` header on default `NotFound` response.
* Merges from v0.16.5 and v0.17.5.
* Remove mutable map that backs `Method` registry. All methods in the IANA
  registry are available through `Method.all`. Custom methods should be memoized
  by other means.
* Adds an `EntityDecoder[F, Array[Byte]]` and `EntityDecoder[F, Array[Char]]`
  for symmetry with provided `EntityEncoder` instances.
* Adds `Arbitrary` instances for `Headers`, `EntityBody[F]` (currently just
  single chunk), `Entity[F]`, and `EntityEncoder[F, A]`.
* Adds `EntityEncoderLaws` for `EntityEncoder`.
* Adds `EntityCodecLaws`.  "EntityCodec" is not a type in http4s, but these
  laws relate an `EntityEncoder[F, A]` to an `EntityDecoder[F, A]`.
* There is a classpath difference in log4s version between blaze and http4s in this
  milestone that will be remedied in M6. We believe these warnings are safe.

# v0.17.5 (2017-10-12)
* Merges only.

# v0.16.5 (2017-10-11)
* Correctly implement sanitization of dot segments in static file paths
  according to RFC 3986 5.2.4. Most importantly, this fixes an issue where `...`
  is reinterpreted as `..` and can escape the root of the static file service.

# v0.18.0-M3 (2017-10-04)
* Merges only.
* There is a classpath difference in log4s version between blaze and http4s in this
  milestone that will be remedied in M6. We believe these warnings are safe.

# v0.17.4 (2017-10-04)
* Fix reading of request body in non-blocking servlet backend. It was previously
  only reading the first byte of each chunk.
* Dependency upgrades:
  * fs2-reactive-streams-0.1.1

# v0.16.4 (2017-10-04)
* Backport removal `java.xml.bind` dependency from `GZip` middleware,
  to play more nicely with Java 9.
* Dependency upgrades:
  * metrics-core-3.2.5
  * tomcat-8.0.23
  * twirl-1.3.12

# v0.18.0-M2 (2017-10-03)
* Use http4s-dsl with any effect type by either:
    * extend `Http4sDsl[F]`
    * create an object that extends `Http4sDsl[F]`, and extend that.
    * `import org.http4s.dsl.io._` is still available for those who
      wish to specialize on `cats.effect.IO`
* Remove `Semigroup[F[MaybeResponse[F]]]` constraint from
  `BlazeBuilder`.
* Fix `AutoSlash` middleware when a service is mounted with a prefix.
* Publish internal http4s-parboiled2 as a separate module.  This does
  not add any new third-party dependencies, but unbreaks `sbt
  publishLocal`.
* Add `Request.from`, which respects `X-Fowarded-For` header.
* Make `F` in `EffectMessageSyntax` invariant
* Add `message.decodeJson[A]` syntax to replace awkward `message.as(implicitly,
  jsonOf[A])`. Brought into scope by importing one of the following, based on
  your JSON library of choice.
  * `import org.http4s.argonaut._`
  * `import org.http4s.circe._`
  * `import org.http4s.json4s.jackson._`
  * `import org.http4s.json4s.native._`
* `AsyncHttpClient.apply` no longer takes a `bufferSize`.  It is made
  irrelevant by fs2-reactive-streams.
* `MultipartParser.parse` no longer takes a `headerLimit`, which was unused.
* Add `maxWaitQueueLimit` (default 256) and `maxConnectionsPerRequestKey`
  (default 10) to `PooledHttp1Client`.
* Remove private implicit `ExecutionContext` from `StreamApp`. This had been
  known to cause diverging implicit resolution that was hard to debug.
* Shift execution of the routing of the `HttpService` to the `ExecutionContext`
  provided by the `JettyBuilder` or `TomcatBuilder`. Previously, it only shifted
  the response task and stream. This was a regression from v0.16.
* Add two utility execution contexts. These may be used to increase throughput
  as the server builder's `ExecutionContext`. Blocking calls on routing may
  decrease fairness or even deadlock your service, so use at your own risk:
  * `org.http4s.util.execution.direct`
  * `org.http4s.util.execution.trampoline`
* Deprecate `EffectRequestSyntax` and `EffectResponseSyntax`. These were
  previously used to provide methods such as `.putHeaders` and `.withBody`
  on types `F[Request]` and `F[Response]`.  As an alternative:
  * Call `.map` or `.flatMap` on `F[Request]` and `F[Response]` to get access
    to all the same methods.
  * Variadic headers have been added to all the status code generators in
    `Http4sDsl[F]` and method generators in `import org.http4s.client._`.
    For example:
    * `POST(uri, urlForm, Header("Authorization", "Bearer s3cr3t"))`
    * ``Ok("This will have an html content type!", `Content-Type`(`text/html`))``
* Restate `HttpService[F]` as a `Kleisli[OptionT[F, ?], Request[F], Response[F]]`.
* Similarly, `AuthedService[F]` as a `Kleisli[OptionT[F, ?], AuthedRequest[F], Response[F]]`.
* `MaybeResponse` is removed, because the optionality is now expressed through
  the `OptionT` in `HttpService`. Instead of composing `HttpService` via a
  `Semigroup`, compose via a `SemigroupK`. Import `org.http4s.implicits._` to
  get a `SemigroupK[HttpService]`, and chain services as `s1 <+> s2`. We hope to
  remove the need for `org.http4s.implicits._` in a future version of cats with
  [issue 1428](https://github.com/typelevel/cats/issues/1428).
* The `Service` type alias is deprecated in favor of `Kleisli`.  It used to represent
  a partial application of the first type parameter, but since version 0.18, it is
  identical to `Kleisli.
* `HttpService.lift`, `AuthedService.lift` are deprecated in favor of `Kleisli.apply`.
* Remove `java.xml.bind` dependency from `GZip` middleware to avoid an
  extra module dependency in Java 9.
* Upgraded dependencies:
    * jawn-fs2-0.12.0-M2
    * log4s-1.4.0
* There is a classpath difference in log4s version between blaze and http4s in this
  milestone that will be remedied in M6. We believe these warnings are safe.

# v0.17.3 (2017-10-02)
* Shift execution of HttpService to the `ExecutionContext` provided by the
  `BlazeBuilder` when using HTTP/2. Previously, it only shifted the response
  task and body stream.

# v0.16.3 (2017-09-29)
* Fix `java.io.IOException: An invalid argument was supplied` on blaze-client
  for Windows when writing an empty sequence of `ByteBuffer`s.
* Set encoding of `captureWriter` to UTF-8 instead of the platform default.
* Dependency upgrades:
  * blaze-0.12.9

# v0.17.2 (2017-09-25)
* Remove private implicit strategy from `StreamApp`. This had been known to
  cause diverging implicit resolution that was hard to debug.
* Shift execution of HttpService to the `ExecutionContext` provided by the
  `BlazeBuilder`. Previously, it only shifted the response stream. This was a
  regression from 0.16.
* Split off http4s-parboiled2 module as `"org.http4s" %% "parboiled"`. There are
  no externally visible changes, but this simplifies and speeds the http4s
  build.

# v0.16.2 (2017-09-25)
* Dependency patch upgrades:
  * async-http-client-2.0.37
  * blaze-0.12.8: changes default number of selector threads to
    from `2 * cores + 1` to `max(4, cores + 1)`.
  * jetty-9.4.7.v20170914
  * tomcat-8.5.21
  * twirl-1.3.7

# v0.17.1 (2017-09-17)
* Fix bug where metrics were not captured in `Metrics` middleware.
* Pass `redactHeadersWhen` argument from `Logger` to `RequestLogger`
  and `ResponseLogger`.

# v0.16.1 (2017-09-17)
* Publish our fork of parboiled2 as http4s-parboiled2 module.  It's
  the exact same internal code as was in http4s-core, with no external
  dependencies. By publishing an extra module, we enable a
  `publishLocal` workflow.
* Charset fixes:
  * Deprecate `CharsetRange.isSatisfiedBy` in favor of
    and ```Accept-Charset`.isSatisfiedBy`` in favor of
    ```Accept-Charset`.satisfiedBy``.
  * Fix definition of `satisfiedBy` to respect priority of
    ```Charset`.*``.
  * Add `CharsetRange.matches`.
* ContentCoding fixes:
  * Deprecate `ContentCoding.satisfiedBy` and
    `ContentCoding.satisfies` in favor of ```Accept-Encoding`.satisfiedBy``.
  * Deprecate ```Accept-Encoding`.preferred``, which has no reasonable
    interpretation in the presence of splats.
  * Add ```Accept-Language`.qValue``.
  * Fix definition of `satisfiedBy` to respect priority of
    `ContentCoding.*`.
  * Add `ContentCoding.matches` and `ContentCoding.registered`.
  * Add `Arbitrary[ContentCoding]` and ```Arbitrary[`Accept-Encoding`]``
    instances.
* LanguageTag fixes:
  * Deprecate `LanguageTag.satisfiedBy` and
    `LanguageTag.satisfies` in favor of ```Accept-Language`.satisfiedBy``.
  * Fix definition of `satisfiedBy` to respect priority of
    `LanguageTag.*` and matches of a partial set of subtags.
  * Add `LanguageTag.matches`.
  * Deprecate `LanguageTag.withQuality` in favor of new
    `LanguageTag.withQValue`.
  * Deprecate ```Accept-Language`.preferred``, which has no reasonable
    interpretation in the presence of splats.
  * Add ```Accept-Language`.qValue``.
  * Add `Arbitrary[LanguageTag]` and ```Arbitrary[`Accept-Language`]``
    instances.

# v0.17.0 (2017-09-01)
* Honor `Retry-After` header in `Retry` middleware.  The response will
  not be retried until the maximum of the backoff strategy and any
  time specified by the `Retry-After` header of the response.
* The `RetryPolicy.defaultRetriable` only works for methods guaranteed
  to not have a body.  In fs2, we can't introspect the stream to
  guarantee that it can be rerun.  To retry requests for idempotent
  request methods, use `RetryPolicy.unsafeRetriable`.  To retry
  requests regardless of method, use
  `RetryPolicy.recklesslyRetriable`.
* Fix `Logger` middleware to render JSON bodies as text, not as a hex
  dump.
* `MultipartParser.parse` returns a stream of `ByteVector` instead of
  a stream of `Byte`. This perserves chunking when parsing into the
  high-level `EntityDecoder[Multipart]`, and substantially improves
  performance on large files.  The high-level API is not affected.

# v0.16.0 (2017-09-01)
* `Retry` middleware takes a `RetryPolicy` instead of a backoff
  strategy.  A `RetryPolicy` is a function of the request, the
  response, and the number of attempts.  Wrap the previous `backoff`
  in `RetryPolicy {}` for compatible behavior.
* Expose a `Part.fileData` constructor that accepts an `EntityBody`.

# v0.17.0-RC3 (2017-08-29)
* In blaze-server, when doing chunked transfer encoding, flush the
  header as soon as it is available.  It previously buffered until the
  first chunk was available.

# v0.16.0-RC3 (2017-08-29)
* Add a `responseHeaderTimeout` property to `BlazeClientConfig`.  This
  measures the time between the completion of writing the request body
  to the reception of a complete response header.
* Upgraded dependencies:
    * async-http-client-2.0.35

# v0.18.0-M1 (2017-08-24)

This release is the product of a long period of parallel development
across different foundation libraries, making a detailed changelog
difficult.  This is a living document, so if any important points are
missed here, please send a PR.

The most important change in http4s-0.18 is that the effect type is
parameterized.  Where previous versions were specialized on
`scalaz.concurrent.Task` or `fs2.Task`, this version supports anything
with a `cats.effect.Effect` instance.  The easiest way to port an
existing service is to replace your `Task` with `cats.effect.IO`,
which has a similar API and is already available on your classpath.
If you prefer to bring your own effect, such as `monix.eval.Task` or
stick to `scalaz.concurrent.Task` or put a transformer on `IO`, that's
fine, too!

The parameterization chanages many core signatures throughout http4s:
- `Request` and `Response` become `Request[F[_]]` and
  `Response[F[_]]`.  The `F` is the effect type of the body (i.e.,
  `Stream[F, Byte]`), or what the body `.run`s to.
- `HttpService` becomes `HttpService[F[_]]`, so that the service
  returns an `F[Response[F]]`.  Instead of constructing with
  `HttpService { ... }`, we now declare the effect type of the
  service, like `HttpService[IO] { ... }`.  This determines the type
  of request and response handled by the service.
- `EntityEncoder[A]` and `EntityDecoder[A]` are now
  `EntityEncoder[F[_], A]` and `EntityDecoder[F[_], A]`, respectively.
  These act as a codec for `Request[F]` and `Response[F]`.  In practice,
  this change tends to be transparent in the DSL.
- The server builders now take an `F` parameter, which needs to match
  the services mounted to them.
- The client now takes an `F` parameter, which determines the requests
  and responses it handles.

Several dependencies are upgraded:
- cats-1.0.0.MF
- circe-0.9.0-M1
- fs2-0.10.0-M6
- fs2-reactive-streams-0.2.2
- jawn-fs2-0.12.0-M1

# v0.17.0-RC2 (2017-08-24)
* Remove `ServiceSyntax.orNotFound(a: A): Task[Response]` in favor of
  `ServiceSyntax.orNotFound: Service[Request, Response]`

# v0.16.0-RC2 (2017-08-24)
* Move http4s-blaze-core from `org.http4s.blaze` to
  `org.http4s.blazecore` to avoid a conflict with the non-http4s
  blaze-core module.
* Change `ServiceOps` to operate on a `Service[?, MaybeResponse]`.
  Give it an `orNotFound` that returns a `Service`.  The
  `orNotFound(a: A)` overload is left for compatibility with Scala
  2.10.
* Build with Lightbend compiler instead of Typelevel compiler so we
  don't expose `org.typelevel` dependencies that are incompatible with
  ntheir counterparts in `org.scala-lang`.
* Upgraded dependencies:
    * blaze-0.12.7 (fixes eviction notice in http4s-websocket)
    * twirl-1.3.4

# v0.17.0-RC1 (2017-08-16)
* Port `ChunkAggregator` to fs2
* Add logging middleware
* Standardize on `ExecutionContext` over `Strategy` and `ExecutorService`
* Implement `Age` header
* Fix `Client#toHttpService` to not dispose until the body is consumed
* Add a buffered implementation of `EntityDecoder[Multipart]`
* In async-http-client, don't use `ReactiveStreamsBodyGenerator` unless there is
  a body to transmit. This fixes an `IllegalStateException: unexpected message
  type`
* Add `HSTS` middleware
* Add option to serve pre-gzipped resources
* Add RequestLogging and ResponseLogging middlewares
* `StaticFile` options return `OptionT[Task, ?]`
* Set `Content-Length` or `Transfer-Encoding: chunked` header when serving
  from a URL
* Explicitly close `URLConnection``s if we are not reading the contents
* Upgrade to:
    * async-http-client-2.0.34
    * fs2-0.9.7
    * metrics-core-3.2.4
    * scodec-bits-1.1.5

# v0.16.0-RC1 (2017-08-16)
* Remove laziness from `ArbitraryInstances`
* Support an arbitrary predicate for CORS allowed origins
* Support `Access-Control-Expose-Headers` header for CORS
* Fix thread safety issue in `EntityDecoder[XML]`
* Support IPV6 headers in `X-Forwarded-For`
* Add `status` and `successful` methods to client
* Overload `client.fetchAs` and `client.streaming` to accept a `Task[Request]`
* Replace `Instant` with `HttpDate` to avoid silent truncation and constrain
  to dates that are legally renderable in HTTP.
* Fix bug in hash code of `CIString`
* Update `request.pathInfo` when changing `request.withUri`. To keep these
  values in sync, `request.copy` has been deprecated, but copy constructors
  based on `with` have been added.
* Remove `name` from `AttributeKey`.
* Add `withFragment` and `withoutFragment` to `Uri`
* Construct `Content-Length` with `fromLong` to ensure validity, and
  `unsafeFromLong` when you can assert that it's positive.
* Add missing instances to `QueryParamDecoder` and `QueryParamEncoder`.
* Add `response.cookies` method to get a list of cookies from `Set-Cookie`
  header.  `Set-Cookie` is no longer a `Header.Extractable`, as it does
  not adhere to the HTTP spec of being concatenable by commas without
  changing semantics.
* Make servlet `HttpSession` available as a request attribute in servlet
  backends
* Fix `Part.name` to return the name from the `Content-Disposition` header
  instead of the name _of_ the `Content-Disposition` header. Accordingly, it is
  no longer a `CIString`
* `Request.toString` and `Response.toString` now redact sensitive headers. A
  method to redact arbitrary headers is added to `Headers`.
* `Retry-After` is now modeled as a `Either[HttpDate, Long]` to reflect either
  an http-date or delta-seconds value.
* Look for index.html in `StaticFile` when rendering a directory instead of
  returning `401 Unauthorized`.
* Limit dates to a minimum of January 1, 1900, per RFC.
* Add `serviceErrorHandler` to `ServerBuilder` to allow pluggable error handlers
  when a server backend receives a failed task or a thrown Exception when
  invoking a service. The default calls `toHttpResponse` on `MessageFailure` and
  closes the connection with a `500 InternalServerError` on other non-fatal
  errors.  Fatal errors are left to the server.
* `FollowRedirect` does not propagate sensitive headers when redirecting to a
  different authority.
* Add Content-Length header to empty response generators
* Upgraded dependencies:
    * async-http-client-2.0.34
    * http4s-websocket-0.2.0
    * jetty-9.4.6.v20170531
    * json4s-3.5.3
    * log4s-1.3.6
    * metrics-core-3.2.3
    * scala-2.12.3-bin-typelevel-4
    * scalaz-7.2.15
    * tomcat-8.5.20

# v0.15.16 (2017-07-20)
* Backport rendering of details in `ParseFailure.getMessage`

# ~~v0.15.15 (2017-07-20)~~
* Oops. Same as v0.15.14.

# v0.15.14 (2017-07-10)
* Close parens in `Request.toString`
* Use "message" instead of "request" in message body failure messages
* Add `problem+json` media type
* Tolerate `[` and `]` in queries parsing URIs. These characters are parsed, but
  percent-encoded.

# v0.17.0-M3 (2017-05-27)
* Fix file corruption issue when serving static files from the classpath

# v0.16.0-M3 (2017-05-25)
* Fix `WebjarService` so it matches assets.
* `ServerApp` overrides `process` to leave a single abstract method
* Add gzip trailer in `GZip` middleware
* Upgraded dependencies:
    * circe-0.8.0
    * jetty-9.4.5.v20170502
    * scalaz-7.2.13
    * tomcat-8.5.15
* `ProcessApp` uses a `Process[Task, Nothing]` rather than a
  `Process[Task, Unit]`
* `Credentials` is split into `Credentials.AuthParams` for key-value pairs and
  `Credentials.Token` for legacy token-based schemes.  `OAuthBearerToken` is
  subsumed by `Credentials.Token`.  `BasicCredentials` no longer extends
  `Credentials`, but is extractable from one.  This model permits the
  definition of other arbitrary credential schemes.
* Add `fromSeq` constructor to `UrlForm`
* Allow `WebjarService` to pass on methods other than `GET`.  It previously
  threw a `MatchError`.

# v0.15.13 (2017-05-25)
* Patch-level upgrades to dependencies:
    * async-http-client-2.0.32
    * blaze-0.12.6 (fixes infinite loop in some SSL handshakes)
    * jetty-9.3.19.v20170502
    * json4s-3.5.2
    * tomcat-8.0.44

# v0.15.12 (2017-05-11)
* Fix GZip middleware to render a correct stream

# v0.17.0-M2 (2017-04-30)
* `Timeout` middleware takes an implicit `Scheduler` and
  `ExecutionContext`
* Bring back `http4s-async-client`, based on `fs2-reactive-stream`
* Restore support for WebSockets

# v0.16.0-M2 (2017-04-30)
* Upgraded dependencies:
    * argonaut-6.2
    * jetty-9.4.4.v20170414
    * tomcat-8.5.14
* Fix `ProcessApp` to terminate on process errors
* Set `secure` request attribute correctly in blaze server
* Exit with code `-1` when `ProcessApp` fails
* Make `ResourceService` respect `If-Modified-Since`
* Rename `ProcessApp.main` to `ProcessApp.process` to avoid overload confusio
* Avoid intermediate String allocation in Circe's `jsonEncoder`
* Adaptive EntityDecoder[Json] for circe: works directly from a ByteBuffer for
  small bodies, and incrementally through jawn for larger.
* Capture more context in detail message of parse errors

# v0.15.11 (2017-04-29)
* Upgrade to blaze-0.12.5 to pick up fix for `StackOverflowError` in
  SSL handshake

# v0.15.10 (2017-04-28)
* Patch-level upgrades to dependencies
* argonaut-6.2
* scalaz-7.2.12
* Allow preambles and epilogues in multipart bodies
* Limit multipart headers to 40 kilobytes to avoid unbounded buffering
  of long lines in a header
* Remove `' '` and `'?'` from alphabet for generated multipart
  boundaries, as these are not token characters and are known to cause
  trouble for some multipart implementations
* Fix multipart parsing for unlucky input chunk sizes

# v0.15.9 (2017-04-19)
* Terminate `ServerApp` even if the server fails to start
* Make `ResourceService` respect `If-Modified-Since`
* Patch-level upgrades to dependencies:
* async-http-client-2.0.31
* jetty-9.3.18.v20170406
* json4s-3.5.1
* log4s-1.3.4
* metrics-core-3.1.4
* scalacheck-1.13.5
* scalaz-7.1.13 or scalaz-7.2.11
* tomcat-8.0.43

# v0.17.0-M1 (2017-04-08)
* First release on cats and fs2
    * All scalaz types and typeclasses replaced by cats equivalengts
	* `scalaz.concurrent.Task` replaced by `fs2.Task`
	* `scalaz.stream.Process` replaced by `fs2.Stream`
* Roughly at feature parity with v0.16.0-M1. Notable exceptions:
	* Multipart not yet supported
	* Web sockets not yet supported
	* Client retry middleware can't check idempotence of requests
	* Utilties in `org.http4s.util.io` not yet ported

# v0.16.0-M1 (2017-04-08)
* Fix type of `AuthedService.empty`
* Eliminate `Fallthrough` typeclass.  An `HttpService` now returns
  `MaybeResponse`, which can be a `Response` or `Pass`.  There is a
  `Semigroup[MaybeResponse]` instance that allows `HttpService`s to be
  chained as a semigroup.  `service orElse anotherService` is
  deprecated in favor of `service |+| anotherService`.
* Support configuring blaze and Jetty servers with a custom
  `SSLContext`.
* Upgraded dependencies for various modules:
    * async-http-client-2.0.31
    * circe-0.7.1
    * jetty-9.4.3.v20170317
    * json4s-3.5.1
    * logback-1.2.1
    * log4s-1.3.4
    * metrics-3.2.0
    * scalacheck-1.13.5
    * tomcat-8.0.43
* Deprecate `EntityEncoder[ByteBuffer]` and
  `EntityEncoder[CharBuffer]`.
* Add `EntityDecoder[Unit]`.
* Move `ResponseClass`es into `Status`.
* Use `SSLContext.getDefault` by default in blaze-client.  Use
  `BlazeServerConfig.insecure` to ignore certificate validity.  But
  please don't.
* Move `CIString` syntax to `org.http4s.syntax`.
* Bundle an internal version of parboiled2.  This decouples core from
  shapeless, allowing applications to use their preferred version of
  shapeless.
* Rename `endpointAuthentication` to `checkEndpointAuthentication`.
* Add a `WebjarService` for serving files out of web jars.
* Implement `Retry-After` header.
* Stop building with `delambdafy` on Scala 2.11.
* Eliminate finalizer on `BlazeConnection`.
* Respond OK to CORS pre-flight requests even if the wrapped service
  does not return a successful response.  This is to allow `CORS`
  pre-flight checks of authenticated services.
* Deprecate `ServerApp` in favor of `org.http4s.util.ProcessApp`.  A
  `ProcessApp` is easier to compose all the resources a server needs via
  `Process.bracket`.
* Implement a `Referer` header.

# v0.15.8 (2017-04-06)
* Cache charset lookups to avoid synchronization.  Resolution of
  charsets is synchronized, with a cache size of two.  This avoids
  the synchronized call on the HTTP pool.
* Strip fragment from request target in blaze-client.  An HTTP request
  target should not include the fragment, and certain servers respond
  with a `400 Bad Request` in their presence.

# v0.15.7 (2017-03-09)
* Change default server and client executors to a minimum of four
  threads.
* Bring scofflaw async-http-client to justice for its brazen
  violations of Reactive Streams Rule 3.16, requesting of a null
  subscription.
* Destroy Tomcat instances after stopping, so they don't hold the port
* Deprecate `ArbitraryInstances.genCharsetRangeNoQuality`, which can
  cause deadlocks
* Patch-level upgrades to dependencies:
    * async-http-client-2.0.30
    * jetty-9.3.16.v20170120
    * logback-1.1.11
    * metrics-3.1.3
    * scala-xml-1.0.6
    * scalaz-7.2.9
    * tomcat-8.0.41
    * twirl-1.2.1

# v0.15.6 (2017-03-03)
* Log unhandled MessageFailures to `org.http4s.server.message-failures`

# v0.15.5 (2017-02-20)
* Allow services wrapped in CORS middleware to fall through
* Don't log message about invalid CORS headers when no `Origin` header present
* Soften log about invalid CORS headers from info to debug

# v0.15.4 (2017-02-12)
* Call `toHttpResponse` on tasks failed with `MessageFailure`s from
  `HttpService`, to get proper 4xx handling instead of an internal
  server error.

# v0.15.3 (2017-01-17)
* Dispose of redirect responses in `FollowRedirect`. Fixes client deadlock under heavy load
* Refrain from logging headers with potentially sensitive info in blaze-client
* Add `hashCode` and `equals` to `Headers`
* Make `challenge` in auth middlewares public to facilitate composing multiple auth mechanisms
* Fix blaze-client detection of stale connections

# v0.15.2 (2016-12-29)
* Add helpers to add cookies to requests

# v0.12.6 (2016-12-29)
* Backport rendering of details in `ParseFailure.getMessage`

# ~~v0.12.5 (2016-12-29)~~
* ~~Backport rendering of details in `ParseFailure.getMessage`~~ Oops.

# v0.15.1 (2016-12-20)
* Fix GZip middleware to fallthrough non-matching responses
* Fix UnsupportedOperationException in Arbitrary[Uri]
* Upgrade to Scala 2.12.1 and Scalaz 7.2.8

# v0.15.0 (2016-11-30)
* Add support for Scala 2.12
* Added `Client.fromHttpService` to assist with testing.
* Make all case classes final where possible, sealed where not.
* Codec for Server Sent Events (SSE)
* Added JSONP middleware
* Improve Expires header to more easily build the header and support parsing of the header
* Replce lazy `Raw.parsed` field with a simple null check
* Added support for Zipkin headers
* Eliminate response attribute for detecting fallthrough response.
  The fallthrough response must be `Response.fallthrough`.
* Encode URI path segments created with `/`
* Introduce `AuthedRequest` and `AuthedService` types.
* Replace `CharSequenceEncoder` with `CharBufferEncoder`, assuming
  that `CharBuffer` and `String` are the only `CharSequence`s one
  would want to encode.
* Remove `EnittyEncoder[Char]` and `EntityEncoder[Byte]`.  Send an
  array, buffer, or String if you want this.
* Add `DefaultHead` middleware for `HEAD` implementation.
* Decouple `http4s-server` from Dropwizard Metrics.  Metrics code is
  in the new `http4s-metrics` module.
* Allow custom scheduler for timeout middleware.
* Add parametric empty `EntityEncoder` and `EntityEncoder[Unit]`.
* Replace unlawful `Order[CharsetRange]` with `Equal[CharsetRange]`.
* Auth middlewares renamed `BasicAuth` and `DigestAuth`.
* `BasicAuth` passes client password to store instead of requesting
  password from store.
* Remove realm as an argument to the basic and digest auth stores.
* Basic and digest auth stores return a parameterized type instead of
  just a String username.
* Upgrade to argonaut-6.2-RC2, circe-0.6.1, json4s-3.5.0

# v0.14.11 (2016-10-25)
* Fix expansion of `uri` and `q` macros by qualifying with `_root_`

# v0.14.10 (2016-10-12)
* Include timeout type and duration in blaze client timeouts

# v0.14.9 (2016-10-09)
* Don't use `"null"` as query string in servlet backends for requests without a query string

# v0.14.8 (2016-10-04)
* Allow param names in UriTemplate to have encoded, reserved parameters
* Upgrade to blaze-0.12.1, to fix OutOfMemoryError with direct buffers
* Upgrade to Scalaz 7.1.10/7.2.6
* Upgrade to Jetty 9.3.12
* Upgrade to Tomcat 8.0.37

# v0.14.7 (2016-09-25)
* Retry middleware now only retries requests with idempotent methods
  and pure bodies and appropriate status codes
* Fix bug where redirects followed when an effectful chunk (i.e., `Await`) follows pure ones.
* Don't uppercase two hex digits after "%25" when percent encoding.
* Tolerate invalid percent-encodings when decoding.
* Omit scoverage dependencies from POM

# v0.14.6 (2016-09-11)
* Don't treat `Kill`ed responses (i.e., HEAD requests) as abnormal
  termination in metrics

# v0.14.5 (2016-09-02)
* Fix blaze-client handling of HEAD requests

# v0.14.4 (2016-08-29)
* Don't render trailing "/" for URIs with empty paths
* Avoid calling tail of empty list in `/:` extractor

# v0.14.3 (2016-08-24)
* Follow 301 and 302 responses to POST with a GET request.
* Follow all redirect responses to HEAD with a HEAD request.
* Fix bug where redirect response is disposed prematurely even if not followed.
* Fix bug where payload headers are sent from original request when
  following a redirect with a GET or HEAD.
* Return a failed task instead of throwing when a client callback
  throws an exception. Fixes a resource leak.
* Always render `Date` header in GMT.
* Fully support the three date formats specified by RFC 7231.
* Always specify peer information in blaze-client SSL engines
* Patch upgrades to latest async-http-client, jetty, scalaz, and scalaz-stream

# v0.14.2 (2016-08-10)
* Override `getMessage` in `UnexpectedStatus`

# v0.14.1 (2016-06-15)
* Added the possibility to specify custom responses to MessageFailures
* Address issue with Retry middleware leaking connections
* Fixed the status code for a semantically invalid request to `422 UnprocessableEntity`
* Rename `json` to `jsonDecoder` to reduce possibility of implicit shadowing
* Introduce the `ServerApp` trait
* Deprectate `onShutdown` and `awaitShutdown` in `Server`
* Support for multipart messages
* The Path extractor for Long now supports negative numbers
* Upgrade to scalaz-stream-0.8.2(a) for compatibility with scodec-bits-1.1
* Downgrade to argonaut-6.1 (latest stable release) now that it cross builds for scalaz-7.2
* Upgrade parboiled2 for compatibility with shapeless-2.3.x

# ~~v0.14.0 (2016-06-15)~~
* Recalled. Use v0.14.1 instead.

# v0.13.3 (2016-06-15)
* Address issue with Retry middleware leaking connections.
* Pass the reason string when setting the `Status` for a successful `ParseResult`.

# v0.13.2 (2016-04-13)
* Fixes the CanBuildFrom for RequestCookieJar to avoid duplicates.
* Update version of jawn-parser which contains a fix for Json decoding.

# v0.13.1 (2016-04-07)
* Remove implicit resolution of `DefaultExecutor` in blaze-client.

# v0.13.0 (2016-03-29)
* Add support for scalaz-7.2.x (use version 0.13.0a).
* Add a client backed based on async-http-client.
* Encode keys when rendering a query string.
* New entity decoder based on json4s' extract.
* Content-Length now accepts a Long.
* Upgrade to circe-0.3, json4s-3.3, and other patch releases.
* Fix deadlocks in blaze resulting from default executor on single-CPU machines.
* Refactor `DecodeFailure` into a new `RequestFailure` hierarchy.
* New methods for manipulating `UrlForm`.
* All parsed headers get a `parse` method to construct them from their value.
* Improve error message for unsupported media type decoding error.
* Introduce `BlazeClientConfig` class to simplify client construction.
* Unify client executor service semantics between blaze-client and async-http-client.
* Update default response message for UnsupportedMediaType failures.
* Add a `lenient` flag to blazee configuration to accept illegal characters in headers.
* Remove q-value from `MediaRange` and `MediaType`, replaced by `MediaRangeAndQValue`.
* Add `address` to `Server` trait.
* Lazily construct request body in Servlet NIO to support HTTP 100.
* Common operations pushed down to `MessageOps`.
* Fix loop in blaze-client when no connection can be established.
* Privatize most of the blaze internal types.
* Enable configuration of blaze server parser lengths.
* Add trailer support in blaze client.
* Provide an optional external executor to blaze clients.
* Fix Argonaut string interpolation

# v0.12.4 (2016-03-10)
* Fix bug on rejection of invalid URIs.
* Do not send `Transfer-Encoding` or `Content-Length` headers for 304 and others.
* Don't quote cookie values.

# v0.12.3 (2016-02-24)
* Upgrade to jawn-0.8.4 to fix decoding escaped characters in JSON.

# v0.12.2 (2016-02-22)
* ~~Upgrade to jawn-0.8.4 to fix decoding escaped characters in JSON.~~ Oops.

# v0.12.1 (2016-01-30)
* Encode keys as well as values when rendering a query.
* Don't encode '?' or '/' when encoding a query.

# v0.12.0 (2016-01-15)
* Refactor the client API for resource safety when not reading the entire body.
* Rewrite client connection pool to support maximum concurrent
  connections instead of maximum idle connections.
* Optimize body collection for better connection keep-alive rate.
* Move `Service` and `HttpService`, because a `Client` can be viewed as a `Service`.
* Remove custom `DateTime` in favor of `java.time.Instant`.
* Support status 451 Unavailable For Legal Reasons.
* Various blaze-client optimizations.
* Don't let Blaze `IdentityWriter` write more than Content-Length bytes.
* Remove `identity` `Transfer-Encoding`, which was removed in HTTP RFC errata.
* In blaze, `requireClose` is now the return value of `writeEnd`.
* Remove body from `Request.toString` and `Response.toString`.
* Move blaze parser into its own class.
* Trigger a disconnect if an ignored body is too long.
* Configurable thread factories for happier profiling.
* Fix possible deadlock in default client execution context.

# v0.11.3 (2015-12-28)
* Blaze upgrade to fix parsing HTTP responses without a reason phrase.
* Don't write more than Content-Length bytes in blaze.
* Fix infinite loop in non-blocking Servlet I/O.
* Never write a response body on HEAD requests to blaze.
* Add missing `'&'` between multivalued k/v pairs in `UrlFormCodec.encode`

# v0.11.2 (2015-12-04)
* Fix stack safety issue in async servlet I/O.
* Reduce noise from timeout exceptions in `ClientTimeoutStage`.
* Address file descriptor leaks in blaze-client.
* Fix `FollowRedirect` middleware for 303 responses.
* Support keep-alives for client requests with bodies.

# v0.11.1 (2015-11-29)
* Honor `connectorPoolSize` and `bufferSize` parameters in `BlazeBuilder`.
* Add convenient `ETag` header constructor.
* Wait for final chunk to be written before closing the async context in non-blocking servlet I/O.
* Upgrade to jawn-streamz-0.7.0 to use scalaz-stream-0.8 across the board.

# v0.11.0 (2015-11-20)
* Upgrade to scalaz-stream 0.8
* Add Circe JSON support module.
* Add ability to require content-type matching with EntityDecoders.
* Cleanup blaze-client internals.
* Handle empty static files.
* Add ability to disable endpoint authentication for the blaze client.
* Add charset encoding for Argonaut JSON EntityEncoder.

# v0.10.1 (2015-10-07)
* Processes render data in chunked encoding by default.
* Incorporate type name into error message of QueryParam.
* Comma separate Access-Control-Allow-Methods header values.
* Default FallThrough behavior inspects for the FallThrough.fallthroughKey.

# v0.10.0 (2015-09-03)
* Replace `PartialService` with the `Fallthrough` typeclass and `orElse` syntax.
* Rename `withHeaders` to `replaceAllHeaders`
* Set https endpoint identification algorithm when possible.
* Stack-safe `ProcessWriter` in blaze.
* Configureable number of connector threads and buffer size in blaze-server.

# v0.9.3 (2015-08-27)
* Trampoline recursive calls in blaze ProcessWriter.
* Handle server hangup and body termination correctly in blaze client.

# v0.9.2 (2015-08-26)
* Bump http4s-websockets to 1.0.3 to properly decode continuation opcode.
* Fix metrics incompatibility when using Jetty 9.3 backend.
* Preserve original headers when appending as opposed to quoting.

# v0.8.5 (2015-08-26)
* Preserve original headers when appending as opposed to quoting.
* Upgrade to jawn-0.8.3 to avoid transitive dependency on GPL2 jmh

# v0.9.1 (2015-08-19)
* Fix bug in servlet nio handler.

# v0.9.0 (2015-08-15)
* Require Java8.
* `StaticFile` uses the filename extension exclusively to determine media-type.
* Add `/` method to `Uri`.
* Add `UrlFormLifter` middleware to aggregate url-form parameters with the query parameters.
* Add local address information to the `Request` type.
* Add a Http method 'or' (`|`) extractor.
* Add `VirtualHost` middleware for serving multiple sites from one server.
* Add websocket configuration to the blaze server builder.
* Redefine default timeout status code to 500.
* Redefine the `Service` arrow result from `Task[Option[_]]` to `Task[_]`.
* Don't extend `AllInstances` with `Http4s` omnibus import object.
* Use UTF-8 as the default encoding for text bodies.
* Numerous bug fixes by numerous contributors!

# v0.8.4 (2015-07-13)
* Honor the buffer size parameter in gzip middleware.
* Handle service exceptions in servlet backends.
* Respect asyncTimeout in servlet backends.
* Fix prefix mounting bug in blaze-server.
* Do not apply CORS headers to unsuccessful OPTIONS requests.

# v0.8.3 (2015-07-02)
* Fix bug parsing IPv4 addresses found in URI construction.

# v0.8.2 (2015-06-22)
* Patch instrumented handler for Jetty to time async contexts correctly.
* Fix race condition with timeout registration and route execution in blaze client
* Replace `ConcurrentHashMap` with synchronized `HashMap` in `staticcontent` package.
* Fix static content from jars by avoiding `"//"` in path uris when serving static content.
* Quote MediaRange extensions.
* Upgrade to jawn-streamz-0.5.0 and blaze-0.8.2.
* Improve error handling in blaze-client.
* Respect the explicit default encoding passed to `decodeString`.

# v0.8.1 (2015-06-16)
* Authentication middleware integrated into the server package.
* Static content tools integrated into the server package.
* Rename HttpParser to HttpHeaderParser and allow registration and removal of header parsers.
* Make UrlForm EntityDecoder implicitly resolvable.
* Relax UrlForm parser strictness.
* Add 'follow redirect' support as a client middleware.
* Add server middleware for auto retrying uris of form '/foo/' as '/foo'.
* Numerous bug fixes.
* Numerous version bumps.

# ~~v0.8.0 (2015-06-16)~~
* Mistake.  Go straight to v0.8.1.

# v0.7.0 (2015-05-05)
* Add QueryParamMatcher to the dsl which returns a ValidationNel.
* Dsl can differentiate between '/foo/' and '/foo'.
* Added http2 support for blaze backend.
* Added a metrics middleware usable on all server backends.
* Websockets are now modeled by an scalaz.stream.Exchange.
* Add `User-Agent` and `Allow` header types and parsers.
* Allow providing a Host header to the blaze client.
* Upgrade to scalaz-stream-7.0a.
* Added a CORS middleware.
* Numerous bug fixes.
* Numerous version bumps.

# v0.6.5 (2015-03-29)
* Fix bug in Request URI on servlet backend with non-empty context or servlet paths.
* Allow provided Host header for Blaze requests.

# v0.6.4 (2015-03-15)
* Avoid loading javax.servlet.WriteListener when deploying to a servlet 3.0 container.

# ~~v0.6.3 (2015-03-15)~~
* Forgot to pull origin before releasing.  Use v0.6.4 instead.

# v0.6.2 (2015-02-27)
* Use the thread pool provided to the Jetty servlet builder.
* Avoid throwing exceptions when parsing headers.
* Make trailing slash insignificant in service prefixes on servlet containers.
* Fix mapping of servlet query and mount prefix.

# v0.6.1 (2015-02-04)
* Update to blaze-0.5.1
* Remove unneeded error message (90b2f76097215)
* GZip middleware will not throw an exception if the AcceptEncoding header is not gzip (ed1b2a0d68a8)

# v0.6.0 (2015-01-27)

## http4s-core
* Remove ResponseBuilder in favor of Response companion.
* Allow '';'' separators for query pairs.
* Make charset on Message an Option.
* Add a `flatMapR` method to EntityDecoder.
* Various enhancements to QueryParamEncoder and QueryParamDecoder.
* Make Query an IndexedSeq.
* Add parsers for Location and Proxy-Authenticate headers.
* Move EntityDecoder.apply to `Request.decode` and `Request.decodeWith`
* Move headers into `org.http4s.headers` package.
* Make UriTranslation respect scriptName/pathInfo split.
* New method to resolve relative Uris.
* Encode query and fragment of Uri.
* Codec and wrapper type for URL-form-encoded bodies.

## http4s-server
* Add SSL support to all server builders.

## http4s-blaze-server
* Add Date header to blaze-server responses.
* Close connection when error happens during body write in blaze-server.

## http4s-servlet
* Use asynchronous servlet I/O on Servlet 3.1 containers.
* ServletContext syntax for easy mounting in a WAR deployment.
* Support Dropwizard Metrics collection for servlet containers.

## http4s-jawn
* Empty strings are a JSON decoding error.

## http4s-argonaut
* Add codec instances for Argonaut's CodecJson.

## http4s-json4s
* Add codec instances for Json4s' Reader/Writer.

## http4s-twirl
* New module to support Twirl templates

## http4s-scala-xml
* Split scala-xml support into http4s-scala-xml module.
* Change inferred type of `scala.xml.Elem` to `application/xml`.

## http4s-client
* Support for signing oauth-1 requests in client.

## http4s-blaze-client
* Fix blaze-client when receiving HTTP1 response without Content-Length header.
* Change default blaze-client executor to variable size.
* Fix problem with blaze-client timeouts.

# v0.5.4 (2015-01-08)
* Upgrade to blaze 0.4.1 to fix header parsing issue in blaze http/1.x client and server.

# v0.5.3 (2015-01-05)
* Upgrade to argonaut-6.1-M5 to match jawn. [#157](https://github.com/http4s/http4s/issues/157)

# v0.5.2 (2015-01-02)
* Upgrade to jawn-0.7.2.  Old version of jawn was incompatible with argonaut. [#157]](https://github.com/http4s/http4s/issues/157)

# v0.5.1 (2014-12-23)
* Include context path in calculation of scriptName/pathInfo. [#140](https://github.com/http4s/http4s/issues/140)
* Fix bug in UriTemplate for query params with multiple keys.
* Fix StackOverflowError in query parser. [#147](https://github.com/http4s/http4s/issues/147)
* Allow ';' separators for query pairs.

# v0.5.0 (2014-12-11)
* Client syntax has evloved and now will include Accept headers when used with EntityDecoder
* Parse JSON with jawn-streamz.
* EntityDecoder now returns an EitherT to make decoding failure explicit.
* Renamed Writable to EntityEncoder
* New query param typeclasses for encoding and decoding query strings.
* Status equality now discards the reason phrase.
* Match AttributeKeys as singletons.
* Added async timeout listener to servlet backends.
* Start blaze server asynchronously.
* Support specifying timeout and executor in blaze-client.
* Use NIO for encoding files.

# v0.4.2 (2014-12-01)
* Fix whitespace parsing in Authorization header [#87](https://github.com/http4s/http4s/issues/87)

# v0.4.1 (2014-11-20)
* `Uri.query` and `Uri.fragment` are no longer decoded. [#75](https://github.com/http4s/http4s/issues/75)

# v0.4.0 (2014-11-18)

* Change HttpService form a `PartialFunction[Request,Task[Response]]`
  to `Service[Request, Response]`, a type that encapsulates a `Request => Task[Option[Response]]`
* Upgrade to scalaz-stream-0.6a
* Upgrade to blaze-0.3.0
* Drop scala-logging for log4s
* Refactor ServerBuilders into an immutable builder pattern.
* Add a way to control the thread pool used for execution of a Service
* Modernize the Renderable/Renderer framework
* Change Renderable append operator from ~ to <<
* Split out the websocket codec and types into a seperate package
* Added ReplyException, an experimental way to allow an Exception to encode
  a default Response on for EntityDecoder etc.
* Many bug fixes and slight enhancements

# v0.3.0 (2014-08-29)

* New client API with Blaze implementation
* Upgrade to scalaz-7.1.0 and scalaz-stream-0.5a
* JSON Writable support through Argonaut and json4s.
* Add EntityDecoders for parsing bodies.
* Moved request and response generators to http4s-dsl to be more flexible to
  other frameworks'' syntax needs.
* Phased out exception-throwing methods for the construction of various
  model objects in favor of disjunctions and macro-enforced literals.
* Refactored imports to match the structure followed by [scalaz](https://github.com/scalaz/scalaz).

# v0.2.0 (2014-07-15)

* Scala 2.11 support
* Spun off http4s-server module. http4s-core is neutral between server and
the future client.
* New builder for running Blaze, Jetty, and Tomcat servers.
* Configurable timeouts in each server backend.
* Replace Chunk with scodec.bits.ByteVector.
* Many enhancements and bugfixes to URI type.
* Drop joda-time dependency for slimmer date-time class.
* Capitalized method names in http4s-dsl.

# v0.1.0 (2014-04-15)

* Initial public release.<|MERGE_RESOLUTION|>--- conflicted
+++ resolved
@@ -8,7 +8,6 @@
 ordered chronologically, so each release contains all changes described below
 it.
 
-<<<<<<< HEAD
 # v0.22.0-M1 (unreleased)
 
 This is a new series based on v1.0.0-M10, forked off before Cats-Effect 3 support was merged.
@@ -100,10 +99,7 @@
 
 * argonaut-6.3.3
 
-# v0.21.16 (unreleased)
-=======
 # v0.21.16 (2021-01-24)
->>>>>>> b05645ad
 
 ## http4s-laws
 
