--- conflicted
+++ resolved
@@ -8,8 +8,12 @@
 ordered chronologically, so each release contains all changes described below
 it.
 
-<<<<<<< HEAD
-# v0.20.16
+# v0.18.25 (2020-01-21)
+
+## Bug fixes
+* [#3093](https://github.com/http4s/http4s/pull/3093): Backport [#3086](https://github.com/http4s/http4s/pull/3086): Fix connection leak in blaze-client pool manager when the next request in the queue is expired.
+
+# v0.20.16 (2020-01-21)
 
 ## Bugfixes
 
@@ -211,12 +215,6 @@
 
 ## Bug fixes
 * [#2638](https://github.com/http4s/http4s/pull/2638): Fix leaking sensitive headers in server RequestLogger
-=======
-# v0.18.25 (2020-01-21)
-
-## Bug fixes
-* [#3093](https://github.com/http4s/http4s/pull/3093): Fix connection leak in PoolManager
->>>>>>> 8be70c6a
 
 # v0.18.24 (2019-06-12)
 
