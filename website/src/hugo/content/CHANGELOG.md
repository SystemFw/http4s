--- conflicted
+++ resolved
@@ -1,21 +1,8 @@
-<<<<<<< HEAD
-# v0.17.0 (2017-09-01)
-* Honor `Retry-After` header in `Retry` middleware.  The response will
-  not be retried until the maximum of the backoff strategy and any
-  time specified by the `Retry-After` header of the response.
-* The `RetryPolicy.defaultRetriable` only works for methods guaranteed
-  to not have a body.  In fs2, we can't introspect the stream to
-  guarantee that it can be rerun.  To retry requests for idempotent
-  request methods, use `RetryPolicy.unsafeRetriable`.  To retry
-  requests regardless of method, use
-  `RetryPolicy.recklesslyRetriable`.
-* Fix `Logger` middleware to render JSON bodies as text, not as a hex
-  dump.
-* `MultipartParser.parse` returns a stream of `ByteVector` instead of
-  a stream of `Byte`. This perserves chunking when parsing into the
-  high-level `EntityDecoder[Multipart]`, and substantially improves
-  performance on large files.  The high-level API is not affected.
-=======
+# v0.17.1 (2017-09-17)
+* Fix bug where metrics were not captured in `Metrics` middleware.
+* Pass `redactHeadersWhen` argument from `Logger` to `RequestLogger`
+  and `ResponseLogger`.
+
 # v0.16.1 (2017-09-17)
 * Publish our fork of parboiled2 as http4s-parboiled2 module.  It's
   the exact same internal code as was in http4s-core, with no external
@@ -52,7 +39,23 @@
   * Add ```Accept-Language`.qValue``.
   * Add `Arbitrary[LanguageTag]` and ```Arbitrary[`Accept-Language`]``
     instances.
->>>>>>> 0607e195
+
+# v0.17.0 (2017-09-01)
+* Honor `Retry-After` header in `Retry` middleware.  The response will
+  not be retried until the maximum of the backoff strategy and any
+  time specified by the `Retry-After` header of the response.
+* The `RetryPolicy.defaultRetriable` only works for methods guaranteed
+  to not have a body.  In fs2, we can't introspect the stream to
+  guarantee that it can be rerun.  To retry requests for idempotent
+  request methods, use `RetryPolicy.unsafeRetriable`.  To retry
+  requests regardless of method, use
+  `RetryPolicy.recklesslyRetriable`.
+* Fix `Logger` middleware to render JSON bodies as text, not as a hex
+  dump.
+* `MultipartParser.parse` returns a stream of `ByteVector` instead of
+  a stream of `Byte`. This perserves chunking when parsing into the
+  high-level `EntityDecoder[Multipart]`, and substantially improves
+  performance on large files.  The high-level API is not affected.
 
 # v0.16.0 (2017-09-01)
 * `Retry` middleware takes a `RetryPolicy` instead of a backoff
